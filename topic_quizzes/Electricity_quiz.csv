--- conflicted
+++ resolved
@@ -1,642 +1,401 @@
-<<<<<<< HEAD
-question,option_1,option_2,option_3,option_4,Subject,topic,correct_answer,Correct_Option_Number
-"A positively charged particle in a uniform magnetic field moves in a circular path in the clockwise direction,
-parallel to the plane of the page. In what direction do the magnetic field lines point?",Out of the page,Into the page,To the left,"To the right
-E. In a clockwise pattern parallel to the plane of the page",Physics,Electricity,Out of the page,1
-Electric current flows through:,a conductor,an insulator,free space,none of these,Physics,Electricity,a conductor,1
-Which color band in the color coding of a resistor has the multiplier \( 10^{-1} \) ?,Silver,Gold,Yellow,orange,Physics,Electricity,Silver,1
-"Paper snippets attracted by a charged
-CD is an example of",charging by induction,charging by conduction,charging by ionisation,charging by transmission,Physics,Electricity,charging by induction,1
-"Which of the following best describe the
-current?",the rate of flow of charged particles through a conducting medium,only present when there is no voltage,the flow of a conductor through charged particles,"faster than the speed of light
-E. the random movement of electrons from atom to
-atom",Physics,Electricity,the rate of flow of charged particles through a conducting medium,1
-The resistivity of a semiconductor,Increases as the temperature increases,Decreases as the temperature increases,Remains constant even when temperature varies,None of the above,Physics,Electricity,Increases as the temperature increases,1
-"A electric dipole moment \( \overrightarrow{\boldsymbol{p}}= \) \( (2.0 \hat{i}+3.0 \hat{j}) \mu C . m \) is placed in a
-uniform electric field \( \overrightarrow{\boldsymbol{E}}= \) \( (3.0 \hat{i}+2.0 \hat{k}) \times 10^{5} N C^{-1} \)
-This question has multiple correct options",The torque that \( \vec{E} \) exerts on \( \vec{p} \) is \( (0.6 \hat{i}-0.4 \hat{j}-0.9 \hat{k}) N m \),The potential energy of the dipole is -0.65,The potential energy of the dipole is \( 0.6 J \),"If the dipole is free to rotate in the electric field, the maximum magnitude of potential energy of the dipole during the rotation is 1.3 .5",Physics,Electricity,The torque that \( \vec{E} \) exerts on \( \vec{p} \) is \( (0.6 \hat{i}-0.4 \hat{j}-0.9 \hat{k}) N m \),1
-"An \( L-C-R \) series circuit has a
-maximum current of \( 5 A . \) If \( L=0.5 H \)
-and \( C=8 \mu F, \) then the angular
-frequency of \( \boldsymbol{A} \boldsymbol{C} \) voltage is :",500 rad/s,5000 rad/s,400 rad/s,\( 250 \mathrm{rad} / \mathrm{s} \),Physics,Electricity,500 rad/s,1
-=======
-question,option_1,option_2,option_3,option_4,Subject,topic,correct_answer,Correct_Option_Number
-"A positively charged particle in a uniform magnetic field moves in a circular path in the clockwise direction,
-parallel to the plane of the page. In what direction do the magnetic field lines point?",Out of the page,Into the page,To the left,"To the right
-E. In a clockwise pattern parallel to the plane of the page",Physics,Electricity,Out of the page,1
-Electric current flows through:,a conductor,an insulator,free space,none of these,Physics,Electricity,a conductor,1
-Which color band in the color coding of a resistor has the multiplier \( 10^{-1} \) ?,Silver,Gold,Yellow,orange,Physics,Electricity,Silver,1
-"Paper snippets attracted by a charged
-CD is an example of",charging by induction,charging by conduction,charging by ionisation,charging by transmission,Physics,Electricity,charging by induction,1
-"Which of the following best describe the
-current?",the rate of flow of charged particles through a conducting medium,only present when there is no voltage,the flow of a conductor through charged particles,"faster than the speed of light
-E. the random movement of electrons from atom to
-atom",Physics,Electricity,the rate of flow of charged particles through a conducting medium,1
-The resistivity of a semiconductor,Increases as the temperature increases,Decreases as the temperature increases,Remains constant even when temperature varies,None of the above,Physics,Electricity,Increases as the temperature increases,1
-"A electric dipole moment \( \overrightarrow{\boldsymbol{p}}= \) \( (2.0 \hat{i}+3.0 \hat{j}) \mu C . m \) is placed in a
-uniform electric field \( \overrightarrow{\boldsymbol{E}}= \) \( (3.0 \hat{i}+2.0 \hat{k}) \times 10^{5} N C^{-1} \)
-This question has multiple correct options",The torque that \( \vec{E} \) exerts on \( \vec{p} \) is \( (0.6 \hat{i}-0.4 \hat{j}-0.9 \hat{k}) N m \),The potential energy of the dipole is -0.65,The potential energy of the dipole is \( 0.6 J \),"If the dipole is free to rotate in the electric field, the maximum magnitude of potential energy of the dipole during the rotation is 1.3 .5",Physics,Electricity,The torque that \( \vec{E} \) exerts on \( \vec{p} \) is \( (0.6 \hat{i}-0.4 \hat{j}-0.9 \hat{k}) N m \),1
-"An \( L-C-R \) series circuit has a
-maximum current of \( 5 A . \) If \( L=0.5 H \)
-and \( C=8 \mu F, \) then the angular
-frequency of \( \boldsymbol{A} \boldsymbol{C} \) voltage is :",500 rad/s,5000 rad/s,400 rad/s,\( 250 \mathrm{rad} / \mathrm{s} \),Physics,Electricity,500 rad/s,1
->>>>>>> 0a4d9deb2f7bd9649dbad5817c22a46959689ba4
-"In an a.c., circuit with phase voltage \( \boldsymbol{V} \)
-and current \( I \), the power dissipated is
-\( ^{A} \cdot \frac{V I}{2} \)","c., circuit with phase voltage \( \boldsymbol{V} \)
-and current \( I \), the power dissipated is
-\( ^{A} \cdot \frac{V I}{2} \)",\( \frac{V I}{\sqrt{2}} \),\( V I \),VIcos\theta,Physics,Electricity,"c., circuit with phase voltage \( \boldsymbol{V} \)
-and current \( I \), the power dissipated is
-<<<<<<< HEAD
-\( ^{A} \cdot \frac{V I}{2} \)",1
-"n mutual induction
-A: when current in one coil increases, induced current in neighbouring coil flows in the opposite direction
-B: When current in one coil decreases,
-induced current in neighbouring coil flows in the opposite direction","A is true, B is false",A and B are false,A and B are true,"A is false, B is true",Physics,Electricity,"A is true, B is false",1
-=======
-\( ^{A} \cdot \frac{V I}{2} \)",1
-"n mutual induction
-A: when current in one coil increases, induced current in neighbouring coil flows in the opposite direction
-B: When current in one coil decreases,
-induced current in neighbouring coil flows in the opposite direction","A is true, B is false",A and B are false,A and B are true,"A is false, B is true",Physics,Electricity,"A is true, B is false",1
->>>>>>> 0a4d9deb2f7bd9649dbad5817c22a46959689ba4
-"Lis a circular ring made of a uniform
-wire. Current enters and leaves the rind
-through straight conductors which, if
-produced, would have passed through
-the centre \( C \) of the ring. The magnetic
-field at \( C: \)
-<<<<<<< HEAD
-This question has multiple correct options",due to the straight conductors is zero,due to the loop is zero,due to the loop is proportional to \( \theta \),due to the loop is proportional to \( (\pi-\theta) \),Physics,Electricity,due to the straight conductors is zero,1
-"When connected to the \( 220 \mathrm{V} \) mains
-supply, the current in a toaster, a kettle, a lamp and a fan is \( 5.2 \mathrm{A}, 9.4 \mathrm{A}, 0.5 \mathrm{A} \) and 2.6A respectively. Which appliance has the greatest electrical resistance?",toaster,kettlein,lamp,fan,Physics,Electricity,toaster,1
-Few common pins are placed on a table with a glass top. A powerful bar magnet is moved under the glass top. Describe the movement of common pins.,move opposite to the direction of magnet,move in the direction of magnet,not move,be thrown up in air.,Physics,Electricity,move opposite to the direction of magnet,1
-=======
-This question has multiple correct options",due to the straight conductors is zero,due to the loop is zero,due to the loop is proportional to \( \theta \),due to the loop is proportional to \( (\pi-\theta) \),Physics,Electricity,due to the straight conductors is zero,1
-"When connected to the \( 220 \mathrm{V} \) mains
-supply, the current in a toaster, a kettle, a lamp and a fan is \( 5.2 \mathrm{A}, 9.4 \mathrm{A}, 0.5 \mathrm{A} \) and 2.6A respectively. Which appliance has the greatest electrical resistance?",toaster,kettlein,lamp,fan,Physics,Electricity,toaster,1
-Few common pins are placed on a table with a glass top. A powerful bar magnet is moved under the glass top. Describe the movement of common pins.,move opposite to the direction of magnet,move in the direction of magnet,not move,be thrown up in air.,Physics,Electricity,move opposite to the direction of magnet,1
->>>>>>> 0a4d9deb2f7bd9649dbad5817c22a46959689ba4
-"Assertion
-A stationary charged particle in a magnetic field does not experience a force.
-Reason
-The force acting on a charged particle does not depend on velocity of the
-<<<<<<< HEAD
-particle",Both Assertion and Reason are correct and Reason is the correct explanation for Assertion,Both Assertion and Reason are correct but Reason is not the correct explanation for Assertion,Assertion is correct but Reason is incorrect,Both Assertion and Reason are incorrect,Physics,Electricity,Both Assertion and Reason are correct and Reason is the correct explanation for Assertion,1
-"An infinite large plate has a net positive charge. When referring to the electric
-field just as it is coming out of the
-plate:",Some of the electric field is perpendicular to the plate,All of the electric field is perpendicular to the plate,None of the electric field is perpendicular to the plate,There is no electric field coming out of the plate,Physics,Electricity,Some of the electric field is perpendicular to the plate,1
-=======
-particle",Both Assertion and Reason are correct and Reason is the correct explanation for Assertion,Both Assertion and Reason are correct but Reason is not the correct explanation for Assertion,Assertion is correct but Reason is incorrect,Both Assertion and Reason are incorrect,Physics,Electricity,Both Assertion and Reason are correct and Reason is the correct explanation for Assertion,1
-"An infinite large plate has a net positive charge. When referring to the electric
-field just as it is coming out of the
-plate:",Some of the electric field is perpendicular to the plate,All of the electric field is perpendicular to the plate,None of the electric field is perpendicular to the plate,There is no electric field coming out of the plate,Physics,Electricity,Some of the electric field is perpendicular to the plate,1
->>>>>>> 0a4d9deb2f7bd9649dbad5817c22a46959689ba4
+question,option_1,option_2,option_3,option_4,correct_option,Subject,topic,correct_answer,Correct_Option_Number
+"When a charged rod is brought near the disc of a negatively charged gold leaf electroscope, it is observed that the divergence of leaves decreases.What inference do you draw about the charge
+on the rod?",Rod is positively charged,Rod is negatively charged,Rod has no charge,cant say,,Physics,Electricity,Rod is positively charged,1
+"For a common emitter amplifier,
+current gain is \( 60 . \) If the emitter current
+is \( 6.6 ~ m A \) the collector current is :",\( 0.108 \mathrm{mA} \),6.492 m \( A \),\( 1.1 \mathrm{m} \) А,3.3 \( m A \),,Physics,Electricity,\( 0.108 \mathrm{mA} \),1
+"Assertion
+When a battery is short-circuited, the
+terminal voltage is zero.
+Reason
+In the situation of a short-circuit, the
+current is zero",Both Assertion and Reason are correct and Reason is the correct explanation of Assertion,"Both Assertion and Reason are correct, but Reason is not the correct explanation of Assertion",Assertion is correct but Reason is incorrect,Assertion is incorrect but Reason is correct.,,Physics,Electricity,Both Assertion and Reason are correct and Reason is the correct explanation of Assertion,1
+"Assertion
+Positive charge always moves from a higher potential point to lower potential point
+Reason
+Electric potential is a vector quantity",Both Assertion and Reason are correct and Reason is the correct explanation for Assertion,Both Assertion and Reason are correct but Reason is not the correct explanation for Assertion,Assertion is correct but Reason is incorrect,Assertion is incorrect but Reason is correct,,Physics,Electricity,Both Assertion and Reason are correct and Reason is the correct explanation for Assertion,1
+"A diverging electron beam enters a
+region of varying potentials.
+Intersection of equispaced
+equipotential plane surfaces with the
+plane of the paper are shown, with their
+potentials mentioned in the figure. If
+before entering this region, \( x \) and \( y \)
+components of the velocity of electrons \( \operatorname{are} 3 \sqrt{\frac{2 e v}{m}} \) and \( \sqrt{\frac{e v}{m}}, \) respectively, where
+\( m \) is the mass of an electron and \( e \) is
+the electronic charge, then :
+This question has multiple correct options",the electron beam is converged,the electron beam is diverged,the electric field is uniform and is directed towards negative x-axis,the electric field is uniform and is directed towards positive x-axis,,Physics,Electricity,the electron beam is converged,1
+"In the given arrangement, the loop is moved with constant velocity v in a
+uniform magnetic field B in a restricted region of width a. The time for which the
+emf is induced in the circuit is?
+A \( \cdot \frac{2 b}{v} \)","The time for which the
+emf is induced in the circuit is?
+A \( \cdot \frac{2 b}{v} \)",\( \frac{2 a}{v} \),\( \frac{(a+b)}{v} \),\( \frac{2(a-b)}{v} \),,Physics,Electricity,"The time for which the
+emf is induced in the circuit is?
+A \( \cdot \frac{2 b}{v} \)",1
+"A wire is bent in the form of an
+equilateral triangle of side \( 100 \mathrm{cm} \) and
+carries a current of \( 2 A . \) It is placed in
+the magnetic field of induction \( 2.0 T \)
+directed perpendicular to the plane of the paper. The direction and magnitude
+of the magnetic force acting on each side of the triangle will be.",\( 2 N \) normal to the side towards centre of the triangle,\( 2 N \) normal to the side away from the centre of the triangle,\( 4 N \) normal to the side towards centre of the triangle,None of these,,Physics,Electricity,\( 2 N \) normal to the side towards centre of the triangle,1
+"f a positively charged pendulum is oscillating in a uniform electric field as shown in Figure. Its
+time period of SHM as compared to that when it was uncharged.",A. will increase,Will decrease,will not change,Will first increase then decrease,,Physics,Electricity,A. will increase,1
+"You are given \( 5 m \) length of heating wire,
+it has resistance of \( 24 \Omega . \) It is cut into
+two and connected to 110 volt line
+individually. The total power for the two half lengths is:",500 watts,1000 watts,2000 watts,2500 watts,,Physics,Electricity,500 watts,1
+"Electric conduction in a semiconductor
+takes place due to",electrons only,holes only,both electrons and holes,neither electrons nor holes,,Physics,Electricity,electrons only,1
+"A coil of resistance \( 400 \Omega \) is placed in a magnetic field. If the magnetic flux \( \phi(W b) \) linked with the coil varies with time \( t(\sec ) \) as \( \Phi=50 t^{2}+4 \)
+The current in the coil at \( t=2 \sec \) is","If the magnetic flux \( \phi(W b) \) linked with the coil varies with time \( t(\sec ) \) as \( \Phi=50 t^{2}+4 \)
+The current in the coil at \( t=2 \sec \) is",2A,"1A
+\( c .0 .5 A \)",0.1A,,Physics,Electricity,"If the magnetic flux \( \phi(W b) \) linked with the coil varies with time \( t(\sec ) \) as \( \Phi=50 t^{2}+4 \)
+The current in the coil at \( t=2 \sec \) is",1
+The graph between potential difference and current for a conductor is a straight line passing through the origin. Which law is illustrated by such a graph?,Law ofcombination of resistances,Henry's law,ohm'slaw,Joule's law ofheating,,Physics,Electricity,Law ofcombination of resistances,1
+"For a metallic wire, the ratio \( \frac{V}{i} \) (where,
+\( \mathbf{V}= \) applied potential difference and \( \mathbf{i}= \)
+current flowing",is independent of temperature,increases as the temperature rises,decreases as the temperature rises,increases or decreases as temperature rises depending upon the metal.,,Physics,Electricity,is independent of temperature,1
+"Which of the following statements
+is/are incorrect for a meter bridge,
+which is used to compare two
+resistances?","If its wire is replaced by another wire having same length, made of same material but having twice the cross sectional area, the accuracy increases.","If its wire is replaced by another wire of different material, having same cross sectional area but of twice the length, accuracy increases.","If its wire is replaced by another wire of same material, having half the cross sectional radius and half the length, accuracy decreases but sensitivity increases",Metre bridge works on the principle of Wheat-stone bridge,,Physics,Electricity,"If its wire is replaced by another wire having same length, made of same material but having twice the cross sectional area, the accuracy increases.",1
+"An emf is induced in an aeroplane
+during its ascent and descent in east-
+west direction due to",The horizontal component of the earth's magnetic field,The vertical component of the earth's magnetic field,Both 1 and 2,None of the above,,Physics,Electricity,The horizontal component of the earth's magnetic field,1
+Energy produced in nuclear power plants is example of:,controlled nuclear fission,uncontrolled nuclear fission,controlled nuclear fusion,uncontrolled nuclear fusion,,Physics,Electricity,controlled nuclear fission,1
+"What will be the effect on the
+divergence of the leaves of a uncharged gold leaf electroscope on bringing a negatively charged rod near electroscope?",Leaves diverge,Leaves converge,Leaves remains at same position,Can not be determined,,Physics,Electricity,Leaves diverge,1
+"A conducting slider of resistance
+\( R(10 \Omega), \) mass \( 50 g \& \) length10cm is
+kept on a U-shaped frame as shown in
+figure. There is uniform magnetic field
+\( (B=0.1 T) \) perpendicular to plane of
+frame. The slider is attached to a spring \( (K=0.5 N / m) . \) The slider is displaced
+by an amount \( A_{0} \& \) released. Time in
+which its amplitude become \( A_{0} / e \) is
+A . \( 9000 s \)",", \) mass \( 50 g \& \) length10cm is
+kept on a U-shaped frame as shown in
+figure. There is uniform magnetic field
+\( (B=0.1 T) \) perpendicular to plane of
+frame. The slider is attached to a spring \( (K=0.5 N / m) . \) The slider is displaced
+by an amount \( A_{0} \& \) released. Time in
+which its amplitude become \( A_{0} / e \) is
+A . \( 9000 s \)",10000 s,\( 12000 s \),15000 s,,Physics,Electricity,", \) mass \( 50 g \& \) length10cm is
+kept on a U-shaped frame as shown in
+figure. There is uniform magnetic field
+\( (B=0.1 T) \) perpendicular to plane of
+frame. The slider is attached to a spring \( (K=0.5 N / m) . \) The slider is displaced
+by an amount \( A_{0} \& \) released. Time in
+which its amplitude become \( A_{0} / e \) is
+A . \( 9000 s \)",1
+"Assertion
+In a simple electric circuit, positive terminal of the battery is a point of lowest potential
+Reason
+The electronic current flow in a circuit
+is from a point of highest potential to a point of lowest potential",Both Assertion and Reason are correct and Reason is the correct explanation for Assertion,Both Assertion and Reason are correct but Reason is not the correct explanation for Assertion,Assertion is correct but Reason is incorrect,Assertion is incorrect but Reason is correct,,Physics,Electricity,Both Assertion and Reason are correct and Reason is the correct explanation for Assertion,1
+What happens when the lower end of the lightning conductor is not properly buried in the ground?,No earthing,Building are protected,Damage building and even life,Both a \&,,Physics,Electricity,No earthing,1
+"Assertion
+Intrinsic semiconductors are undoped
+Reason
+
+Holes in the valence band are vacancies
+created by electrons that have been thermally excited to the conduction
+band",Both Assertion and Reason are correct and Reason is the correct explanation for Assertion,Both Assertion and Reason are correct but Reason is not the correct explanation for Assertion,Assertion is correct but Reason is incorrect,Both Assertion and Reason are incorrect,,Physics,Electricity,Both Assertion and Reason are correct and Reason is the correct explanation for Assertion,1
+"Assertion
+Air is a good conductor of heat
+Reason
+It's molecules are in close contact with
+each other","Both Assertion and Reason are correct and Reason is
+the correct explanation for Assertion","Both Assertion and Reason are correct but Reason is
+not the correct explanation for Assertion",Assertion is correct but Reason is incorrect,Both Assertion and Reason are incorrect,,Physics,Electricity,"Both Assertion and Reason are correct and Reason is
+the correct explanation for Assertion",1
+"If a straight wire carrying a current \( \boldsymbol{i}_{1} \) amp runs along the axis of a circular
+current carrying loop having current \( i_{2} \) amp, then the force of interaction
+between the two current carrying conductors is",zero,Infinity,\( \frac{2 i_{1} i_{2}}{r} N m^{-1} \),\( \frac{\mu_{0}}{4 \pi} \frac{2 i_{1} i_{2}}{r} N m^{-1} \),,Physics,Electricity,zero,1
+"Lenses of powers \( 3 D \) and \( -5 D \) are
+combined to from a composite lens. An object is placed at a distance of \( 50 \mathrm{cm} \)
+from this lens. Calculate the position of its image.",\( -10 \mathrm{cm} \),\( +10 \mathrm{cm} \),-25 ст,\( +25 ~ c m \),,Physics,Electricity,\( -10 \mathrm{cm} \),1
+"Assertion
+When two long parallel wires, hanging freely are connected in series to a battery, they come closer to each other.
+Reason
+Wires carrying current in opposite direction repel each other.",Both Assertion and Reason are correct and Reason is the correct explanation of Assertion.,"Both Assertion and Reason are correct, but Reason is not the correct explanation of Assertion",Assertion is correct but Reason is incorrect,Assertion is incorrect but Reason is correct,,Physics,Electricity,Both Assertion and Reason are correct and Reason is the correct explanation of Assertion.,1
+"Figure represents a negatively charged gold leaf electroscope. The distribution of charges on the different parts will be
+as:","\( A, D \) and \( E \) will have positive charges. \( B \) and \( C \) will have no charge","A, D and E will have negative charges. B and C will have no charge","\( A, D \) and \( E \) will have negative charges. B and \( C \) will have positive charges.","A, D and E will have positive charges. B and C will have negative charges",,Physics,Electricity,"\( A, D \) and \( E \) will have positive charges. \( B \) and \( C \) will have no charge",1
 "A full wave p-n diode rectifier uses a
 load resistance of \( 1300 \Omega \). No filter is
 used. If the internal resistance of each
 diode is \( 9 \Omega \), then the efficiency of this full wave rectifier is","If the internal resistance of each
 diode is \( 9 \Omega \), then the efficiency of this full wave rectifier is","\( 80.64 \% \)
-B . \( 40.6 \% \)",\( 13.9 \% \),\( 100 \% \),Physics,Electricity,"If the internal resistance of each
-<<<<<<< HEAD
+B . \( 40.6 \% \)",\( 13.9 \% \),\( 100 \% \),,Physics,Electricity,"If the internal resistance of each
 diode is \( 9 \Omega \), then the efficiency of this full wave rectifier is",1
-"Ordinary tap water conducts electric
-current due to :",the dissolved salts in it it,higher purity of the water,the bacteria present in it it,none of these,Physics,Electricity,the dissolved salts in it it,1
-"Whenever current is changed in a coil an induced e.m.f. is produced in the same coil, This property of the coil is due to",mutual induction,self induction,eddy currents,hysteresis,Physics,Electricity,hysteresis,4
-"Two points charges \( 4 \mu C \) and \( -2 \mu C \) are separated by a distance of \( 1 \mathrm{m} \) in air. \( \mathrm{At} \) what point in between the charges and on the line joining the charges, is the electric potential zero?",In the middle of the two charges,\( 1 / 3 m \) from \( 4 \mu C \),\( 1 / 3 m \) from \( -2 \mu C \),Nowhere the potential is zero,Physics,Electricity,In the middle of the two charges,1
-"If we double the radius of a coil keeping the current through it unchanged, then the magnetic field at any point at a large distance from the centre becomes
-approximately",double,three times,four times,one-fourth,Physics,Electricity,double,1
-"At resonant frequency the current
-amplitude in series LCR circuit is:",maximum,minimum,zero,infinity,Physics,Electricity,maximum,1
-=======
-diode is \( 9 \Omega \), then the efficiency of this full wave rectifier is",1
-"Ordinary tap water conducts electric
-current due to :",the dissolved salts in it it,higher purity of the water,the bacteria present in it it,none of these,Physics,Electricity,the dissolved salts in it it,1
-"Whenever current is changed in a coil an induced e.m.f. is produced in the same coil, This property of the coil is due to",mutual induction,self induction,eddy currents,hysteresis,Physics,Electricity,hysteresis,4
-"Two points charges \( 4 \mu C \) and \( -2 \mu C \) are separated by a distance of \( 1 \mathrm{m} \) in air. \( \mathrm{At} \) what point in between the charges and on the line joining the charges, is the electric potential zero?",In the middle of the two charges,\( 1 / 3 m \) from \( 4 \mu C \),\( 1 / 3 m \) from \( -2 \mu C \),Nowhere the potential is zero,Physics,Electricity,In the middle of the two charges,1
-"If we double the radius of a coil keeping the current through it unchanged, then the magnetic field at any point at a large distance from the centre becomes
-approximately",double,three times,four times,one-fourth,Physics,Electricity,double,1
-"At resonant frequency the current
-amplitude in series LCR circuit is:",maximum,minimum,zero,infinity,Physics,Electricity,maximum,1
->>>>>>> 0a4d9deb2f7bd9649dbad5817c22a46959689ba4
-"Open circuit voltage of a source is 7.86 V and its short circuit current is 9.25 A. Find the current when an external
-resistance of \( 2.4 \Omega \) is connected
-A . \( 1.4 \mathrm{A} \)","Find the current when an external
-resistance of \( 2.4 \Omega \) is connected
-<<<<<<< HEAD
-A . \( 1.4 \mathrm{A} \)",1.82A,2.01A,2.4A,Physics,Electricity,1.82A,2
-=======
-A . \( 1.4 \mathrm{A} \)",1.82A,2.01A,2.4A,Physics,Electricity,1.82A,2
->>>>>>> 0a4d9deb2f7bd9649dbad5817c22a46959689ba4
-"The power (P) of a wave, whose amplitude (A) and area of cross section
-of the medium is \( \mathrm{S} \), is related to its time period (T) by:
-A \( \cdot P / T^{2}= \) constant","and area of cross section
-of the medium is \( \mathrm{S} \), is related to its time period (T) by:
-A \( \cdot P / T^{2}= \) constant",\( P T^{2}= \) constant,\( P T= \) constant,\( P / T= \) constant,Physics,Electricity,"and area of cross section
-of the medium is \( \mathrm{S} \), is related to its time period (T) by:
-<<<<<<< HEAD
-A \( \cdot P / T^{2}= \) constant",1
-"Consider a neutral conducting sphere. A positive point charge is placed outside the sphere. The net charge on the sphere is then,",negative and distributed uniformly over the surface of the sphere,negative and appears only at the point on the sphere closest to the point charge,negative and distributed non-uniformly over the entire surface of the sphere,zero,Physics,Electricity,zero,4
-=======
-A \( \cdot P / T^{2}= \) constant",1
-"Consider a neutral conducting sphere. A positive point charge is placed outside the sphere. The net charge on the sphere is then,",negative and distributed uniformly over the surface of the sphere,negative and appears only at the point on the sphere closest to the point charge,negative and distributed non-uniformly over the entire surface of the sphere,zero,Physics,Electricity,zero,4
->>>>>>> 0a4d9deb2f7bd9649dbad5817c22a46959689ba4
-"toppr
-Q Type your question
-secondary coil, current through the primary coil and input power are given.
-(a) Let the given data be taken as \( \frac{N_{1}}{N_{2}} \)
-(turn-ratio), \( i_{1}, \) (input current) and \( P \)
-(input power).
-(b) Substitute the given values of \( \frac{N_{1}}{N_{2}} \)
-and \( i_{1}, \) in the above formula and get the
-value of \( i_{2} \)
-(c) Write the relation between turn-ratio
-and the currents as \( \frac{N_{1}}{N_{2}}=\frac{i_{2}}{i_{1}}, \) where \( i_{2} \) is the current in the secondary coil.
-(d) Write the relation between input
-power and output power in terms of
-\( V_{1}, i_{1}, V_{2}, i_{2} \) i.e. \( V_{1} i_{1}=V_{2} i_{2}=P, \) where
-\( V_{1} \) and \( V_{2} \) are the voltage in the primary and secondary coils respectively.
-(e) Substitute the values of \( i_{2} \) and \( P \) in
-the above relation to get the value of \( V_{2} \)
-A \( . \) abdce","Let the given data be taken as \( \frac{N_{1}}{N_{2}} \)
-(turn-ratio), \( i_{1}, \) (input current) and \( P \)
-(input power).
-(b) Substitute the given values of \( \frac{N_{1}}{N_{2}} \)
-and \( i_{1}, \) in the above formula and get the
-value of \( i_{2} \)
-(c) Write the relation between turn-ratio
-and the currents as \( \frac{N_{1}}{N_{2}}=\frac{i_{2}}{i_{1}}, \) where \( i_{2} \) is the current in the secondary coil.
-(d) Write the relation between input
-power and output power in terms of
-\( V_{1}, i_{1}, V_{2}, i_{2} \) i.e. \( V_{1} i_{1}=V_{2} i_{2}=P, \) where
-\( V_{1} \) and \( V_{2} \) are the voltage in the primary and secondary coils respectively.
-(e) Substitute the values of \( i_{2} \) and \( P \) in
-the above relation to get the value of \( V_{2} \)
-<<<<<<< HEAD
-A \( . \) abdce",bcade,acbde,\( d b c a e \),Physics,Electricity,bcade,2
-"If radius of long solenoid is doubled, then its self inductance will be :",same,doubled,trippled,quadrupled,Physics,Electricity,doubled,2
-"The magnifying power of a simple microscope can be increased if we use
-eye piece of :",higher focal length,smaller focal length,higher diameter,smaller diameter,Physics,Electricity,higher focal length,1
-=======
-A \( . \) abdce",bcade,acbde,\( d b c a e \),Physics,Electricity,bcade,2
-"If radius of long solenoid is doubled, then its self inductance will be :",same,doubled,trippled,quadrupled,Physics,Electricity,doubled,2
-"The magnifying power of a simple microscope can be increased if we use
-eye piece of :",higher focal length,smaller focal length,higher diameter,smaller diameter,Physics,Electricity,higher focal length,1
->>>>>>> 0a4d9deb2f7bd9649dbad5817c22a46959689ba4
-"Assertion
-Each of the plates of a parallel-plate
-capacitor is given equal positive charge
-Q. The charges on the facing surfaces
-will be same.
-Reason
-A negative charge \( (-Q) \) will be induced
-<<<<<<< HEAD
-on each of the facing surfaces.",Both Assertion and Reason are correct and Reason is the correct explanation for Assertion,Both Assertion and Reason are correct but Reason is not the correct explanation for Assertion,Assertion is correct but Reason is incorrect,Assertion is incorrect but Reason is correct,Physics,Electricity,Both Assertion and Reason are correct and Reason is the correct explanation for Assertion,1
-"In a battery five dry cells each of 1.5 volt
-have internal resistance of
-0.2,0.3,0.4,0.5 and \( 0.6 \Omega \) are present in
-series. The battery is connected to a \( 1 \Omega \) resistance. Identify the correct statement \( (s) \)",Current in the circuit will be \( 2.5 A \),Current in the circuit will be \( 1.5 A \),on short circuiting the battery 3.75 d current will flow,Both \( (A) \) and \( (C) \),Physics,Electricity,Current in the circuit will be \( 2.5 A \),1
-"An \( A C \) source rated \( 100 \vee(r m s) \)
-supplies a current of \( 10 \mathrm{A}(\mathrm{rm} s) \) to a circiut. The average power delivered by the source. This question has multiple correct options",must be \( 1000 \mathrm{w} \),may be \( 1000 \mathrm{w} \),may be greater than 1000 w,may be less than 1000 w,Physics,Electricity,must be \( 1000 \mathrm{w} \),1
-=======
-on each of the facing surfaces.",Both Assertion and Reason are correct and Reason is the correct explanation for Assertion,Both Assertion and Reason are correct but Reason is not the correct explanation for Assertion,Assertion is correct but Reason is incorrect,Assertion is incorrect but Reason is correct,Physics,Electricity,Both Assertion and Reason are correct and Reason is the correct explanation for Assertion,1
-"In a battery five dry cells each of 1.5 volt
-have internal resistance of
-0.2,0.3,0.4,0.5 and \( 0.6 \Omega \) are present in
-series. The battery is connected to a \( 1 \Omega \) resistance. Identify the correct statement \( (s) \)",Current in the circuit will be \( 2.5 A \),Current in the circuit will be \( 1.5 A \),on short circuiting the battery 3.75 d current will flow,Both \( (A) \) and \( (C) \),Physics,Electricity,Current in the circuit will be \( 2.5 A \),1
-"An \( A C \) source rated \( 100 \vee(r m s) \)
-supplies a current of \( 10 \mathrm{A}(\mathrm{rm} s) \) to a circiut. The average power delivered by the source. This question has multiple correct options",must be \( 1000 \mathrm{w} \),may be \( 1000 \mathrm{w} \),may be greater than 1000 w,may be less than 1000 w,Physics,Electricity,must be \( 1000 \mathrm{w} \),1
->>>>>>> 0a4d9deb2f7bd9649dbad5817c22a46959689ba4
-"Assertion
-Sometime, a crackling sound is heard
-while taking off sweater during winters.
-Reason
-This is due to static electric charges.","Both Assertion and Reason are correct and Reason is
-the correct explanation for Assertion","Both Assertion and Reason are correct but Reason is
-not the correct explanation for Assertion",Assertion is correct but Reason is incorrect,Both Assertion and Reason are incorrect,Physics,Electricity,"Both Assertion and Reason are correct and Reason is
-<<<<<<< HEAD
-the correct explanation for Assertion",1
-Alternative current generator is basically based upon:,Amperes law,Lenz's law,Faradays law,coulombs law,Physics,Electricity,Amperes law,1
-=======
-the correct explanation for Assertion",1
-Alternative current generator is basically based upon:,Amperes law,Lenz's law,Faradays law,coulombs law,Physics,Electricity,Amperes law,1
->>>>>>> 0a4d9deb2f7bd9649dbad5817c22a46959689ba4
-"Udxidı Canıt ILyplicaliy ustu IUI CdNIE
-and satellite tv) has its signal run on a
-copper wire surrounded by an insulator which is surrounded by the ground wire,
-as opposed to the typical side by side
-configuration.
-What is the most logical reason for
-<<<<<<< HEAD
-this?",The energy held in the electric field between the inside wire and the outside allow for a clearer signal.,The outside wire prevents any magnetic field from the inside wire from leaking out of the wire,The outside wire prevents electric fields from interfering with the signal in the inside wire,The overall resistance of the wire is reduced using this configuration.,Physics,Electricity,The energy held in the electric field between the inside wire and the outside allow for a clearer signal.,1
-=======
-this?",The energy held in the electric field between the inside wire and the outside allow for a clearer signal.,The outside wire prevents any magnetic field from the inside wire from leaking out of the wire,The outside wire prevents electric fields from interfering with the signal in the inside wire,The overall resistance of the wire is reduced using this configuration.,Physics,Electricity,The energy held in the electric field between the inside wire and the outside allow for a clearer signal.,1
->>>>>>> 0a4d9deb2f7bd9649dbad5817c22a46959689ba4
-"A rectangular loop carrying a current
-is situated near a long straight wire
-such that the wire is parallel to one of
-the sides of the loop and is in the plane of the loop. If a steady current lis established in the wire as shown in the
-<<<<<<< HEAD
-figure, the loop will:",rotate about an axis parallel to the wire,move away from the wire,remain stationary,move towards the wire,Physics,Electricity,rotate about an axis parallel to the wire,1
-From below which is the example of insulators.,Metallic elements,Non Metallic elements,graphite,acqueous solution of salt,Physics,Electricity,graphite,3
-"Coulomb's law is a confirmation
-of",inverse cube law,product law,inverse square law,None of the above,Physics,Electricity,inverse cube law,1
-=======
-figure, the loop will:",rotate about an axis parallel to the wire,move away from the wire,remain stationary,move towards the wire,Physics,Electricity,rotate about an axis parallel to the wire,1
-From below which is the example of insulators.,Metallic elements,Non Metallic elements,graphite,acqueous solution of salt,Physics,Electricity,graphite,3
-"Coulomb's law is a confirmation
-of",inverse cube law,product law,inverse square law,None of the above,Physics,Electricity,inverse cube law,1
->>>>>>> 0a4d9deb2f7bd9649dbad5817c22a46959689ba4
-"Assertion
-The coil in the resistance boxes are
-made by doubling the wire.
-Reason
-<<<<<<< HEAD
-Thick wire is required in resistance box.",Both Assertion and Reason are correct and Reason is the correct explanation for Assertion,Both Assertion and Reason are correct but Reason is not the correct explanation for Assertion,Assertion is correct but Reason is incorrect,Assertion is incorrect but Reason is correct,Physics,Electricity,Both Assertion and Reason are correct and Reason is the correct explanation for Assertion,1
-=======
-Thick wire is required in resistance box.",Both Assertion and Reason are correct and Reason is the correct explanation for Assertion,Both Assertion and Reason are correct but Reason is not the correct explanation for Assertion,Assertion is correct but Reason is incorrect,Assertion is incorrect but Reason is correct,Physics,Electricity,Both Assertion and Reason are correct and Reason is the correct explanation for Assertion,1
->>>>>>> 0a4d9deb2f7bd9649dbad5817c22a46959689ba4
-"Assertion
-An \( n- \) type semiconductor has a large
-number of electrons but still it is
-electrically neutral
-Reason
-An \( n- \) type semicondutor is obtained
-<<<<<<< HEAD
-by doping an intrinsic semiconductor with a pentavalent impurity.",Both Assertion and Reason are correct and Reason is the correct explanation for Assertion,Both Assertion and Reason are correct but Reason is not the correct explanation for Assertion,Assertion is correct but Reason is incorrect,Both Assertion and Reason are incorrect,Physics,Electricity,Both Assertion and Reason are correct and Reason is the correct explanation for Assertion,1
-"Which source of energy uses the
-production of steam to generate electrical energy?",Hydroelectric,Nuclear,Tides,waves,Physics,Electricity,Hydroelectric,1
-=======
-by doping an intrinsic semiconductor with a pentavalent impurity.",Both Assertion and Reason are correct and Reason is the correct explanation for Assertion,Both Assertion and Reason are correct but Reason is not the correct explanation for Assertion,Assertion is correct but Reason is incorrect,Both Assertion and Reason are incorrect,Physics,Electricity,Both Assertion and Reason are correct and Reason is the correct explanation for Assertion,1
-"Which source of energy uses the
-production of steam to generate electrical energy?",Hydroelectric,Nuclear,Tides,waves,Physics,Electricity,Hydroelectric,1
->>>>>>> 0a4d9deb2f7bd9649dbad5817c22a46959689ba4
-"The natural frequency of an LC - circuit
-is 1,25,000 cycles per second. Then the capacitor \( C \) is replaced by another capacitor with a dielectric medium of dielectric constant k. In this case, the
-frequency decreases by \( 25 k H z . \) The
-value of k is:
-A . 3.0","Then the capacitor \( C \) is replaced by another capacitor with a dielectric medium of dielectric constant k. In this case, the
-frequency decreases by \( 25 k H z . \) The
-value of k is:
-<<<<<<< HEAD
-A . 3.0",2,1.56,1.7,Physics,Electricity,2,2
-Which of following can induce the maximum induced voltage?,1 amp dc.,1 amp 1 Н \( z \).,1 amp 100 н \( z \),20 amp dc.,Physics,Electricity,1 amp dc.,1
-"The current which does not contribute
-to the power consumed in an AC circuit is called:",Non-ideal current,Wattless current,convectional current,Inductance current,Physics,Electricity,Non-ideal current,1
-"Two fixed charges \( -2 Q \) and \( +Q \) are located at points \( (-3 a, 0) \) and \( (+3 a, 0) \) respectively, Then which of the following statement is correct?","Points where the electric potential due to the two charges is zero in \( x \) -y plane, lie on a circle of radius 42 and centre (5a, 0)",Potential is zero at \( x=a \) and \( x=9 a \),"Both (a) and
-(b) are wrong",Both (a) and (b) are correct,Physics,Electricity,"Points where the electric potential due to the two charges is zero in \( x \) -y plane, lie on a circle of radius 42 and centre (5a, 0)",1
-"A cell of negligible resistance and emf 2 volt is connected to a series
-combination of 2,3 and 5 ohm. The
-potential difference in volts between the terminals of 3 -ohm resistance will be:",\( 0.6 v o l t \),\( \frac{2}{3} \) volt,\( 3 v o l t s \),\( 6 v o l t s \),Physics,Electricity,\( 0.6 v o l t \),1
-=======
-A . 3.0",2,1.56,1.7,Physics,Electricity,2,2
-Which of following can induce the maximum induced voltage?,1 amp dc.,1 amp 1 Н \( z \).,1 amp 100 н \( z \),20 amp dc.,Physics,Electricity,1 amp dc.,1
-"The current which does not contribute
-to the power consumed in an AC circuit is called:",Non-ideal current,Wattless current,convectional current,Inductance current,Physics,Electricity,Non-ideal current,1
-"Two fixed charges \( -2 Q \) and \( +Q \) are located at points \( (-3 a, 0) \) and \( (+3 a, 0) \) respectively, Then which of the following statement is correct?","Points where the electric potential due to the two charges is zero in \( x \) -y plane, lie on a circle of radius 42 and centre (5a, 0)",Potential is zero at \( x=a \) and \( x=9 a \),"Both (a) and
-(b) are wrong",Both (a) and (b) are correct,Physics,Electricity,"Points where the electric potential due to the two charges is zero in \( x \) -y plane, lie on a circle of radius 42 and centre (5a, 0)",1
-"A cell of negligible resistance and emf 2 volt is connected to a series
-combination of 2,3 and 5 ohm. The
-potential difference in volts between the terminals of 3 -ohm resistance will be:",\( 0.6 v o l t \),\( \frac{2}{3} \) volt,\( 3 v o l t s \),\( 6 v o l t s \),Physics,Electricity,\( 0.6 v o l t \),1
->>>>>>> 0a4d9deb2f7bd9649dbad5817c22a46959689ba4
-"Two identical \( +v e \) charges are at the ends of a straight line AB. Another identical \( +v e \) charge is placed at 'C' such that
-\( A B=B C . \) (A, B and C being on the same
-line). Now the force on 'A' will :
-\( A \). increase","Another identical \( +v e \) charge is placed at 'C' such that
-\( A B=B C . \) (A, B and C being on the same
-line). Now the force on 'A' will :
-<<<<<<< HEAD
-\( A \). increase",decrease,remain same,cannot be predicted,Physics,Electricity,decrease,2
-=======
-\( A \). increase",decrease,remain same,cannot be predicted,Physics,Electricity,decrease,2
->>>>>>> 0a4d9deb2f7bd9649dbad5817c22a46959689ba4
-"1)
-\( I, \) is placed in a horizontal plane near a
-long straight conductor carrying steady
-current \( I_{1} \) at a distance \( d \) from the
-conductor as shown in figure. The loop
-<<<<<<< HEAD
-will experience",A net repulsive force away from the conductor,A net torque acting upward perpendicular to the horizontal plane,A net torque acting downward normal to the horizontal plane,A net attractive force towards the conductor,Physics,Electricity,A net repulsive force away from the conductor,1
-What is called the rate of doing work in an electric circuit?,Power,Energy,current,voltage,Physics,Electricity,Power,1
-"A metre bridge is balanced with known
-resistance in the right gap and a metal
-wire in the left gap. If the metal wire is heated the balance point",shifts towards left,shifts towards right,does not change,may shift towards left or right depending on the nature of the metal,Physics,Electricity,shifts towards left,1
-=======
-will experience",A net repulsive force away from the conductor,A net torque acting upward perpendicular to the horizontal plane,A net torque acting downward normal to the horizontal plane,A net attractive force towards the conductor,Physics,Electricity,A net repulsive force away from the conductor,1
-What is called the rate of doing work in an electric circuit?,Power,Energy,current,voltage,Physics,Electricity,Power,1
-"A metre bridge is balanced with known
-resistance in the right gap and a metal
-wire in the left gap. If the metal wire is heated the balance point",shifts towards left,shifts towards right,does not change,may shift towards left or right depending on the nature of the metal,Physics,Electricity,shifts towards left,1
->>>>>>> 0a4d9deb2f7bd9649dbad5817c22a46959689ba4
-"An elastic circular wire of length \( \ell \)
-carries a current \( I_{0} . \) It is placed in a
-uniform magnetic field \( \vec{B} \) (out of paper)
-such that its plane is perpendicular to the direction of \( \vec{B} \). The wire will
-<<<<<<< HEAD
-experience:",No force,A stretching force,A compressive force,A touque,Physics,Electricity,No force,1
-"If the temperature of the Sun were to increase from \( T \) to \( 2 T \) and its radius
-from \( R \) to \( 2 R \). The ratio of power
-radiated by it would become:",64 times,16 times,32 times,4 times,Physics,Electricity,64 times,1
-Which of the following devices is used to detect the presences of a charge on a body?,Multimeter,Electroscope,Angiogram,Microscope,Physics,Electricity,Multimeter,1
-In which of the following doped semiconductors majority of charge carriers are holes?,Antimony doped with germanium,Boron doped with silicon,Arsenic doped with silicon,Phosphorus doped with germanium,Physics,Electricity,Antimony doped with germanium,1
-=======
-experience:",No force,A stretching force,A compressive force,A touque,Physics,Electricity,No force,1
-"If the temperature of the Sun were to increase from \( T \) to \( 2 T \) and its radius
-from \( R \) to \( 2 R \). The ratio of power
-radiated by it would become:",64 times,16 times,32 times,4 times,Physics,Electricity,64 times,1
-Which of the following devices is used to detect the presences of a charge on a body?,Multimeter,Electroscope,Angiogram,Microscope,Physics,Electricity,Multimeter,1
-In which of the following doped semiconductors majority of charge carriers are holes?,Antimony doped with germanium,Boron doped with silicon,Arsenic doped with silicon,Phosphorus doped with germanium,Physics,Electricity,Antimony doped with germanium,1
->>>>>>> 0a4d9deb2f7bd9649dbad5817c22a46959689ba4
-"A steady current I flows along an infinitely long hollow cylindrical
-conductor of radius R. This cylinder is placed coaxially inside an infinite
-solenoid of radius \( 2 R \). The solenoid has
-n turns per unit length and carries a
-steady current I. Consider a point \( P \) at a distance r from the common axis. The
-correct statement(s) is(are)?","In the region \( 0<r<R \), the magnetic field is non-zero","In the region \( R<r<2 R \), the magnetic field is along
-<<<<<<< HEAD
-the common axis","In the region \( R<r<2 R \), the magnetic field is tangential to the circle of radius \( r, \) centered on the axis","In the region \( r>2 R \), the magnetic field is non-zero",Physics,Electricity,"In the region \( 0<r<R \), the magnetic field is non-zero",1
-The terminal voltage of a cell in open circuit condition is \( _{-}-_{-}-_{-} \) its emf.,more than,less than,equal to,square of,Physics,Electricity,more than,1
-"Which of the following quantities do not change when an ohmic resistor connected to a battery is heated due to
-the current?",drift speedd,resistivity,resistance,number of free electrons,Physics,Electricity,resistivity,2
-"An electric dipole moment \( \vec{p}=(2.0 \hat{i}+ \) \( \mathbf{3} .0 \hat{\boldsymbol{j}}) \mu C . \mathrm{m} \) is placed in a uniform
-electric field \( \overrightarrow{\boldsymbol{E}}=(\boldsymbol{3} \cdot \boldsymbol{0} \hat{\boldsymbol{i}}+\boldsymbol{2} \cdot \boldsymbol{0} \widehat{\boldsymbol{k}}) \times \)
-\( \mathbf{1 0}^{\mathbf{5}} \mathbf{N} \boldsymbol{C}^{-\mathbf{1}} \)
-This question has multiple correct options",The torque that \( \vec{E} \) exerts on \( \vec{p} \) is \( (0.6 \vec{i}-0.4 \vec{j}- \) \( 0.9 \vec{k}) N m \),The potential energy of the dipole is \( -0.6 J \),The potential energy of the dipole is \( 0.6 J \).,"If the dipole is rotated in the electric field, the maximum potential energy of the dipole is \( 1.3 J \)",Physics,Electricity,The torque that \( \vec{E} \) exerts on \( \vec{p} \) is \( (0.6 \vec{i}-0.4 \vec{j}- \) \( 0.9 \vec{k}) N m \),1
-=======
-the common axis","In the region \( R<r<2 R \), the magnetic field is tangential to the circle of radius \( r, \) centered on the axis","In the region \( r>2 R \), the magnetic field is non-zero",Physics,Electricity,"In the region \( 0<r<R \), the magnetic field is non-zero",1
-The terminal voltage of a cell in open circuit condition is \( _{-}-_{-}-_{-} \) its emf.,more than,less than,equal to,square of,Physics,Electricity,more than,1
-"Which of the following quantities do not change when an ohmic resistor connected to a battery is heated due to
-the current?",drift speedd,resistivity,resistance,number of free electrons,Physics,Electricity,resistivity,2
-"An electric dipole moment \( \vec{p}=(2.0 \hat{i}+ \) \( \mathbf{3} .0 \hat{\boldsymbol{j}}) \mu C . \mathrm{m} \) is placed in a uniform
-electric field \( \overrightarrow{\boldsymbol{E}}=(\boldsymbol{3} \cdot \boldsymbol{0} \hat{\boldsymbol{i}}+\boldsymbol{2} \cdot \boldsymbol{0} \widehat{\boldsymbol{k}}) \times \)
-\( \mathbf{1 0}^{\mathbf{5}} \mathbf{N} \boldsymbol{C}^{-\mathbf{1}} \)
-This question has multiple correct options",The torque that \( \vec{E} \) exerts on \( \vec{p} \) is \( (0.6 \vec{i}-0.4 \vec{j}- \) \( 0.9 \vec{k}) N m \),The potential energy of the dipole is \( -0.6 J \),The potential energy of the dipole is \( 0.6 J \).,"If the dipole is rotated in the electric field, the maximum potential energy of the dipole is \( 1.3 J \)",Physics,Electricity,The torque that \( \vec{E} \) exerts on \( \vec{p} \) is \( (0.6 \vec{i}-0.4 \vec{j}- \) \( 0.9 \vec{k}) N m \),1
->>>>>>> 0a4d9deb2f7bd9649dbad5817c22a46959689ba4
-"Two long thin conductors \( 10 \mathrm{cm} \) apart
-carry currents in the ratio 1: 2 in the
-same direction. The magnetic field
-midway between them is \( 2 \times 10^{-3} \)
-Tesla. The force on 1 metre length of any conductor will be :
-\( \mathbf{A} \cdot 2 \pi \times 10^{-3} \) Newton","The force on 1 metre length of any conductor will be :
-\( \mathbf{A} \cdot 2 \pi \times 10^{-3} \) Newton",\( 2 \times 10^{-3} \) Newton,\( \pi \) Newton,1 Newton,Physics,Electricity,"The force on 1 metre length of any conductor will be :
-<<<<<<< HEAD
-\( \mathbf{A} \cdot 2 \pi \times 10^{-3} \) Newton",1
-"If a body is charged by rubbing it, its weight :",Remains precisely constant,Increase slightly,Decrease slightly,May increase slightly or may decrease slightly,Physics,Electricity,Remains precisely constant,1
-=======
-\( \mathbf{A} \cdot 2 \pi \times 10^{-3} \) Newton",1
-"If a body is charged by rubbing it, its weight :",Remains precisely constant,Increase slightly,Decrease slightly,May increase slightly or may decrease slightly,Physics,Electricity,Remains precisely constant,1
->>>>>>> 0a4d9deb2f7bd9649dbad5817c22a46959689ba4
-"The circuit below shows three identical
-resistors labeled \( 1,2, \) and \( 3 . \) The reading on the ammeter is 12.0 A. How much
-current flows in each resistors?","How much
-current flows in each resistors?","4.0 A
-в. 12.0 А",36.0 А,"we cannot determine the current values without knowing the resistor va
-E. we cannot determine the current values without knowing the batter",Physics,Electricity,"How much
-<<<<<<< HEAD
-current flows in each resistors?",1
-=======
-current flows in each resistors?",1
->>>>>>> 0a4d9deb2f7bd9649dbad5817c22a46959689ba4
-"Q Type your question-
-speed of \( 2 \mathrm{cms}^{-1} \) on a \( \mathrm{V} \) -shaped
-conductor each prong of which is \( 50 \mathrm{cm} \) in length immersed in a uniform
-magnetic field \( \mathbf{B}=\mathbf{0 . 4 T}, \) perpendicular
-and into the \( V \) -plane shown in the
+"Four point charges \( -\mathrm{Q},-\mathrm{q}, 2 \mathrm{q} \) and \( 2 \mathrm{Q} \) are placed, one at each corner of the square The relation between \( Q \) and \( q \) fo which
+the potential at the centre of the square is zero, is",\( Q=q \),\( Q=\frac{1}{q} \),\( Q=-q \),\( Q=-\frac{1}{q} \),,Physics,Electricity,\( Q=q \),1
+"The lightning conductor used in building, protects the building by :",dissipating the electric charge away from the building,conducting the lightning safely to the ground,absorbing the electric charge,None of these,,Physics,Electricity,dissipating the electric charge away from the building,1
+"Assertion
+Air is a bad conductor of heat.
+Reason
+It's molecules are in continuous contact
+with each other.","Both Assertion and Reason are correct and Reason is
+the correct explanation for Assertion",Both Assertion and Reason are correct but Reason is not the correct explanation for Assertion,Assertion is correct but Reason is incorrect,Both Assertion and Reason are incorrect,,Physics,Electricity,Both Assertion and Reason are correct but Reason is not the correct explanation for Assertion,2
+"The potential at a point due to a charge
+of \( 5 \times 10^{-7} \) C located \( 10 \mathrm{cm} \) away is:",\( 3.5 \times 10^{5} \mathrm{V} \),3.5 \( \times 10^{4} \mathrm{v} \),\( 4.5 \times 10^{4} v \),\( 4.5 \times 10^{5} \mathrm{v} \),,Physics,Electricity,\( 3.5 \times 10^{5} \mathrm{V} \),1
+"A voltmeter of resistance \( 998 \Omega \) is
+connected across a cell of emf \( 2 \mathrm{V} \) and
+internal resistance 2\Omega. The potential difference across the voltmeter is?
+\( \mathbf{A} \cdot 1.99 \mathrm{v} \)","The potential difference across the voltmeter is?
+\( \mathbf{A} \cdot 1.99 \mathrm{v} \)",3.5v,\( 5 v \),\( 6 v \),,Physics,Electricity,"The potential difference across the voltmeter is?
+\( \mathbf{A} \cdot 1.99 \mathrm{v} \)",1
+"Assertion: In a cavity within a
+conductor, the electric field is zero.
+Reason: Charges in a conductor reside
+only at its surface.","If both assertion and reason are true but the reason is
+the correct explanation of assertion.",If both assertion and reason are true but the reason is not the correct explanation of assertion.,If assertion is true but reason is false.,"If both the assertion and reason are false.
+E. If reason is true but assertion is false.",,Physics,Electricity,"If both assertion and reason are true but the reason is
+the correct explanation of assertion.",1
+"Assertion: Material used in the
+construction of a standard resistance is
+constantan or manganin Reason : Temperature coefficients of constantan and Magnanin are very
+small","Both (A) and (R) are true and
+(R) is the correct explanation of (A)",Both (A) and (R) are true but (R) is not the correct explanation of \( (A) \),(A) is true but (R) is false,(A) is false but (R) is true,,Physics,Electricity,"Both (A) and (R) are true and
+(R) is the correct explanation of (A)",1
+"Three charged particles are collinear and are in equilibrium, then",all the charged particle have the same poarity,the equilibrium is unstable,all the charged particles cannot have the same polarity,both (b) and (c) are correct.,,Physics,Electricity,all the charged particle have the same poarity,1
+"The north pole of a magnet is moved
+into a coil through the end \( \boldsymbol{A} \) Simultaneously the north pole of another magnet is moved into the coil through the end \( B \) as shown in the
+figure. The direction of induced emf will:",Be in the anticlockwise direction as seen through the end \( A \),Be in the clockwise direction as seen through the end \( B \),Depend on the speed with which the two magnets are moved,Depend on the speed with which the magnets are moved and the strengths of the magnets,,Physics,Electricity,Be in the anticlockwise direction as seen through the end \( A \),1
+"\( A 2 \mathrm{m} \) long metallic rod rotates with an
+angular frequency of 200 rads\( ^{-1} \) about an axis normal to the rod passing through its one end. The other end of the
+rod is in contact with a circular metallic
+ring. A constant magnetic field of \( 0.5 \mathrm{T} \) parallel to the axis exists everywhere. The emf developed between the centre and the ring is then
+A . 100 v","The other end of the
+rod is in contact with a circular metallic
+ring. A constant magnetic field of \( 0.5 \mathrm{T} \) parallel to the axis exists everywhere. The emf developed between the centre and the ring is then
+A . 100 v",200 V,300 \( v \),\( 400 \mathrm{v} \),,Physics,Electricity,"The other end of the
+rod is in contact with a circular metallic
+ring. A constant magnetic field of \( 0.5 \mathrm{T} \) parallel to the axis exists everywhere. The emf developed between the centre and the ring is then
+A . 100 v",1
+"The impurity atoms, with which pure silicon should be doped to make a ptype semiconductor, are those of This question has multiple correct options",phosphorous,boron,antimony,aluminium,,Physics,Electricity,phosphorous,1
+"The Kirchhoff's first \( \operatorname{law}\left(\sum i=0\right) \) and second law \( \left(\sum i R=\sum E\right), \) where the symbols have their usual meanings, are respectively based on","conservation of charge, conservation of energy","Conservation of charge, conservation of momentum","conservation of energy, conservation of charge","conservation of momentum, conservation of charge",,Physics,Electricity,"conservation of charge, conservation of energy",1
+"Assertion
+Although the surfaces of goggle lenses are curved, it does not have any power
+Reason
+In case of goggle, both the curved surfaces have equal radii of curvature and have center of curvature on the
+same side",Both Assertion and Reason are correct and Reason is the correct explanation for Assertion,Both Assertion and Reason are correct but Reason is not the correct explanation for Assertion,Assertion is correct but Reason is incorrect,Assertion is incorrect but Reason is correct,,Physics,Electricity,Both Assertion and Reason are correct and Reason is the correct explanation for Assertion,1
+"Assertion
+Kirchhoff's junction rule can be applied to a junction of several lines or a point in a line.
+Reason
+When steady current is flowing, there is no accumulation of charges at any junction or at any point in a line.",Both Assertion and Reason are correct and Reason is the correct explanation for Assertion,Both Assertion and Reason are correct but Reason is not the correct explanation for Assertion,Assertion is correct but Reason is incorrect,Both Assertion and Reason are incorrect,,Physics,Electricity,Both Assertion and Reason are correct and Reason is the correct explanation for Assertion,1
+"The electric current passing through a metallic wire produces heating because
+of:",collisions of conduction electrons with each other,collisions of the atoms of the metal with each other,the energy released in the ionisation of the atom of the metal,collisions of the conduction electrons with the atoms of the metallic wire,,Physics,Electricity,collisions of conduction electrons with each other,1
+"The power loss is less in transmission lines, when :",Voltage is less but current is more,Both voltage and current are more,Voltage is more but current is less,Both voltage and current are less,,Physics,Electricity,Voltage is less but current is more,1
+"A moving coil ammeter requires a potential difference of \( 0.4 V \) across it for
+full scale deflection. It has fixed shunt
+resistance of 0.01 ohm with a coil
+circuit resistance of \( \boldsymbol{R}=\mathbf{1} \boldsymbol{k} \) ohm. The
+value of shunt required to give full scale deflection when the total current is \( 10 A \)
+is equal to",0.02 ohm,0.04 ohm,0.05 ohm,0.06 ohm,,Physics,Electricity,0.02 ohm,1
+"The uncharged metallic sphere \( \mathbf{A} \)
+suspended as shown in the given figure
+is given a push so that it moves towards the +ve plate. Which of the following statements is correct?",A touches the positive plate and remains in contact with it,A touches positive plate and then moves towards negative plate and remains in contact with it.,A moves to and fro between the two plates with a constant time period,A moves to and fro between the two plates with an increasing time period.,,Physics,Electricity,A touches the positive plate and remains in contact with it,1
+"A current \( I=1.00 A \) circulates in a
+round thin-wire loop of radius \( \boldsymbol{R}= \)
+100 \( m m \). Find the magnetic
+induction at the centre of the loop.",\( 7.3 \mu T \),\( 3.7 \mu T \),\( 3.6 \mu T \),\( 6.3 \mu T \),,Physics,Electricity,\( 7.3 \mu T \),1
+"Six identical resistors are connected as
+shown in the figure. The equivalent
+resistance will be:",Maximum between P and R,Maximum between Q and R,Maximum between P and Q,All are equal,,Physics,Electricity,Maximum between P and R,1
+Two electric charges \( q \) and \( -2 q \) are placed at a distance 3a apart. The locus of points in the plane of the charges where the field potential is zero is:,straight line,circle,ellipse,hyperbola,,Physics,Electricity,straight line,1
+"A current of 3 A is flowing in a linear conductor having a length of \( 40 \mathrm{cm} . \) The conductor is placed in a magnetic field
+of strength 500 gauss and makes an
+angle \( 30^{\circ} \) with the direction of the field.
+It experiences a force of magnitude
+\( \mathbf{A} \cdot 3 \times 10^{-4} N \)","It experiences a force of magnitude
+\( \mathbf{A} \cdot 3 \times 10^{-4} N \)",\( 3 \times 10^{-2} N \),\( 3 \times 10^{2} N \),\( 3 \times 10^{4} N \),,Physics,Electricity,"It experiences a force of magnitude
+\( \mathbf{A} \cdot 3 \times 10^{-4} N \)",1
+"Assertion
+If we bend an insulated conducting wire, the resistance of the wire
+increases.
+Reason
+The drift velocity of electrons in bent
+wire decreases.",Both Assertion and Reason are correct and Reason is the correct explanation for Assertion,Both Assertion and Reason are correct but Reason is not the correct explanation for Assertion,Assertion is correct but Reason is incorrect,Both Assertion and Reason are incorrect,,Physics,Electricity,Both Assertion and Reason are correct and Reason is the correct explanation for Assertion,1
+"An electron enters an electric field with
+its velocity in the direction of the electric lines of field then:",the path of the electron will be a circle,the path of the electron will be a parabola,the velocity of the electron will decrease just after entry,the velocity of the electron will increase just after entry,,Physics,Electricity,the path of the electron will be a circle,1
+"The purpose of soft iron cylinder
+between the pole pieces of the horse-
+shoe magnet in a moving
+coil galvanometer is","to increase the magnetic induction in the polar
+\( \operatorname{gap} \)",to evenly distribute the magnetic lines of force,to provide a radial magnetic field,"to reduce the magnetic flux leakage in the polar
+\( \operatorname{gap} \)",,Physics,Electricity,"to increase the magnetic induction in the polar
+\( \operatorname{gap} \)",1
+"In a pure capacitive circuit if the frequency of ac source is doubled, then its capacitive reactance will be",remains same,doubled,halved,zero,,Physics,Electricity,remains same,1
+"The frequency of alternating current in
+India is",50 cylces/s,100 cylces/s,150 cylces/s,200 cylces/s,,Physics,Electricity,50 cylces/s,1
+"characteristic for a semiconductor
+device. Which of the following
+statement is correct?","It is V-I characteristic for solar cell where, point represents open circuit voltage and point B short
+circuit current","It is for a solar cell and points A and B represent open circuit voltage and current, respectively",It is for a photodiode and points \( A \) and \( B \) represent open circuit voltage and current respectively,"It is for a LED and points A and B represent open circuit voltage and short circuit current, respectively",,Physics,Electricity,"It is V-I characteristic for solar cell where, point represents open circuit voltage and point B short
+circuit current",1
+"An inductor, a resistor and a capacitor are joined in series with an AC source. As the frequency of the source is
+slightly increased from a very low value, the reactance of the",inductor increases,resistor increases,capacitor increases,circuit increases,,Physics,Electricity,inductor increases,1
+"The energy band diagrams for three
+semiconductor sample of silicon are
+shown. It follows that.",Sample X is undoped while samples Y and Z have been doped with a third group and a fifth group impurity respectively,Sample X is undoped while both samples Y and Z have been doped with a fifth group impurity,Sample X has been doped with equal amounts of third and fifth group impurities while samples \( Y \) and \( z \) are undoped,Sample X is undoped while samples Y and Z have been doped with a fifth group and a third group impurity respectively,,Physics,Electricity,Sample X is undoped while samples Y and Z have been doped with a third group and a fifth group impurity respectively,1
+"State the effect on the divergence of the leaves of a gold leaf electroscope on bringing a negatively charged rod near it if the electroscope is positively
+charged:",Divergence decreases,Divergence increases,Divergence remains same,can't say,,Physics,Electricity,Divergence decreases,1
+Why are lightning conductors pointed in shape?,To reduce mass,It attracts more electric charge due to very small radius and hence surface area,It allows more current,It repels the incident lightning discharge,,Physics,Electricity,To reduce mass,1
+"\( A 2 \mathrm{kg} \) disc of radius \( 0.5 \mathrm{m} \) accelerates from rest to 25 rad/s in 5 seconds. The
+average power exerted on the disc is",78.1 watts,15.6 Watts,28.1 watts,40.6 watts,,Physics,Electricity,78.1 watts,1
+"When the separation between the two charges is increased the electric
+potential energy of the charges",Increases,Decreases,Remains unchanged,May increase or decrease,,Physics,Electricity,Increases,1
+"In an oscillating \( L-C \) circuit in which
+\( C=4.00 \mu F, \) the maximum potential
+across the capacitor during the oscillations is \( 1.50 V \) and the maximum
+current through the inductor is \( 50.0 m A \)
+How much time does the charge on the capacitor take to rise from zero to its maximum value?",\( 0.238 \mathrm{ms} \),\( 0.788 \mathrm{ms} \),\( 0.488 \mathrm{ms} \),\( 0.188 \mathrm{ms} \),,Physics,Electricity,\( 0.238 \mathrm{ms} \),1
+"A car is moving with a speed of 40 \( \mathrm{Km} / \mathrm{hr} . \) If the car engine generates 7 kilowatt power, then the resistance in the path of motion of the car will be- -",\( 360 N \),\( 630 N \),zero,\( 280 N \),,Physics,Electricity,\( 360 N \),1
+"Assertion: The resistance of a
+milliammeter is greater than that of
+ammeter
 
-Figure. To start with, at time \( \mathbf{t}=\mathbf{0} s, \) the
-mid-point \( C \) of the rod is at \( 0 . \) Then [both conductor and rod have resistance of 10
-<<<<<<< HEAD
-\( ^2 \) per meter",the current in the circuit increases from zero to \( 300 \mathrm{mA} \) during \( 20 s \),the current in the circuit is \( 300 \mathrm{mA} \) fort \( \leq 20 \) s and zero fort \( >20 \) s.,"the current in the circuit is \( 150 \mathrm{mA} \), till the rod is in contact with \( V \) -conductor",the current in the circuit is \( 150 \mathrm{mA} \) for \( \mathrm{t} \leq 10 \mathrm{s} \) and is \( 300 m A \) for \( 10 s<t \leq 20 s \),Physics,Electricity,the current in the circuit increases from zero to \( 300 \mathrm{mA} \) during \( 20 s \),1
-=======
-\( ^2 \) per meter",the current in the circuit increases from zero to \( 300 \mathrm{mA} \) during \( 20 s \),the current in the circuit is \( 300 \mathrm{mA} \) fort \( \leq 20 \) s and zero fort \( >20 \) s.,"the current in the circuit is \( 150 \mathrm{mA} \), till the rod is in contact with \( V \) -conductor",the current in the circuit is \( 150 \mathrm{mA} \) for \( \mathrm{t} \leq 10 \mathrm{s} \) and is \( 300 m A \) for \( 10 s<t \leq 20 s \),Physics,Electricity,the current in the circuit increases from zero to \( 300 \mathrm{mA} \) during \( 20 s \),1
->>>>>>> 0a4d9deb2f7bd9649dbad5817c22a46959689ba4
-"Assertion
-\( \mathbf{A} \)
-\( 60 W \) bulb is connected in parallel with a room heater and this combination is connected across the
-mains. If the \( 60 W \) bulb is replaced by a
-\( 100 W \) bulb, the heat produced by the
-heater will be more.BECAUSE
-Reason
-<<<<<<< HEAD
-When resistances are connected in parallel across the mains, the heat produced is inversely proportional to the resistance",Both Assertion and Reason are correct and Reason is the correct explanation for Assertion,Both Assertion and Reason are correct but Reason is not the correct explanation for Assertion,Assertion is correct but Reason is incorrect,Assertion is incorrect but Reason is correct,Physics,Electricity,Both Assertion and Reason are correct and Reason is the correct explanation for Assertion,1
-"Four point charges \( -\mathrm{Q},-\mathrm{q}, 2 \mathrm{q} \) and \( 2 \mathrm{Q} \) are placed, one at each corner of the square The relation between \( Q \) and \( q \) fo which
-the potential at the centre of the square is zero, is",\( Q=q \),\( Q=\frac{1}{q} \),\( Q=-q \),\( Q=-\frac{1}{q} \),Physics,Electricity,\( Q=q \),1
-"The impurity atoms, with which pure silicon should be doped to make a ptype semiconductor, are those of This question has multiple correct options",phosphorous,boron,antimony,aluminium,Physics,Electricity,phosphorous,1
-=======
-When resistances are connected in parallel across the mains, the heat produced is inversely proportional to the resistance",Both Assertion and Reason are correct and Reason is the correct explanation for Assertion,Both Assertion and Reason are correct but Reason is not the correct explanation for Assertion,Assertion is correct but Reason is incorrect,Assertion is incorrect but Reason is correct,Physics,Electricity,Both Assertion and Reason are correct and Reason is the correct explanation for Assertion,1
-"Four point charges \( -\mathrm{Q},-\mathrm{q}, 2 \mathrm{q} \) and \( 2 \mathrm{Q} \) are placed, one at each corner of the square The relation between \( Q \) and \( q \) fo which
-the potential at the centre of the square is zero, is",\( Q=q \),\( Q=\frac{1}{q} \),\( Q=-q \),\( Q=-\frac{1}{q} \),Physics,Electricity,\( Q=q \),1
-"The impurity atoms, with which pure silicon should be doped to make a ptype semiconductor, are those of This question has multiple correct options",phosphorous,boron,antimony,aluminium,Physics,Electricity,phosphorous,1
->>>>>>> 0a4d9deb2f7bd9649dbad5817c22a46959689ba4
-"The charge on a body is +1 C. Find the number of electrons in excess or deficit
-on the body.
-A \( \cdot 6.25 \times 10^{1} \) coulomb","Find the number of electrons in excess or deficit
-on the body.
-A \( \cdot 6.25 \times 10^{1} \) coulomb",\( 6.25 \times 10^{-18} \) coulomb,\( 6.25 \times 10^{-1} \) coulomb,\( 6.25 \times 10^{18} \) coulomb,Physics,Electricity,"Find the number of electrons in excess or deficit
-on the body.
-<<<<<<< HEAD
-A \( \cdot 6.25 \times 10^{1} \) coulomb",1
-"When the number of turns in a coll is
-doubled without any change in the length of the coll, its self-inductance
-becomes",four times,Double,Halved,Not change,Physics,Electricity,Double,2
-The circuit shown below acts as:,Tuned filter,Low pass filter,High pass filter,Rectifier,Physics,Electricity,Rectifier,4
-The total charge induced in a conducting loop when it is moved in magnetic field depends on,The rate of change of magnetic flux,Initial magnetic flux only,The total change in magnetic flux,Final magnetic flux only,Physics,Electricity,The rate of change of magnetic flux,1
-=======
-A \( \cdot 6.25 \times 10^{1} \) coulomb",1
-"When the number of turns in a coll is
-doubled without any change in the length of the coll, its self-inductance
-becomes",four times,Double,Halved,Not change,Physics,Electricity,Double,2
-The circuit shown below acts as:,Tuned filter,Low pass filter,High pass filter,Rectifier,Physics,Electricity,Rectifier,4
-The total charge induced in a conducting loop when it is moved in magnetic field depends on,The rate of change of magnetic flux,Initial magnetic flux only,The total change in magnetic flux,Final magnetic flux only,Physics,Electricity,The rate of change of magnetic flux,1
->>>>>>> 0a4d9deb2f7bd9649dbad5817c22a46959689ba4
-"toppr OG
-Q Type your question_
-is \( 50^{\circ} \mathrm{C} \) and \( 15 \Omega \) respectively The rate of
-change of resistance \( R \) with temperature \( \frac{1}{2} \Omega /^{\circ} C \) and rate of decrease of temperature of \( R \) is \( \frac{(e n 3)}{100} \)
-times the temperature difference from
-surrounding Assume the resistance \( R \)
-loses heat only in accordance with
-newton's law of cooling If key k is closed
-<<<<<<< HEAD
-at \( t=0 \) then choose the incorrect option",The value of R for which power dissipation in it is maximum is \( 5 \Omega \),Temperature of R when power dissipation in it is maximum is \( 30^{\circ} \mathrm{C} \),Time after which power dissipation in it is maximum is 100 sec,Current throughout 10 v battery when power dissipation in \( R \) is maximum is 2.5 A,Physics,Electricity,The value of R for which power dissipation in it is maximum is \( 5 \Omega \),1
-"A charged particle, initially at rest at 0 when released follows a trajectory as
-shown. Such a trajectory is possible in
-the presence of.",Electric field of constant magnitude and varying direction,Magnetic field of constant magnitude and varying direction,Electric filed of constant magnitude and constant direction,Electric and magnetic fields of constant magnitudes and constant directions which are parallel to each other,Physics,Electricity,Electric field of constant magnitude and varying direction,1
-"Figure shows some equipotential lines distributed in space. A charged object
-is moved from point \( A \) to point \( B \)",The work done in figure (i) is the greatest.,The work done in figure (ii) is the least.,"The work done is the same in figure (i), (ii) and (iii)","The work done is the same in figure (iii) is greater than figure
-(ii) but equal to that in figure (i).",Physics,Electricity,The work done in figure (i) is the greatest.,1
-The output power in step-up transformer used in practice is,Greater than the input power,Equal to the input power,Less than the input power,None of the above,Physics,Electricity,Greater than the input power,1
-"Across the surface of a charged
-conductor, the electric:
+Reason: Shunt resistance in case of
+a milliammeter is more than that of
+ammeter","Both (A) and (R) are true and
+(R) is the correct explanation of A",Both (A) and (R) are true but (R) is not the correct explanation of A,(A) is true but (R) is false,(A) is false but (R) is true,,Physics,Electricity,"Both (A) and (R) are true and
+(R) is the correct explanation of A",1
+"Assertion: Substances which at room
+temperature retain their ferromagnetic
+property for a long period of time are
+called permanent magnets.
 
-This question has multiple correct options",field id continuous,potential is continuous,field is discontinuous,potential is discontinuous,Physics,Electricity,field id continuous,1
-A balloon gets negatively charged by rubbing ceilings of a wall.,The balloon sticks to the ceiling forever.,The balloon eventually fall off the ceiling,The balloon does not stick to the ceiling at all,The balloon charges the ceiling negatively,Physics,Electricity,The balloon sticks to the ceiling forever.,1
-"A planar coil of area \( 7 \mathrm{m}^{2} \) carrying an anti-clockwise current 2 A is placed in an extemal magnetic field \( \vec{B}=(0.2 \hat{i}+ \) \( 0.2 \hat{j}-0.3 \hat{k}), \) such that the normal to the plane is along the \( \operatorname{line}(3 \hat{i}-5 \hat{j}+ \)
-4 \( \hat{k} \) ). Select correct statements from the
-following. ( Consider Normal of the coil and Magnetic moment vectors to be in the same direction
-This question has multiple correct options",The potential energy of the coil in the given orientation is 6.4,The angle between the normal (positive) to the coil and the external magnetic field is \( \cos ^{-1}(0.57) \),The potential energy of the coil in the given orientation is 3.2,The magnitude of magnetic moment of the coil is about \( 14 A m^{2} \),Physics,Electricity,The potential energy of the coil in the given orientation is 6.4,1
-"At a point in space, the electric field points toward north. In the region surrounding this point, the rate of change of potential will be zero along",north,south,north-south,east-west,Physics,Electricity,north,1
-=======
-at \( t=0 \) then choose the incorrect option",The value of R for which power dissipation in it is maximum is \( 5 \Omega \),Temperature of R when power dissipation in it is maximum is \( 30^{\circ} \mathrm{C} \),Time after which power dissipation in it is maximum is 100 sec,Current throughout 10 v battery when power dissipation in \( R \) is maximum is 2.5 A,Physics,Electricity,The value of R for which power dissipation in it is maximum is \( 5 \Omega \),1
-"A charged particle, initially at rest at 0 when released follows a trajectory as
-shown. Such a trajectory is possible in
-the presence of.",Electric field of constant magnitude and varying direction,Magnetic field of constant magnitude and varying direction,Electric filed of constant magnitude and constant direction,Electric and magnetic fields of constant magnitudes and constant directions which are parallel to each other,Physics,Electricity,Electric field of constant magnitude and varying direction,1
-"Figure shows some equipotential lines distributed in space. A charged object
-is moved from point \( A \) to point \( B \)",The work done in figure (i) is the greatest.,The work done in figure (ii) is the least.,"The work done is the same in figure (i), (ii) and (iii)","The work done is the same in figure (iii) is greater than figure
-(ii) but equal to that in figure (i).",Physics,Electricity,The work done in figure (i) is the greatest.,1
-The output power in step-up transformer used in practice is,Greater than the input power,Equal to the input power,Less than the input power,None of the above,Physics,Electricity,Greater than the input power,1
-"Across the surface of a charged
-conductor, the electric:
-
-This question has multiple correct options",field id continuous,potential is continuous,field is discontinuous,potential is discontinuous,Physics,Electricity,field id continuous,1
-A balloon gets negatively charged by rubbing ceilings of a wall.,The balloon sticks to the ceiling forever.,The balloon eventually fall off the ceiling,The balloon does not stick to the ceiling at all,The balloon charges the ceiling negatively,Physics,Electricity,The balloon sticks to the ceiling forever.,1
-"A planar coil of area \( 7 \mathrm{m}^{2} \) carrying an anti-clockwise current 2 A is placed in an extemal magnetic field \( \vec{B}=(0.2 \hat{i}+ \) \( 0.2 \hat{j}-0.3 \hat{k}), \) such that the normal to the plane is along the \( \operatorname{line}(3 \hat{i}-5 \hat{j}+ \)
-4 \( \hat{k} \) ). Select correct statements from the
-following. ( Consider Normal of the coil and Magnetic moment vectors to be in the same direction
-This question has multiple correct options",The potential energy of the coil in the given orientation is 6.4,The angle between the normal (positive) to the coil and the external magnetic field is \( \cos ^{-1}(0.57) \),The potential energy of the coil in the given orientation is 3.2,The magnitude of magnetic moment of the coil is about \( 14 A m^{2} \),Physics,Electricity,The potential energy of the coil in the given orientation is 6.4,1
-"At a point in space, the electric field points toward north. In the region surrounding this point, the rate of change of potential will be zero along",north,south,north-south,east-west,Physics,Electricity,north,1
->>>>>>> 0a4d9deb2f7bd9649dbad5817c22a46959689ba4
-"Assertion
-STATEMENT-1: In a region where uniform electric field exists, the net
-charge within volume of any size is zero.
-Reason
-
-STATEMENT-2: The electric flux within
-<<<<<<< HEAD
-any closed surface in a region of uniform electric field is zero.","Statement-1 is True, Statement-2 is True; Statement-2 is a correct explanation for Statement-","Statement-1 is True, Statement-2 is True; Statement-2 is NOT a correct explanation for Statement-","statement- - is True, Statement-2 is False","Statement-1 is False, Statement-2 is True",Physics,Electricity,"Statement-1 is True, Statement-2 is True; Statement-2 is a correct explanation for Statement-",1
-"In the Millikan's oil drop experiment the oil drop is subjected to a horizontal electric field of \( 4 \mathrm{N} / \mathrm{C} \) and the drop moves with a constant velocity
-making an angle \( 45^{0} \) to the horizontal. If
-the weight of the drop is W. The charge on the drop is (neglect buoyancy)",w,W/4,w/2,3W/4,Physics,Electricity,w,1
-"The variation of the instantaneous
-current (I) and the instantaneous emf(E) in a circuit is as shown in figure.
-Which of the following statements is
-correct?",The voltage lags behind the current by \( \pi / 2 \),The voltage leads the current by \( \pi / 2 \),The voltage and the current are in phase,The voltage leads the current by \( \pi \),Physics,Electricity,The voltage lags behind the current by \( \pi / 2 \),1
-"In the case of linearly polarized light, the magnitude of the electric field
-vector",is parallel to the direction of propagation,does not change with time,increases linearly with time,varies periodically with time,Physics,Electricity,is parallel to the direction of propagation,1
-Resistors are generally colour coded to:,Indicate the type of the circuit in which they are to be used,Identify whether they are ohmic or non-ohmic,Determine their values in ohm,Determine whether they are wire wound or composition resistors,Physics,Electricity,Indicate the type of the circuit in which they are to be used,1
-"A wire of resistance 10.0 ohm is
-stretched so as to increase its length by \( 20 \% \). Its resistance then would be:",10.0 ohm,12.0 ohm,14.4 ohm,10.2 ohm,Physics,Electricity,10.0 ohm,1
-=======
-any closed surface in a region of uniform electric field is zero.","Statement-1 is True, Statement-2 is True; Statement-2 is a correct explanation for Statement-","Statement-1 is True, Statement-2 is True; Statement-2 is NOT a correct explanation for Statement-","statement- - is True, Statement-2 is False","Statement-1 is False, Statement-2 is True",Physics,Electricity,"Statement-1 is True, Statement-2 is True; Statement-2 is a correct explanation for Statement-",1
-"In the Millikan's oil drop experiment the oil drop is subjected to a horizontal electric field of \( 4 \mathrm{N} / \mathrm{C} \) and the drop moves with a constant velocity
-making an angle \( 45^{0} \) to the horizontal. If
-the weight of the drop is W. The charge on the drop is (neglect buoyancy)",w,W/4,w/2,3W/4,Physics,Electricity,w,1
-"The variation of the instantaneous
-current (I) and the instantaneous emf(E) in a circuit is as shown in figure.
-Which of the following statements is
-correct?",The voltage lags behind the current by \( \pi / 2 \),The voltage leads the current by \( \pi / 2 \),The voltage and the current are in phase,The voltage leads the current by \( \pi \),Physics,Electricity,The voltage lags behind the current by \( \pi / 2 \),1
-"In the case of linearly polarized light, the magnitude of the electric field
-vector",is parallel to the direction of propagation,does not change with time,increases linearly with time,varies periodically with time,Physics,Electricity,is parallel to the direction of propagation,1
-Resistors are generally colour coded to:,Indicate the type of the circuit in which they are to be used,Identify whether they are ohmic or non-ohmic,Determine their values in ohm,Determine whether they are wire wound or composition resistors,Physics,Electricity,Indicate the type of the circuit in which they are to be used,1
-"A wire of resistance 10.0 ohm is
-stretched so as to increase its length by \( 20 \% \). Its resistance then would be:",10.0 ohm,12.0 ohm,14.4 ohm,10.2 ohm,Physics,Electricity,10.0 ohm,1
->>>>>>> 0a4d9deb2f7bd9649dbad5817c22a46959689ba4
-"The two plate \( X \) and \( Y \) of a parallel-
-plates capacitor of capacitance \( \mathbf{C} \) are
-given a charge of amount Q each. \( X \) is
-now joined to the positive terminal and
-y to the negative terminal of a cell of
-emf \( \varepsilon=Q / C \)
-<<<<<<< HEAD
-This question has multiple correct options",Charge of amount Q will flow from the positive terminal to the negative terminal of the cell through the capacitor.,The total charge on the plate \( X \) will be \( 2 Q \),The total charge on the plate Y will be zero.,The cell will supply \( C \varepsilon^{2} \) amount of energy.,Physics,Electricity,Charge of amount Q will flow from the positive terminal to the negative terminal of the cell through the capacitor.,1
-=======
-This question has multiple correct options",Charge of amount Q will flow from the positive terminal to the negative terminal of the cell through the capacitor.,The total charge on the plate \( X \) will be \( 2 Q \),The total charge on the plate Y will be zero.,The cell will supply \( C \varepsilon^{2} \) amount of energy.,Physics,Electricity,Charge of amount Q will flow from the positive terminal to the negative terminal of the cell through the capacitor.,1
->>>>>>> 0a4d9deb2f7bd9649dbad5817c22a46959689ba4
-"In an L-C-R a.c. circuit at resonance, the
-current:","c. circuit at resonance, the
-current:",is always in phase with the voltage,"always leads the voltage
-C . always lags behind the voltage",may lead or lag behind the voltage,Physics,Electricity,"c. circuit at resonance, the
-<<<<<<< HEAD
-current:",1
-The device that can act as a complete electronic circuit is -,Junction diode,Integrated circuitt,Junction transistor,zener diode,Physics,Electricity,Junction diode,1
-=======
-current:",1
-The device that can act as a complete electronic circuit is -,Junction diode,Integrated circuitt,Junction transistor,zener diode,Physics,Electricity,Junction diode,1
->>>>>>> 0a4d9deb2f7bd9649dbad5817c22a46959689ba4
-"In graphs of the electronic band
-structure of solids, the band gap
-generally refers to the
-between the top of the valence band and
-the bottom of the conduction band in
-<<<<<<< HEAD
-insulators and semiconductors.",current difference,energy difference (in electron volts),hole difference,none of the above,Physics,Electricity,current difference,1
-What kind energy change takes place when a magnet is moved towards a coil having a galvanometer at its ends?,Mechanical energy changes to the magnetic energy.,Mechanical energy changes to the electric energy,electric energy changes to the magnetic energy.,None of these.,Physics,Electricity,Mechanical energy changes to the magnetic energy.,1
-"Which is a better method to find out if a
-body possesses charge?",Attraction test,Repulsion test,Either A or B,None of the above,Physics,Electricity,Attraction test,1
-"In the case of p-njunction diode at a high value of reverse bias, the current rises sharply. The value of reverse bias is known as",cut off voltage,zener voltage,inverse voltage,critical voltage,Physics,Electricity,cut off voltage,1
-=======
-insulators and semiconductors.",current difference,energy difference (in electron volts),hole difference,none of the above,Physics,Electricity,current difference,1
-What kind energy change takes place when a magnet is moved towards a coil having a galvanometer at its ends?,Mechanical energy changes to the magnetic energy.,Mechanical energy changes to the electric energy,electric energy changes to the magnetic energy.,None of these.,Physics,Electricity,Mechanical energy changes to the magnetic energy.,1
-"Which is a better method to find out if a
-body possesses charge?",Attraction test,Repulsion test,Either A or B,None of the above,Physics,Electricity,Attraction test,1
-"In the case of p-njunction diode at a high value of reverse bias, the current rises sharply. The value of reverse bias is known as",cut off voltage,zener voltage,inverse voltage,critical voltage,Physics,Electricity,cut off voltage,1
->>>>>>> 0a4d9deb2f7bd9649dbad5817c22a46959689ba4
-"A closed coil with a resistance R is
-placed in a magnetic field. The flux linked with the coil is \( \phi \). If the magnetic
-field is suddenly reversed in direction, the charge that flows through the coil will be:","The flux linked with the coil is \( \phi \). If the magnetic
-field is suddenly reversed in direction, the charge that flows through the coil will be:","\( \frac{\phi}{2 R} \)
-<<<<<<< HEAD
-в. \( \frac{\phi}{R} \)",\( _{2} \frac{\phi}{R} \),zero,Physics,Electricity,zero,4
-"Which of the following circuit type is
-based upon time or clock pulse?",Combinational circuit,Sequential circuit,Full adder,None of these,Physics,Electricity,Combinational circuit,1
-"If a long hollow copper pipe carries a direct current, the magnetic field associated with the current will be:",only inside the pipe,only outside the pipe,both inside and outside the pipe,neither inside not outside the pipe,Physics,Electricity,only inside the pipe,1
-"A step up transformer is connected on
-the primary side to a rechargeable battery which can deliver a large current. If a bulb is connected in the
-secondary, then",the bulb will glow very bright,the bulb will get fused,"the bulb will glow, but with less brightness",the bulb will not glow,Physics,Electricity,the bulb will glow very bright,1
-"If a conductor has a potential \( V \neq 0 \)
-and there are no charges anywhere else outside, then",there must be charges on the surface or inside itself,there cannot be any charge in the body of the conductor,there must be charges only on the surface,there must be charges inside the surface,Physics,Electricity,there must be charges on the surface or inside itself,1
-"A charged body is brought near a positively charged gold leaf electroscopes. The divergence of its leaves increases.What is the kind of
-charge on the body?",Positive,Negative,Neutral,Data insufficient,Physics,Electricity,Positive,1
-=======
-в. \( \frac{\phi}{R} \)",\( _{2} \frac{\phi}{R} \),zero,Physics,Electricity,zero,4
-"Which of the following circuit type is
-based upon time or clock pulse?",Combinational circuit,Sequential circuit,Full adder,None of these,Physics,Electricity,Combinational circuit,1
-"If a long hollow copper pipe carries a direct current, the magnetic field associated with the current will be:",only inside the pipe,only outside the pipe,both inside and outside the pipe,neither inside not outside the pipe,Physics,Electricity,only inside the pipe,1
-"A step up transformer is connected on
-the primary side to a rechargeable battery which can deliver a large current. If a bulb is connected in the
-secondary, then",the bulb will glow very bright,the bulb will get fused,"the bulb will glow, but with less brightness",the bulb will not glow,Physics,Electricity,the bulb will glow very bright,1
-"If a conductor has a potential \( V \neq 0 \)
-and there are no charges anywhere else outside, then",there must be charges on the surface or inside itself,there cannot be any charge in the body of the conductor,there must be charges only on the surface,there must be charges inside the surface,Physics,Electricity,there must be charges on the surface or inside itself,1
-"A charged body is brought near a positively charged gold leaf electroscopes. The divergence of its leaves increases.What is the kind of
-charge on the body?",Positive,Negative,Neutral,Data insufficient,Physics,Electricity,Positive,1
->>>>>>> 0a4d9deb2f7bd9649dbad5817c22a46959689ba4
-"A current source sends a current i \( = \)
-\( i_{0} \cos (\omega t) . \) When connected across an
-unknown load gives a voltage output of,
-\( \boldsymbol{v}=\boldsymbol{v}_{0} \sin (\omega t+\boldsymbol{\pi} / 4) \) across that load
-Then voltage across the current source
-may be brought in phase with the
-<<<<<<< HEAD
-current through it by",connecting an inductor in series with the load,connecting a capacitor in series with the load,connecting an inductor in parallel with the load,connecting a capacitor in parallel with the load.,Physics,Electricity,connecting an inductor in series with the load,1
-=======
-current through it by",connecting an inductor in series with the load,connecting a capacitor in series with the load,connecting an inductor in parallel with the load,connecting a capacitor in parallel with the load.,Physics,Electricity,connecting an inductor in series with the load,1
->>>>>>> 0a4d9deb2f7bd9649dbad5817c22a46959689ba4
-"During an experiment with a metre bridge, the galvanometer shows a null point when the jockey is pressed at
-\( 40.0 \mathrm{cm} \) using a standard resistance of
-\( 90 \Omega, \) as shown in the figure. The least count of the scale used in the metre
-bridge is 1 mm. The unknown
-<<<<<<< HEAD
-resistance is",\( 60 \pm 0.15 \Omega \),\( 135 \pm 0.56 \Omega \),\( 60 \pm 0.25 \Omega \),\( 135 \pm 0.23 \Omega \),Physics,Electricity,\( 60 \pm 0.15 \Omega \),1
-"A current is divided into two resistors
-connected in parallel according to Kirchhoff's law, then the heat produced in the combination is",zero,Cannot be predicated,Minimum,Maximum,Physics,Electricity,zero,1
-=======
-resistance is",\( 60 \pm 0.15 \Omega \),\( 135 \pm 0.56 \Omega \),\( 60 \pm 0.25 \Omega \),\( 135 \pm 0.23 \Omega \),Physics,Electricity,\( 60 \pm 0.15 \Omega \),1
-"A current is divided into two resistors
-connected in parallel according to Kirchhoff's law, then the heat produced in the combination is",zero,Cannot be predicated,Minimum,Maximum,Physics,Electricity,zero,1
->>>>>>> 0a4d9deb2f7bd9649dbad5817c22a46959689ba4
-"A coil of inductance \( 0.1 \mathrm{H} \) is connected to
-\( 50 V, 100 H z \) generator and current is found to be 0.5A. The potential
-difference across resistance of the coil
+Reason: Permanent magnet can be
+made by placing a ferromagnetic rod in
+a solenoid and passing current through
+¡t.","If both assertion and reason are true and reason is the
+correct explanation of assertion.",If both assertion and reason are true and reason is not the correct explanation of assertion.,If assertion is true but reason is false.,If both assertion and reason are false.,,Physics,Electricity,"If both assertion and reason are true and reason is the
+correct explanation of assertion.",1
+"Two thin lenses have combined power of 10 \( D \). When separated by \( 20 \mathrm{cm} \) their
+equivalent power is 6.25 D.Their
+individual powers in \( D \) are
+A . 3.5 and 6.5","Their
+individual powers in \( D \) are
+A . 3.5 and 6.5",5 and 5,7.5 and 2.5,9.0 and 1,,Physics,Electricity,"Their
+individual powers in \( D \) are
+A . 3.5 and 6.5",1
+"Two charges each q nC. are placed at two vertices of an equilaterial triangle of side \( 1 \mathrm{m} \). The filed at the other vertex
 is
-A . \( 15 v \)","The potential
-difference across resistance of the coil
+A \( \cdot \sqrt{2} q \)","are placed at two vertices of an equilaterial triangle of side \( 1 \mathrm{m} \). The filed at the other vertex
 is
-<<<<<<< HEAD
-A . \( 15 v \)",20V,\( 25 v \),39V,Physics,Electricity,20V,2
-The bond in semiconductors is :,covalent,ionic,metallic,hydrogen,Physics,Electricity,covalent,1
-What happens when some charge is placed on a soap bubble?,Its radius decreases,Its radius increases,The bubble collapses,None of the above,Physics,Electricity,Its radius decreases,1
-=======
-A . \( 15 v \)",20V,\( 25 v \),39V,Physics,Electricity,20V,2
-The bond in semiconductors is :,covalent,ionic,metallic,hydrogen,Physics,Electricity,covalent,1
-What happens when some charge is placed on a soap bubble?,Its radius decreases,Its radius increases,The bubble collapses,None of the above,Physics,Electricity,Its radius decreases,1
->>>>>>> 0a4d9deb2f7bd9649dbad5817c22a46959689ba4+A \( \cdot \sqrt{2} q \)",\( 9 \sqrt{3} q \),\( \frac{\sqrt{3} q}{10} \),\( \frac{9 q}{\sqrt{3}} \),,Physics,Electricity,"are placed at two vertices of an equilaterial triangle of side \( 1 \mathrm{m} \). The filed at the other vertex
+is
+A \( \cdot \sqrt{2} q \)",1
+A charged body possesses,a positive charge,a negative charge,either a positive or a negative charge,no charge,,Physics,Electricity,a positive charge,1
+"An electric dipole is placed in a non-
+uniform electric field, then",The resultant force acting on the dipole is always zero,Torque acting on it may be zero,The resultant force acting on the dipole may be zero,Torque acting on it is always zero,,Physics,Electricity,The resultant force acting on the dipole is always zero,1
+"A steady current flow in a metallic conductor of non-uniform cross-section.
+The quantity/quantities remaining constant along the whole length of the conductor is/are:","current, electric field and drift speedd",drift speed only,current and drift speed,current only,,Physics,Electricity,"current, electric field and drift speedd",1
+"Which of the following is not a disadvantage of building large dams for
+generating hydro electric power?",Disturbance of the natural ecosystem in the surrounding forest area,Disruption of the plants and animals life,Displacement of people on a large scale.,None of the above,,Physics,Electricity,Disturbance of the natural ecosystem in the surrounding forest area,1
+"A square frame of side \( 10 \mathrm{cm} \) and a long straight wire carrying current \( 1 A \) are in
+the plane of the paper. Starting from close to the wire, the frame moves
+towards right with a constant speed of \( 10 m / s \) (see figure). The e.m.f.
+induced at the time the left arm of the
+frame is at \( x=10 \mathrm{cm} \) from the wire is:",\( 2 \mu V \),\( 1 \mu V \),\( 0.75 \mu V \),\( 0.5 \mu V \),,Physics,Electricity,\( 2 \mu V \),1
+"A steady current flows in a metallic
+conductor of non-uniform cross-section.
+The quantity/quantities constant along the length of the conductor is /are","current, electric current and drift velocity",drift speed only,current and drift speed only,current only,,Physics,Electricity,"current, electric current and drift velocity",1
+"If the direction of the initial velocity of the charged particle is perpendicular to the magnetic field, the orbit of charged particle will be",a straight line,a cycloid,a circle,a helix,,Physics,Electricity,a straight line,1
+"In a p-njunction diode, not connected to
+any circuit",the potential is same everywhere.,the p-type side is at a higher potential than the n-type side.,there is an electric field at the junction directed from the n-type side to the p-type side.,there is an electric field at the junction directed from the p-type side to the n-type side.,,Physics,Electricity,the potential is same everywhere.,1
+An uncharged conductor can be charged by,rubbing,positively,diverge,induction,,Physics,Electricity,rubbing,1
+"Which of the following is not a type of
+wire in power supply.",Phase Wire,Neutral wire,zero wire,Earth wire,,Physics,Electricity,Phase Wire,1
+"Assertion
+Electromotive force is a force which
+help the electrons to flow and produce
+current.
+Reason
+Electromotive force is independent of
+the voltage across the cell",Both Assertion and Reason are correct and Reason is the correct explanation for Assertion,Both Assertion and Reason are correct but Reason is not the correct explanation for Assertion,Assertion is correct but Reason is incorrect,Both Assertion and Reason are incorrect,,Physics,Electricity,Both Assertion and Reason are correct and Reason is the correct explanation for Assertion,1
+"Two students \( P \) and \( Q \) perform an experiment to verify Ohm's law for a conductor with resistance R. They use a current source and a voltmeter with
+least counts of \( 0.1 \mathrm{mA} \) and \( 0.1 \mathrm{mV} \)
+respectively. The plots of the variation of voltage drop(V) across R with current(i)
+for both are shown. the statement which
+is most likely to be correct is?",P has only random error(s),Q has only systematic error(s),\( Q \) has both random and systematic errors,P has both random and systematic errors,,Physics,Electricity,P has only random error(s),1
+"Q Type your question.
+negligible resistance (Fig 3.126). The
+rails are connected to each other at the
+bottom by a resistanceless rail paralle
+to the wire so that the wire and the rails
+form a closed rectangular conducting
+loop. The plane of the rails makes an
+angle \( \theta \) with the horizontal and a
+uniform vertical magnetic field of
+induction B exist throughout the region.
+Find the steady-state velocity of the
+wire.",\( m g=\sin \theta \),\( \frac{m g}{R} \frac{\sin ^{2} \theta}{B^{2} l^{2} \cos ^{2} \theta} \),\( \frac{m g R \sin \theta}{B^{2} l^{2} \cos ^{2} \theta} \),\( \operatorname{mgr} \frac{\sin ^{2} \theta}{B^{2} / 2 \cos \theta} \),,Physics,Electricity,\( m g=\sin \theta \),1
+"A man can swim with a speed of 4
+\( k m h^{-1} \) in still water. He crosses a river 1
+\( \mathrm{km} \) wide that flows steadily at \( 3 \mathrm{kmh}^{-1} \) If he makes his strokes normal to the
+river current, how far down the river
+does he go when he reaches the other bank?",\( 500 \mathrm{m} \),600 \( m \),750 \( m \),850 \( \mathrm{m} \),,Physics,Electricity,\( 500 \mathrm{m} \),1
+"Current is induced in a coil by
+electromagnetic induction when",Only the coil moves in a magnetic field,Only the magnet moves towards the coil,Coil and the magnet move with respect to each other,None of the above,,Physics,Electricity,Only the coil moves in a magnetic field,1
+"The intensity of the
+atmospheric electric field is, normally,",greater in the middle of the day than at morning,smaller in the middle of the day than at morning,same in the middle of the day as at morning,zero in the middle of the day and at morning,,Physics,Electricity,greater in the middle of the day than at morning,1
+You are provided with a negatively charged gold leaf electroscope. What is the effect on the gold leaves when a glass rod rubbed with silk is brought near the disc of electroscope?,Divergence increases,Divergence decreases,Divergence remains same,Can not be determined,,Physics,Electricity,Divergence increases,1
+"In insulators (CB is conduction band
+and VB is valence band)",A. VB is partially filled with electrons,CB is partially filled with electrons,\( \mathrm{cB} \) is empty and \( \mathrm{VB} \) is filled with electrons,CB is filled with electrons and VB is empty,,Physics,Electricity,A. VB is partially filled with electrons,1
+"In the integral type of power brake, the diaphragm acts directly on the hydraulic piston in the",Master cylinder,Wheel cylinder,Adjacent cylinder,Multiplier unit,,Physics,Electricity,Master cylinder,1
+"Two parallel metal plates having charges \( +Q \) and \( -Q \) face each other at a certain distance between them. If the
+plates are now dipped in kerosene oil tank, the electric field between the
+plates will :",become zero,increase,decrease,remains same,,Physics,Electricity,become zero,1
+"Find the new position of the balance point when \( 5 \omega \) resistor is changed by 4
+\( \omega \) resistor",\( 26.5 \mathrm{cm} \),52 \( \mathrm{cm} \),67.2 \( \mathrm{cm} \),\( 83.3 \mathrm{cm} \),,Physics,Electricity,\( 26.5 \mathrm{cm} \),1
+"The capacitance of a parallel-plate
+capacitor is \( C_{0} \) when the region
+between the plates has air. This region
+is now filled with a dielectric slab of
+dielectric constant K. The capacitor is
+connected to a cell emf \( \varepsilon_{1} \) and the slab
+is taken out.
+This question has multiple correct options",Charge \( \varepsilon C_{0}(K-1) \) flows through the cell,Energy \( \varepsilon^{2} C_{0}(K-1) \) is absorbed by the cell.,The energy stored in the capacitor is reduced by \( \varepsilon^{2} C_{0}(K-1) \),The external agent has to do \( \frac{1}{2} \varepsilon^{2} C_{0}(K-1) \) amount of work to take the slab out.,,Physics,Electricity,Charge \( \varepsilon C_{0}(K-1) \) flows through the cell,1
+"Find the emf induced in the coil shown
+in figure.The magnetic fields is perpendicular to the plane of the coil and is constant.",zero,Infinity,can't say,None of these,,Physics,Electricity,zero,1
+"A current of \( 1 A \) flowing along positive \( x \) axis through a straight wire of length \( 0.5 m \) placed in a region of a magnetic field given by \( \vec{B}=(2 \hat{i}+4 \hat{j}) \) T. The
+magnitude and direction of the force experienced by the wire respectively
+are:","\( \sqrt{18} N, \) along positive \( z \) axis","\( \sqrt{20} N \), along positive \( x \) axis",\( 2 N \) along positive z axis,\( 4 N \) along positive Y axis,,Physics,Electricity,"\( \sqrt{18} N, \) along positive \( z \) axis",1
+"Kirchhoff's first law ie, \( \Sigma i=0 \) at a
+junction is based on the law of conservation of",Charge,Energy,Momentum,Angular momentum,,Physics,Electricity,Charge,1
+"Two circular loops \( P \) and \( Q \) are
+concentric and coplanar as shown in
+figure. The loop \( Q \) is smaller than \( P . \) If
+the current \( I_{1} \) flowing in loop is decreasing with time, then the current
+\( I_{2} \) in the \( \operatorname{loop} Q \)",flows in the same direction as that of \( P \),flows in the opposite direction as that of \( Q \),is zero,None of these,,Physics,Electricity,flows in the same direction as that of \( P \),1
+"Assertion
+When a charge is brought near a
+conductor then a very small value
+current is established in the conductor
+Reason
+since electric field inside the conductor
+has to be zero so to overcome the
+electric field of the external charge,
+internal charge of conductor is
+collected all accross the surface.",Both Assertion and Reason are correct and Reason is the correct explanation for Assertion,Both Assertion and Reason are correct but Reason is not the correct explanation for Assertion,Assertion is correct but Reason is incorrect,Both Assertion and Reason are incorrect,,Physics,Electricity,Both Assertion and Reason are correct and Reason is the correct explanation for Assertion,1
+"A small circular ring is kept inside a
+larger loop connected to a switch and a
+battery as shown. The direction of
+induced current when the switch is
+made (i) ON (ii) OFF after it was ON for a
+long time is:","clockwise, anti-clockwise","clockwise, clockwise","anti-clockwise, clockwise","anti-clockwise, anti-clockwise",,Physics,Electricity,"clockwise, anti-clockwise",1
+Which of the following is a good conductor of heat?,steel,Glass,wood,Rubber,,Physics,Electricity,steel,1
+Two metal spheres \( A \) and \( B \) of exactly same mass are given equal positive and negative charges respectively. Their masses after charging:,Remains unaffected,Mass of \( A> \) mass of B,Mass of \( A< \) mass of \( B \),Nothing can be said,,Physics,Electricity,Remains unaffected,1
+"Assertion
+A capacitor blocks direct current in the
+steady state.
+Reason
+The capacitive reactance of the capacitor is inversely proportional to
+frequency f of the source of e.m.f...",Both Assertion and Reason are correct and Reason is the correct explanation for Assertion,Both Assertion and Reason are correct but Reason is not the correct explanation for Assertion,Assertion is correct but Reason is incorrect,Both Assertion and Reason are incorrect,,Physics,Electricity,Both Assertion and Reason are correct and Reason is the correct explanation for Assertion,1
+A body is brought near to a negatively charged gold leaf electroscope. If the divergence of leaves increases. What is the nature of charge on the body?,Positive,Negative,No charge,cant say,,Physics,Electricity,Positive,1
+"Which of the following pairs of
+semiconductor devices and the
+materials used don't match?",Solar cell : \( C u I n S e_{2} \) as absorber and \( C d S \) as collector,LED:GaAs and AlGaAs,optical fibre : Vitreous high silica glass doped with germanium,Semiconductor Laser: NdYAG,,Physics,Electricity,Solar cell : \( C u I n S e_{2} \) as absorber and \( C d S \) as collector,1