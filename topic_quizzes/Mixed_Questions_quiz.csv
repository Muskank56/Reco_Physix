--- conflicted
+++ resolved
@@ -1,422 +1,168 @@
-<<<<<<< HEAD
-question,option_1,option_2,option_3,option_4,Subject,topic,correct_answer,Correct_Option_Number
-Two wires carrying,parallel current repel each other,antiparallel current attract each other.,antiparallel current repel each other.,equal magnitudes of antiparallel current attract each other.,Physics,Mixed Questions,parallel current repel each other,1
-Fill the most suitable option. Mosquitoes and some snakes find their food using vision in the \( _{---} \) range,infrared,ultraviolet,radio,"microwave
-E. visible light",Physics,Mixed Questions,infrared,1
-=======
-question,option_1,option_2,option_3,option_4,Subject,topic,correct_answer,Correct_Option_Number
-Two wires carrying,parallel current repel each other,antiparallel current attract each other.,antiparallel current repel each other.,equal magnitudes of antiparallel current attract each other.,Physics,Mixed Questions,parallel current repel each other,1
-Fill the most suitable option. Mosquitoes and some snakes find their food using vision in the \( _{---} \) range,infrared,ultraviolet,radio,"microwave
-E. visible light",Physics,Mixed Questions,infrared,1
->>>>>>> 0a4d9deb2f7bd9649dbad5817c22a46959689ba4
+question,option_1,option_2,option_3,option_4,correct_option,Subject,topic,correct_answer,Correct_Option_Number
+Which waves are used in sonography?,Microwaves,Infrared rays,Radio waves,Ultrasonic waves,,Physics,Mixed Questions,Microwaves,1
+Complete the following statement. All İsotopes of Uranium have,the same atomic number and the same mass number.,different atomic numbers but the same mass number.,"different atomic numbers and different mass
+numbers.","the same atomic number but different mass numbers.
+E. no electrons.",,Physics,Mixed Questions,the same atomic number and the same mass number.,1
+Staring at computer screen for a very long time may cause,dry eyes,blurry vision,eye strain,all of these,,Physics,Mixed Questions,dry eyes,1
+"In a standing wave, node is a point of",maximum strain,maximum pressure,maximum density,All of these,,Physics,Mixed Questions,maximum strain,1
 "Assertion
-100 years make 10 decades.
+Electric conduction in gases is possible
+at normal pressure.
 Reason
-Every century is divided into 10 decades.","Both Assertion and Reason are correct and Reason is
-the correct explanation for Assertion",Both Assertion and Reason are correct but Reason is not the correct explanation for Assertion,Assertion is correct but Reason is incorrect,Assertion is incorrect but Reason is correct,Physics,Mixed Questions,"Both Assertion and Reason are correct and Reason is
-<<<<<<< HEAD
-the correct explanation for Assertion",1
-"Why skin feels dry in an air-conditioned
-room?",Because the rate of evaporation decreases with lower humidity.,Because the rate of evaporation increases with lower humidity.,Because the rate of evaporation remains same with lower humidity.,Because the rate of evaporation increases with higher humidity.,Physics,Mixed Questions,Because the rate of evaporation decreases with lower humidity.,1
-"When a bomb explodes into two pieces, they move in opposite directions. This motion in opposite direction can be explained by",Law of conservation of energy,Law of conservation of momentum,Law of conservation of mass,Law of conservation of charge,Physics,Mixed Questions,Law of conservation of energy,1
-"Which of the following statement is
-correct?",AC generator generates a higher voltage,DC generator generates a higher voltage,AC generator has a permanent magnet whereas a DC generator has an electromagnet,There is a split-ring commutator in a DC generator but not in an AC generator,Physics,Mixed Questions,AC generator generates a higher voltage,1
-"The electric volt is a measure of
-electrical potential. Identify which of the following can be defined as a volt.",Opposition to electrical motion,Number of particles in motion,work per unit charge,"Field strength per unit of force
-E. Electrostatic discharge",Physics,Mixed Questions,Opposition to electrical motion,1
-"Which moon is after the waxing
-crescent?",Third Quater,First Quarter,waxing Gibbous,New moon,Physics,Mixed Questions,Third Quater,1
-Periscope is used for:,observation beyond the obstruction,watching TV more clearly,viewing nearby objects by persons suffering from visual deformities,all of these,Physics,Mixed Questions,observation beyond the obstruction,1
-"Two identical plates of different metals are joined to form a single plate whose thickness is double the thickness of
-each plate. If the coefficients of conductivity of each plate are 2 and 3 respectively, then the conductivity of the composite plate will be",5,2.4,1.5,1.2,Physics,Mixed Questions,1.5,3
-"The mud houses are cooler in summer
-and warmer in winter. It happen due to
-the reason that.",Mud is a good conductor of heat,Mud is a bad conductor of heat,Mud work as an isothermal layer between ground and air,Mud is a superconductor of heat,Physics,Mixed Questions,Mud is a good conductor of heat,1
-Longitudinal strain is possible in,Liquid,Gases,Solid,All of these,Physics,Mixed Questions,Liquid,1
-"Dry ice is an example of
-process.",Evaporation,Crystallization,Sublimation,Purification,Physics,Mixed Questions,Evaporation,1
+The electric conduction in gases
+depends only upon the potential difference between the electrodes.",Both Assertion and Reason are correct and Reason is the correct explanation for Assertion,Both Assertion and Reason are correct but Reason is not the correct explanation for Assertion,Assertion is correct but Reason is incorrect,Both Assertion and Reason are incorrect,,Physics,Mixed Questions,Both Assertion and Reason are correct and Reason is the correct explanation for Assertion,1
+"Which of the following are correct?
+This question has multiple correct options",An astronaut going from the earth to the Moon will experience weightlessness once.,"When a thin uniform spherical shell gradually shrinks maintaining its shape, the gravitational potential at its centre decreases","In the case of a spherical shell, the plot of \( V \) versus \( r \) is continuous.","In the case of a spherical shell, the plot gravitational field intensity \( I \) versus \( r \) is continuous",,Physics,Mixed Questions,An astronaut going from the earth to the Moon will experience weightlessness once.,1
 "In a transistor, forward bias is always
 smaller than the reverse bias. This is
-done to :",Maintain constant current supply,get good output,Avoid excessive heating of transistor,Maintain flow of majority charge carriers,Physics,Mixed Questions,Maintain constant current supply,1
-It is better to use a sharp tipped nail than a blunt nail because:,the tip with the smallest area will produce a higher pressure when a small force is applied,a sharp tipped nail needs a larger force to drive it into wooden surface,the sharp tip saves cost as less raw materials are required to make such nails,the sharp tip has a spiralling effect when the nail is hit on the head,Physics,Mixed Questions,the tip with the smallest area will produce a higher pressure when a small force is applied,1
-"Which statement is true for second law
-of thermodynamics?",Heat can flow spontaneously from a cold object to a hot object.,You can not create a heat engine which extracts heat and converts it all to useful work,According to Plank-Kelvin's law under some circumstances a perfect heat engine is possible.,None of these.,Physics,Mixed Questions,Heat can flow spontaneously from a cold object to a hot object.,1
-"A person cannot see objects clearly
-which are nearer than \( 75 \mathrm{cms} \) from his
-eyes, the disease he is suffering from is:",Astigmatism,Myopia,Hypermetopia,Presbyopia,Physics,Mixed Questions,Astigmatism,1
-=======
-the correct explanation for Assertion",1
-"Why skin feels dry in an air-conditioned
-room?",Because the rate of evaporation decreases with lower humidity.,Because the rate of evaporation increases with lower humidity.,Because the rate of evaporation remains same with lower humidity.,Because the rate of evaporation increases with higher humidity.,Physics,Mixed Questions,Because the rate of evaporation decreases with lower humidity.,1
-"When a bomb explodes into two pieces, they move in opposite directions. This motion in opposite direction can be explained by",Law of conservation of energy,Law of conservation of momentum,Law of conservation of mass,Law of conservation of charge,Physics,Mixed Questions,Law of conservation of energy,1
-"Which of the following statement is
-correct?",AC generator generates a higher voltage,DC generator generates a higher voltage,AC generator has a permanent magnet whereas a DC generator has an electromagnet,There is a split-ring commutator in a DC generator but not in an AC generator,Physics,Mixed Questions,AC generator generates a higher voltage,1
-"The electric volt is a measure of
-electrical potential. Identify which of the following can be defined as a volt.",Opposition to electrical motion,Number of particles in motion,work per unit charge,"Field strength per unit of force
-E. Electrostatic discharge",Physics,Mixed Questions,Opposition to electrical motion,1
-"Which moon is after the waxing
-crescent?",Third Quater,First Quarter,waxing Gibbous,New moon,Physics,Mixed Questions,Third Quater,1
-Periscope is used for:,observation beyond the obstruction,watching TV more clearly,viewing nearby objects by persons suffering from visual deformities,all of these,Physics,Mixed Questions,observation beyond the obstruction,1
-"Two identical plates of different metals are joined to form a single plate whose thickness is double the thickness of
-each plate. If the coefficients of conductivity of each plate are 2 and 3 respectively, then the conductivity of the composite plate will be",5,2.4,1.5,1.2,Physics,Mixed Questions,1.5,3
-"The mud houses are cooler in summer
-and warmer in winter. It happen due to
-the reason that.",Mud is a good conductor of heat,Mud is a bad conductor of heat,Mud work as an isothermal layer between ground and air,Mud is a superconductor of heat,Physics,Mixed Questions,Mud is a good conductor of heat,1
-Longitudinal strain is possible in,Liquid,Gases,Solid,All of these,Physics,Mixed Questions,Liquid,1
-"Dry ice is an example of
-process.",Evaporation,Crystallization,Sublimation,Purification,Physics,Mixed Questions,Evaporation,1
-"In a transistor, forward bias is always
-smaller than the reverse bias. This is
-done to :",Maintain constant current supply,get good output,Avoid excessive heating of transistor,Maintain flow of majority charge carriers,Physics,Mixed Questions,Maintain constant current supply,1
-It is better to use a sharp tipped nail than a blunt nail because:,the tip with the smallest area will produce a higher pressure when a small force is applied,a sharp tipped nail needs a larger force to drive it into wooden surface,the sharp tip saves cost as less raw materials are required to make such nails,the sharp tip has a spiralling effect when the nail is hit on the head,Physics,Mixed Questions,the tip with the smallest area will produce a higher pressure when a small force is applied,1
-"Which statement is true for second law
-of thermodynamics?",Heat can flow spontaneously from a cold object to a hot object.,You can not create a heat engine which extracts heat and converts it all to useful work,According to Plank-Kelvin's law under some circumstances a perfect heat engine is possible.,None of these.,Physics,Mixed Questions,Heat can flow spontaneously from a cold object to a hot object.,1
-"A person cannot see objects clearly
-which are nearer than \( 75 \mathrm{cms} \) from his
-eyes, the disease he is suffering from is:",Astigmatism,Myopia,Hypermetopia,Presbyopia,Physics,Mixed Questions,Astigmatism,1
->>>>>>> 0a4d9deb2f7bd9649dbad5817c22a46959689ba4
-"Calculate the rate at which the tank is
-filled in gallons per second. (in gal/s)
-A .0 .0729","(in gal/s)
-A .0 .0729",0.07,0.072,0.029,Physics,Mixed Questions,"(in gal/s)
-<<<<<<< HEAD
-A .0 .0729",1
-"Well known formula one racing car has
-a body with",laminated design,turbulent design,flat design,streamlined design,Physics,Mixed Questions,laminated design,1
-The material for making permanent magnets should have,"high retentivity, high coercivity","high retentivity, low coercivity","low retentivity, high coercivity","low retentivity, low coercivity",Physics,Mixed Questions,"high retentivity, high coercivity",1
-"Write a wave function describing the
-wave","\( y=0.075 \cos (1.05 x-4 \pi t) \)
-\( t \)",\( y=0.075 \cos (1.05 x-2 t) \),\( y=0.075 \sin (1.05 x-4 \pi t) \),,Physics,Mixed Questions,"\( y=0.075 \cos (1.05 x-4 \pi t) \)
-\( t \)",1
-"If the density of earth increases by \( 20 \% \) and radius decreases by \( 20 \% \) then the new value of ""g"" on the surface of earth will be:",\( 0.8 \mathrm{g} \),\( 0.90 \mathrm{g} \),\( 0.96 \mathrm{g} \),,Physics,Mixed Questions,\( 0.8 \mathrm{g} \),1
-The full moon night is called:,Purnima,Amavasya,Both (A) and (B),None of them,Physics,Mixed Questions,Purnima,1
-"A wooden spoon is dipped in a cup of ice
-cream. It's another end",Become cold by the process of conduction,Become cold by the process of convection,Become cold by the process of radiation,Does not become cold,Physics,Mixed Questions,Become cold by the process of conduction,1
-SONAR is based on the principle of,echo,resonance,reverberation,anyone of the above,Physics,Mixed Questions,echo,1
-Which of the following is correct?,Wavelength of light used can change the angle of deviation of a prism,Wavelength of light used can not change the angle of deviation of a prism,"Blue light, the angle of deviation of a prism, changes the most.",None of the above,Physics,Mixed Questions,Wavelength of light used can change the angle of deviation of a prism,1
-"In which of the following cases of rolling body, translatory and rotational kinetic energies are equal",Circular ring,Circular plate,Solid sphere,solid cylinder,Physics,Mixed Questions,Circular ring,1
-"In the figure shown, the plastic region
-occurs",Before point \( A \),Beyond point A,Between points A and,Between points D and E,Physics,Mixed Questions,Before point \( A \),1
-"The diagram above shows the pattern of
-the oil dripping on the road, at a
-constant rate from a moving car. What information(s) do you get from it about
-the motion of car?",Initially it is moving with a constant speed and then it speeds up.,Initially it is moving with a constant speed and then it slows down,It is moving with a constant speed.,None of the above.,Physics,Mixed Questions,Initially it is moving with a constant speed and then it speeds up.,1
-A fuse wire is always connected to the,earth wire,neutral wire,live wire,none of these,Physics,Mixed Questions,earth wire,1
-"In translatory motion, The axis of frame
-of object remains always parallel to the corresponding axis of ?",Mover's frame of reference,observer's frame of reference,Rotator's frame of reference,None of the above,Physics,Mixed Questions,Mover's frame of reference,1
-"According to Maxwell's hypothesis,
-changing of electric filed give rise to",magnetic field,pressure gradient,charge,voltage,Physics,Mixed Questions,magnetic field,1
-Density is a physical quantity.,fundamental,derived,semi-derived,semi-fundamental,Physics,Mixed Questions,fundamental,1
-Which of the following possesses potential energy?,Moving vehicle on the road,A running athlete,Stone on the road,A stretched rubber band,Physics,Mixed Questions,Moving vehicle on the road,1
-Fossils are,Fovea in the retina of vertebrate eye,Remains of organisms present in the rocks,The fossa present in the bones,Foramen through which nerves pass,Physics,Mixed Questions,Fovea in the retina of vertebrate eye,1
-A vector \( \vec{A} \) points vertically upward and \( \vec{B} \) points towards north. The vector product \( \overrightarrow{\boldsymbol{A}} \times \overrightarrow{\boldsymbol{B}} \) is:,null vector,along west,along east,vertically downward,Physics,Mixed Questions,along west,2
-Hysteresis is shown by which of the following materials,paramagnetic only,ferromagnetic only,diamagnetic only,both B and C,Physics,Mixed Questions,paramagnetic only,1
-=======
-A .0 .0729",1
-"Well known formula one racing car has
-a body with",laminated design,turbulent design,flat design,streamlined design,Physics,Mixed Questions,laminated design,1
-The material for making permanent magnets should have,"high retentivity, high coercivity","high retentivity, low coercivity","low retentivity, high coercivity","low retentivity, low coercivity",Physics,Mixed Questions,"high retentivity, high coercivity",1
-"Write a wave function describing the
-wave","\( y=0.075 \cos (1.05 x-4 \pi t) \)
-\( t \)",\( y=0.075 \cos (1.05 x-2 t) \),\( y=0.075 \sin (1.05 x-4 \pi t) \),,Physics,Mixed Questions,"\( y=0.075 \cos (1.05 x-4 \pi t) \)
-\( t \)",1
-"If the density of earth increases by \( 20 \% \) and radius decreases by \( 20 \% \) then the new value of ""g"" on the surface of earth will be:",\( 0.8 \mathrm{g} \),\( 0.90 \mathrm{g} \),\( 0.96 \mathrm{g} \),,Physics,Mixed Questions,\( 0.8 \mathrm{g} \),1
-The full moon night is called:,Purnima,Amavasya,Both (A) and (B),None of them,Physics,Mixed Questions,Purnima,1
-"A wooden spoon is dipped in a cup of ice
-cream. It's another end",Become cold by the process of conduction,Become cold by the process of convection,Become cold by the process of radiation,Does not become cold,Physics,Mixed Questions,Become cold by the process of conduction,1
-SONAR is based on the principle of,echo,resonance,reverberation,anyone of the above,Physics,Mixed Questions,echo,1
-Which of the following is correct?,Wavelength of light used can change the angle of deviation of a prism,Wavelength of light used can not change the angle of deviation of a prism,"Blue light, the angle of deviation of a prism, changes the most.",None of the above,Physics,Mixed Questions,Wavelength of light used can change the angle of deviation of a prism,1
-"In which of the following cases of rolling body, translatory and rotational kinetic energies are equal",Circular ring,Circular plate,Solid sphere,solid cylinder,Physics,Mixed Questions,Circular ring,1
-"In the figure shown, the plastic region
-occurs",Before point \( A \),Beyond point A,Between points A and,Between points D and E,Physics,Mixed Questions,Before point \( A \),1
-"The diagram above shows the pattern of
-the oil dripping on the road, at a
-constant rate from a moving car. What information(s) do you get from it about
-the motion of car?",Initially it is moving with a constant speed and then it speeds up.,Initially it is moving with a constant speed and then it slows down,It is moving with a constant speed.,None of the above.,Physics,Mixed Questions,Initially it is moving with a constant speed and then it speeds up.,1
-A fuse wire is always connected to the,earth wire,neutral wire,live wire,none of these,Physics,Mixed Questions,earth wire,1
-"In translatory motion, The axis of frame
-of object remains always parallel to the corresponding axis of ?",Mover's frame of reference,observer's frame of reference,Rotator's frame of reference,None of the above,Physics,Mixed Questions,Mover's frame of reference,1
-"According to Maxwell's hypothesis,
-changing of electric filed give rise to",magnetic field,pressure gradient,charge,voltage,Physics,Mixed Questions,magnetic field,1
-Density is a physical quantity.,fundamental,derived,semi-derived,semi-fundamental,Physics,Mixed Questions,fundamental,1
-Which of the following possesses potential energy?,Moving vehicle on the road,A running athlete,Stone on the road,A stretched rubber band,Physics,Mixed Questions,Moving vehicle on the road,1
-Fossils are,Fovea in the retina of vertebrate eye,Remains of organisms present in the rocks,The fossa present in the bones,Foramen through which nerves pass,Physics,Mixed Questions,Fovea in the retina of vertebrate eye,1
-A vector \( \vec{A} \) points vertically upward and \( \vec{B} \) points towards north. The vector product \( \overrightarrow{\boldsymbol{A}} \times \overrightarrow{\boldsymbol{B}} \) is:,null vector,along west,along east,vertically downward,Physics,Mixed Questions,along west,2
-Hysteresis is shown by which of the following materials,paramagnetic only,ferromagnetic only,diamagnetic only,both B and C,Physics,Mixed Questions,paramagnetic only,1
->>>>>>> 0a4d9deb2f7bd9649dbad5817c22a46959689ba4
-"bricks each. Aswin arranged his four
-bricks as shown in figure A. Anwar arranged his bricks as shown in figure
-B, in order to be a taller one.
-Now let us complete the following
-sentences by choosing the right option
-below
-(equal to, less than, more than)","Anwar arranged his bricks as shown in figure
-B, in order to be a taller one.
-Now let us complete the following
-sentences by choosing the right option
-below
-(equal to, less than, more than)","The force of \( A \) on the ground is the force of \( B \) on the
-ground.","The area that \( A \) occupies is
-\( B \) on the ground.",The pressure exerted by \( A \) is the pressure exerted by B.,Physics,Mixed Questions,"Anwar arranged his bricks as shown in figure
-B, in order to be a taller one.
-Now let us complete the following
-sentences by choosing the right option
-below
-<<<<<<< HEAD
-(equal to, less than, more than)",1
-"Which of the particles would move to
-the right?",I and II only,I and III only,II and III only,"II only
-E. I only",Physics,Mixed Questions,I and II only,1
-"What does Newton's colour disc
-possess?",7 segments in rainbow colours,5 segments in rainbow colours,4 segments in rainbow colours,9 segments in rainbow colours,Physics,Mixed Questions,7 segments in rainbow colours,1
-"Two south poles each of pole strength 16 A m are placed at corners \( P, R \) of a square PQRS. The pole that should
-placed at 'Q' to make S as null point is :",South pole of pole strength 32 A m,South pole of pole strength \( 32 \sqrt{2} \) A \( m \),North pole of pole strength 32 A m,North pole of pole strength \( 32 \sqrt{2} \) A \( m \),Physics,Mixed Questions,South pole of pole strength 32 A m,1
-"stated that Sun was the
-centre of our universe and not Earth.",Albert Einstein,Isaac Newton,Nicolaus coppernicus,Galileo Galilei,Physics,Mixed Questions,Albert Einstein,1
-A myopia person cannot see distinctly objects that are :,near,far,Neither,horizontal and vertical signs,Physics,Mixed Questions,near,1
-"Which one of the following best describes the horizontal part of a
-projectile's motion?",It moves at a constant horizontal velocity,It moves at a continually changing horizontal velocity,It always has zero horizontal velocity,The answer to this question depends on whether it is fired horizontally or at an angle,Physics,Mixed Questions,It always has zero horizontal velocity,3
-Sound is produced in a bamboo flute because:,air starts vibrating,bamboo starts vibrating,airhits the bamboo,direction of air is changed,Physics,Mixed Questions,air starts vibrating,1
-The average kinetic energy of the particles of a gas is most closely associated with which of the following quantity?,heat capacity.,temperature,specific heat,"absolute zero.
-E. potential enemy.",Physics,Mixed Questions,heat capacity.,1
-"A plane progressive wave travelling in \( -Y \) direction is represented by the equation \( 2 \cos (2 \pi t+\pi y) . \) If this wave was
-travelling in \( X \) direction, the frequency of the wave would have been",doubled,remains same,tripled,halved,Physics,Mixed Questions,halved,4
-"Potential difference of \( 220-250 \mathrm{V} \) is
-present between",Earth wire and neutral wire,Live wire and earth wire,Live wire and neutral wire,B and c both,Physics,Mixed Questions,Earth wire and neutral wire,1
-"A body moving towards a finite body at
-rest collides with it. It is possible that:
-This question has multiple correct options",both the bodies come to rest,both the bodies moves after collision,the moving body comes to rest and the stationary body starts moving,"the stationary body remains stationary, the moving body changes its velocity",Physics,Mixed Questions,"the stationary body remains stationary, the moving body changes its velocity",4
-The curved surface of a shining spoon could be considered as a,Curved mirror,Plane mirror,concave mirror only,,Physics,Mixed Questions,Curved mirror,1
-The Wavelength of a LASER beam can be used as a standard of,time,temperature,angle,length,Physics,Mixed Questions,time,1
-=======
-(equal to, less than, more than)",1
-"Which of the particles would move to
-the right?",I and II only,I and III only,II and III only,"II only
-E. I only",Physics,Mixed Questions,I and II only,1
-"What does Newton's colour disc
-possess?",7 segments in rainbow colours,5 segments in rainbow colours,4 segments in rainbow colours,9 segments in rainbow colours,Physics,Mixed Questions,7 segments in rainbow colours,1
-"Two south poles each of pole strength 16 A m are placed at corners \( P, R \) of a square PQRS. The pole that should
-placed at 'Q' to make S as null point is :",South pole of pole strength 32 A m,South pole of pole strength \( 32 \sqrt{2} \) A \( m \),North pole of pole strength 32 A m,North pole of pole strength \( 32 \sqrt{2} \) A \( m \),Physics,Mixed Questions,South pole of pole strength 32 A m,1
-"stated that Sun was the
-centre of our universe and not Earth.",Albert Einstein,Isaac Newton,Nicolaus coppernicus,Galileo Galilei,Physics,Mixed Questions,Albert Einstein,1
-A myopia person cannot see distinctly objects that are :,near,far,Neither,horizontal and vertical signs,Physics,Mixed Questions,near,1
-"Which one of the following best describes the horizontal part of a
-projectile's motion?",It moves at a constant horizontal velocity,It moves at a continually changing horizontal velocity,It always has zero horizontal velocity,The answer to this question depends on whether it is fired horizontally or at an angle,Physics,Mixed Questions,It always has zero horizontal velocity,3
-Sound is produced in a bamboo flute because:,air starts vibrating,bamboo starts vibrating,airhits the bamboo,direction of air is changed,Physics,Mixed Questions,air starts vibrating,1
-The average kinetic energy of the particles of a gas is most closely associated with which of the following quantity?,heat capacity.,temperature,specific heat,"absolute zero.
-E. potential enemy.",Physics,Mixed Questions,heat capacity.,1
-"A plane progressive wave travelling in \( -Y \) direction is represented by the equation \( 2 \cos (2 \pi t+\pi y) . \) If this wave was
-travelling in \( X \) direction, the frequency of the wave would have been",doubled,remains same,tripled,halved,Physics,Mixed Questions,halved,4
-"Potential difference of \( 220-250 \mathrm{V} \) is
-present between",Earth wire and neutral wire,Live wire and earth wire,Live wire and neutral wire,B and c both,Physics,Mixed Questions,Earth wire and neutral wire,1
-"A body moving towards a finite body at
-rest collides with it. It is possible that:
-This question has multiple correct options",both the bodies come to rest,both the bodies moves after collision,the moving body comes to rest and the stationary body starts moving,"the stationary body remains stationary, the moving body changes its velocity",Physics,Mixed Questions,"the stationary body remains stationary, the moving body changes its velocity",4
-The curved surface of a shining spoon could be considered as a,Curved mirror,Plane mirror,concave mirror only,,Physics,Mixed Questions,Curved mirror,1
-The Wavelength of a LASER beam can be used as a standard of,time,temperature,angle,length,Physics,Mixed Questions,time,1
->>>>>>> 0a4d9deb2f7bd9649dbad5817c22a46959689ba4
-"Assertion
-It takes more fuel for a spacecraft to
-travel from the earth to the Moon than
-for the return trip.
-Reason
-The point of zero gravitational field
-intensity due to the earth and the Moon
-is Iying nearer to the Moon, i.e., in the
-diagram shown, for \( r<r_{0} . E_{g} \) is
-towards the earth's centre and for \( r> \)
-\( r_{0}, E_{g} \) is towards the Moon's centre, and
-\( \operatorname{at} r=r_{0}, E_{g} \) is zero.",Both Assertion and Reason are correct and Reason is the correct explanation for Assertion,"Both Assertion and Reason are correct but Reason is
-<<<<<<< HEAD
-not the correct explanation for Assertion",Assertion is correct but Reason is incorrect,Assertion is incorrect and Reason is correct,Physics,Mixed Questions,Both Assertion and Reason are correct and Reason is the correct explanation for Assertion,1
-"Sounds having frequency more than \( 20,000 \mathrm{Hz} \) are called -",sonic sound,ultrasonic sound,infrasonic sound,none of these,Physics,Mixed Questions,sonic sound,1
-Choose the wrong statement:,the accelerated motion may be due to change in magnitude of velocity or direction of velocity or both.,the velocity and acceleration ofa body may not necessarily be in the same direction,the velocity and acceleration of body may not be zero simultaneously,"when a body falls freely under the action of gravity, its acceleration is zero",Physics,Mixed Questions,the accelerated motion may be due to change in magnitude of velocity or direction of velocity or both.,1
-"Ratio of the size of the image to the size
-of the object is known as:",Focal plane,Transformation ratio,Efficiency,None of these,Physics,Mixed Questions,Focal plane,1
-All oscillatory motions are,periodic,linear,rotatory,curvilinear,Physics,Mixed Questions,periodic,1
-=======
-not the correct explanation for Assertion",Assertion is correct but Reason is incorrect,Assertion is incorrect and Reason is correct,Physics,Mixed Questions,Both Assertion and Reason are correct and Reason is the correct explanation for Assertion,1
-"Sounds having frequency more than \( 20,000 \mathrm{Hz} \) are called -",sonic sound,ultrasonic sound,infrasonic sound,none of these,Physics,Mixed Questions,sonic sound,1
-Choose the wrong statement:,the accelerated motion may be due to change in magnitude of velocity or direction of velocity or both.,the velocity and acceleration ofa body may not necessarily be in the same direction,the velocity and acceleration of body may not be zero simultaneously,"when a body falls freely under the action of gravity, its acceleration is zero",Physics,Mixed Questions,the accelerated motion may be due to change in magnitude of velocity or direction of velocity or both.,1
-"Ratio of the size of the image to the size
-of the object is known as:",Focal plane,Transformation ratio,Efficiency,None of these,Physics,Mixed Questions,Focal plane,1
-All oscillatory motions are,periodic,linear,rotatory,curvilinear,Physics,Mixed Questions,periodic,1
->>>>>>> 0a4d9deb2f7bd9649dbad5817c22a46959689ba4
-"In YDSE, let \( A \) and \( B \) be two slits. Films
-of thicknesses \( t_{A} \) and \( t_{B} \) and refractive
-indices \( \mu_{A} \) and \( \mu_{B} \) are placed in front of
-\( A \) and \( B, \) respectively. If \( \mu_{A} t_{A}=\mu_{B} t_{B} \)
-<<<<<<< HEAD
-then the central maxima will :",Not shift,Shift toward \( A \),shift toward \( B \),(b) if \( t_{B}>t_{A} \) and (c) if \( t_{B}<t_{A} \),Physics,Mixed Questions,Not shift,1
-"In a stationary wave,",Energy is carried away throughout the infinite medium,Energy is confined to a limited region of the medium.,Different particles in a loop have different amplitudes,Both (2) and (3),Physics,Mixed Questions,Energy is carried away throughout the infinite medium,1
-"If there is a circular coil having n turns,
-the field produced is",\( 1 / n \) times as that produced by single turn.,\( n \) times as large as that produced by a single turn.,\( 2 / n \) times as large as that produced by a single turn.,all,Physics,Mixed Questions,\( 1 / n \) times as that produced by single turn.,1
-"Two particles \( A \) and \( B \) are released
-from the top of incline. If \( \boldsymbol{m}_{\boldsymbol{A}}>\boldsymbol{m}_{\boldsymbol{B}} \)
-then",Both will reach simultaneously if \( A \) released before \( B \),Both will reach simultaneously if \( A \) released after \( B \),Both will reach simultaneously if both are released together,Both will reach simultaneously if both are released together and \( A \) is given some initial velocity,Physics,Mixed Questions,Both will reach simultaneously if \( A \) released before \( B \),1
-"What is common to the following? Motion of the propeller of a flying helicopter, the minute hand of a watch,
-the tape of cassette recorder.",All are example of translatory motion,All are examples of oscillatory motion,All are examples of rotatory motion,All are examples of periodic motion,Physics,Mixed Questions,All are example of translatory motion,1
-Rocket works on the principle of conservation of:,Mass,Energy,Momentum,Velocity,Physics,Mixed Questions,Mass,1
-"The helical structures of nucleic acids
-can be studied by using:",Interference phenomenon,Diffraction pattern,Polarised light,Photoelectric effect,Physics,Mixed Questions,Interference phenomenon,1
-"Which of the following are defects of
-vision?
-This question has multiple correct options",Myopia,Hypermetropia,colour blindness,Night blindness,Physics,Mixed Questions,Myopia,1
-"When we hear a sound, we can identify
-it source from",The frequency of the sound,The amplitude of the soundd,The wavelength of the sound,The overtones present in the sound,Physics,Mixed Questions,The frequency of the sound,1
-Which of the following quantities is scalar?,Dipole moment,Electric force,Electric field,Electric potential,Physics,Mixed Questions,Dipole moment,1
-"Which of the statements given below are applicable for an object to move in a
-circle?",The object must continuously slow down.,The object must accelerate,The object must be acted on by external balanced forces,The object must move with uniform velocity.,Physics,Mixed Questions,The object must continuously slow down.,1
-"Identify the statement which best
-define the uncertainty principle?",We cannot know for certain when any given radioactive particle will undergo decay,We cannot know both the momentum and the position of a particle at the same time,The laws of physics are the same in all intertial reference frames,"Light exhibits both wave and particle properties
-E. An unobserved particle can be in two places at the same time",Physics,Mixed Questions,We cannot know both the momentum and the position of a particle at the same time,2
-"Which of the following statements
-is/are false?","Mass, speed and energy are scalar quantities","Momentum, force and torque are vector quantities",Distance is a scalar quantity but displacement is a vector quantity,"A vector has only magnitude, whereas a scalar has both magnitude and direction",Physics,Mixed Questions,"Mass, speed and energy are scalar quantities",1
-The final image formed by a compound microscope is :,Real and erect,Virtual and erect,Real and inverted,Virtual and inverted,Physics,Mixed Questions,Real and erect,1
-"Exposed Electric doorbell can be
-damaged by",Mechanical damage,High Electric currents,Humidity,All of the above,Physics,Mixed Questions,Mechanical damage,1
-"A wave is associated with matter when
-it is:",stationary,in motion with a velocity,in motion with velocity of light,in motion with velocity greater than that of light,Physics,Mixed Questions,stationary,1
-"By which instrument we collect the
-space information:",Convex lens,Microscope,Hubble Telescope,None of these,Physics,Mixed Questions,Convex lens,1
-Which of the following are examples of periodic motion?,Oscillations of a pendulum.,The motion of a swing,Motion of the earth around the sun,All of the above,Physics,Mixed Questions,Oscillations of a pendulum.,1
-Ray optics is valid when characteristic dimension are,much smaller than wavelength of light.,of same order as wavelength of light,much larger than wavelength of light,none of the above,Physics,Mixed Questions,of same order as wavelength of light,2
-An electricity generating machine consists of a turbine and a,Dynamo,core,Heat,sun,Physics,Mixed Questions,Dynamo,1
-"Write the correct option by observing
-the figures.",Magnetic field in \( A \) stronger.,Magnetic field in \( B \) stronger.,Magnetic field in \( A \) and \( B \) are same,Magnetic field in \( A \) and \( B \) are weaker.,Physics,Mixed Questions,Magnetic field in \( A \) stronger.,1
-"Choose the correct statement from the
-following This question has multiple correct options",Electric current is a scalar quantity,Charge carriers in metals are ions,The area of current - time graph gives charge,A charge in motion produces both electric and magnetic field,Physics,Mixed Questions,Electric current is a scalar quantity,1
-"On a stationary sail boat, air is blown at
-the sails from a fan attached to the
-boat. The boat will",remain at rest,spin round,move in the direction in which air is blown,move in a direction opposite to that in which air is blown,Physics,Mixed Questions,remain at rest,1
-Choose the correct statement:,A nucleus is relatively more stable for which total binding energy is more.,A nucleus is relatively more stable for which binding energy per nucleon is more.,A nucleus is relatively more stable for which total binding energy is low.,None of these,Physics,Mixed Questions,A nucleus is relatively more stable for which total binding energy is more.,1
-"Law of conservation of energy
-states that :",energy cannot be destroyed but can be created and transformed from one form to another,enerry exists in only one form,energy exists in many forms but it cannot be transformed,energy can neither be created nor be destroyed but can be transformed from one form to another,Physics,Mixed Questions,energy cannot be destroyed but can be created and transformed from one form to another,1
-"In a damped harmonic oscillator, periodic oscillations have
-amplitude.",Gradually increasing,Suddenly increasing,suddenly decreasing,Gradually decreasing,Physics,Mixed Questions,Gradually increasing,1
-"The core of a transformer is laminated
-to reduce",flux leakage,hysteresis,copper loss,eddy current,Physics,Mixed Questions,flux leakage,1
-=======
-then the central maxima will :",Not shift,Shift toward \( A \),shift toward \( B \),(b) if \( t_{B}>t_{A} \) and (c) if \( t_{B}<t_{A} \),Physics,Mixed Questions,Not shift,1
-"In a stationary wave,",Energy is carried away throughout the infinite medium,Energy is confined to a limited region of the medium.,Different particles in a loop have different amplitudes,Both (2) and (3),Physics,Mixed Questions,Energy is carried away throughout the infinite medium,1
-"If there is a circular coil having n turns,
-the field produced is",\( 1 / n \) times as that produced by single turn.,\( n \) times as large as that produced by a single turn.,\( 2 / n \) times as large as that produced by a single turn.,all,Physics,Mixed Questions,\( 1 / n \) times as that produced by single turn.,1
-"Two particles \( A \) and \( B \) are released
-from the top of incline. If \( \boldsymbol{m}_{\boldsymbol{A}}>\boldsymbol{m}_{\boldsymbol{B}} \)
-then",Both will reach simultaneously if \( A \) released before \( B \),Both will reach simultaneously if \( A \) released after \( B \),Both will reach simultaneously if both are released together,Both will reach simultaneously if both are released together and \( A \) is given some initial velocity,Physics,Mixed Questions,Both will reach simultaneously if \( A \) released before \( B \),1
-"What is common to the following? Motion of the propeller of a flying helicopter, the minute hand of a watch,
-the tape of cassette recorder.",All are example of translatory motion,All are examples of oscillatory motion,All are examples of rotatory motion,All are examples of periodic motion,Physics,Mixed Questions,All are example of translatory motion,1
-Rocket works on the principle of conservation of:,Mass,Energy,Momentum,Velocity,Physics,Mixed Questions,Mass,1
-"The helical structures of nucleic acids
-can be studied by using:",Interference phenomenon,Diffraction pattern,Polarised light,Photoelectric effect,Physics,Mixed Questions,Interference phenomenon,1
-"Which of the following are defects of
-vision?
-This question has multiple correct options",Myopia,Hypermetropia,colour blindness,Night blindness,Physics,Mixed Questions,Myopia,1
-"When we hear a sound, we can identify
-it source from",The frequency of the sound,The amplitude of the soundd,The wavelength of the sound,The overtones present in the sound,Physics,Mixed Questions,The frequency of the sound,1
-Which of the following quantities is scalar?,Dipole moment,Electric force,Electric field,Electric potential,Physics,Mixed Questions,Dipole moment,1
-"Which of the statements given below are applicable for an object to move in a
-circle?",The object must continuously slow down.,The object must accelerate,The object must be acted on by external balanced forces,The object must move with uniform velocity.,Physics,Mixed Questions,The object must continuously slow down.,1
-"Identify the statement which best
-define the uncertainty principle?",We cannot know for certain when any given radioactive particle will undergo decay,We cannot know both the momentum and the position of a particle at the same time,The laws of physics are the same in all intertial reference frames,"Light exhibits both wave and particle properties
-E. An unobserved particle can be in two places at the same time",Physics,Mixed Questions,We cannot know both the momentum and the position of a particle at the same time,2
-"Which of the following statements
-is/are false?","Mass, speed and energy are scalar quantities","Momentum, force and torque are vector quantities",Distance is a scalar quantity but displacement is a vector quantity,"A vector has only magnitude, whereas a scalar has both magnitude and direction",Physics,Mixed Questions,"Mass, speed and energy are scalar quantities",1
-The final image formed by a compound microscope is :,Real and erect,Virtual and erect,Real and inverted,Virtual and inverted,Physics,Mixed Questions,Real and erect,1
-"Exposed Electric doorbell can be
-damaged by",Mechanical damage,High Electric currents,Humidity,All of the above,Physics,Mixed Questions,Mechanical damage,1
-"A wave is associated with matter when
-it is:",stationary,in motion with a velocity,in motion with velocity of light,in motion with velocity greater than that of light,Physics,Mixed Questions,stationary,1
-"By which instrument we collect the
-space information:",Convex lens,Microscope,Hubble Telescope,None of these,Physics,Mixed Questions,Convex lens,1
-Which of the following are examples of periodic motion?,Oscillations of a pendulum.,The motion of a swing,Motion of the earth around the sun,All of the above,Physics,Mixed Questions,Oscillations of a pendulum.,1
-Ray optics is valid when characteristic dimension are,much smaller than wavelength of light.,of same order as wavelength of light,much larger than wavelength of light,none of the above,Physics,Mixed Questions,of same order as wavelength of light,2
-An electricity generating machine consists of a turbine and a,Dynamo,core,Heat,sun,Physics,Mixed Questions,Dynamo,1
-"Write the correct option by observing
-the figures.",Magnetic field in \( A \) stronger.,Magnetic field in \( B \) stronger.,Magnetic field in \( A \) and \( B \) are same,Magnetic field in \( A \) and \( B \) are weaker.,Physics,Mixed Questions,Magnetic field in \( A \) stronger.,1
-"Choose the correct statement from the
-following This question has multiple correct options",Electric current is a scalar quantity,Charge carriers in metals are ions,The area of current - time graph gives charge,A charge in motion produces both electric and magnetic field,Physics,Mixed Questions,Electric current is a scalar quantity,1
-"On a stationary sail boat, air is blown at
-the sails from a fan attached to the
-boat. The boat will",remain at rest,spin round,move in the direction in which air is blown,move in a direction opposite to that in which air is blown,Physics,Mixed Questions,remain at rest,1
-Choose the correct statement:,A nucleus is relatively more stable for which total binding energy is more.,A nucleus is relatively more stable for which binding energy per nucleon is more.,A nucleus is relatively more stable for which total binding energy is low.,None of these,Physics,Mixed Questions,A nucleus is relatively more stable for which total binding energy is more.,1
-"Law of conservation of energy
-states that :",energy cannot be destroyed but can be created and transformed from one form to another,enerry exists in only one form,energy exists in many forms but it cannot be transformed,energy can neither be created nor be destroyed but can be transformed from one form to another,Physics,Mixed Questions,energy cannot be destroyed but can be created and transformed from one form to another,1
-"In a damped harmonic oscillator, periodic oscillations have
-amplitude.",Gradually increasing,Suddenly increasing,suddenly decreasing,Gradually decreasing,Physics,Mixed Questions,Gradually increasing,1
-"The core of a transformer is laminated
-to reduce",flux leakage,hysteresis,copper loss,eddy current,Physics,Mixed Questions,flux leakage,1
->>>>>>> 0a4d9deb2f7bd9649dbad5817c22a46959689ba4
-"A sample of hydrogen atoms gas contains 100 atoms \( A \| \) the atoms are
-excited to the seventh state. The total
-energy released by all the atoms is \( \frac{4800}{49} \) Ry( Where Ry \( =13 \) eV) then discuss the following things","Maximum energy of the emitted
-photon will be less then \( \frac{4800}{49} R y \)","Maximum energy of the emitted
-photon may be grater than \( \frac{48}{49} R y \)",The value of \( n=6 \),total number of photon that can be emitted this sample may be less than 600,Physics,Mixed Questions,"Maximum energy of the emitted
-<<<<<<< HEAD
-photon will be less then \( \frac{4800}{49} R y \)",1
-Which of the following is not a unit of time?,Mean solar day,Lunar Month,Calendar year,Light year,Physics,Mixed Questions,Mean solar day,1
-"What occurs 15 days after the full moon
-day?",Half moon day,Crescent moon day,New moon day,None of the above,Physics,Mixed Questions,Half moon day,1
-"At what phase are the earth, moon and
-sun are in approximate alignment? This question has multiple correct options",Full Moon,New Moon,waning crescent,waxing crescent,Physics,Mixed Questions,Full Moon,1
+done to :",Maintain constant current supply,get good output,Avoid excessive heating of transistor,Maintain flow of majority charge carriers,,Physics,Mixed Questions,Maintain constant current supply,1
+"A beam of cathode rays moves from left
+to right in a plane of the paper and it enters into a uniform magnetic field acting perpendicular to the plane of the paper and inwards. Now, the cathode rays are deflected:",Downwards,Upwards,In a direction perpendicular to the plane of the paper and inwards,In a direction perpendicular to the plane of the paper and outwards,,Physics,Mixed Questions,Downwards,1
+What Benjamin Franklin invented?,Bifocal spectacles,Radio,Barometer,Hygrometer,,Physics,Mixed Questions,Radio,2
+"An electromagnetic wave of frequency
+\( \boldsymbol{v}=\mathbf{3} \) MHz passes from a vacuum into
+a dielectric medium with permittivity
+\( =4, \) Then",Wavelength and frequency both become half.,Wavelength is doubled and frequency remains unchanged.,Wavelength and frequency both remains unchanged.,Wavelength is halfved and frequency remains unchanged.,,Physics,Mixed Questions,Wavelength and frequency both become half.,1
+"A real image, equal in size to the object, is obtained when the object is placed at the centre of curvature in front of a:",Concave mirror,Plane mirror,Convex mirror,None of these,,Physics,Mixed Questions,Concave mirror,1
+"Braille is a
+based on \( _{-}-_{-}-_{-}- \) system.","binary, binary","coded, logical","binary, coded","logical, binary",,Physics,Mixed Questions,"binary, binary",1
+"Sound travels the fastest in which of the
+following mediums?",water,steel,Air,Kerosene oil,,Physics,Mixed Questions,water,1
+Microwaves are detected by,barometer,point contact diodes,thermopiles,the eye,,Physics,Mixed Questions,barometer,1
+"A uniform rod is resting freely over a
+smooth horizontal plane. A particle
+moving horizontally strikes at one end
+of the rod normally and gets stuck. Then
+This question has multiple correct options",the momentum of the particle is shared between the particle and the rod and remains conserved,the angular momentum about the mid-point of the rod before and after the collision is equal,the angular momentum about the centre of mass of the combination before and after the collision is equal,the centre of mass of the rod particle system starts to move translationally with the original momentum of the particle,,Physics,Mixed Questions,the momentum of the particle is shared between the particle and the rod and remains conserved,1
+"If an oscillation copper disc is placed in a
+magnetic field, then",The frequency of oscillations is decreasing continuously.,The frequency of oscillations is increasing continuously.,The frequency of oscillations is constant,None of these.,,Physics,Mixed Questions,The frequency of oscillations is decreasing continuously.,1
+Identify the action that can cause motion of a book placed on a table.,Pulling,Pushing,Lifting,All of the above,,Physics,Mixed Questions,Pulling,1
+"The state of rest or state of motion of a
+body can be changed by using",Pressure,Force,Heat,None of these,,Physics,Mixed Questions,Pressure,1
+"When a p-n diode is reverse biased, then",no current flows,the depletion region is increased,the depletion region is reduced,the height of the potential barrier is reduced,,Physics,Mixed Questions,no current flows,1
+The property to restore the natural shape or to oppose the deformation is called:,elasticity,plasticity,ductility,none of the above,,Physics,Mixed Questions,elasticity,1
+The Zeroth law of thermodynamics leads to the concept of,internal energy,heat content,pressure,"temperature
+E. work done",,Physics,Mixed Questions,pressure,3
+A flow of liquid is streamline if the Reynold number is,Less than 1000,Greater than 1000,Between 2000 to 3000,Between 4000 to 5000,,Physics,Mixed Questions,Less than 1000,1
+Classical physics is applicable to the,microscopic world,macroscopic world,both microscopic and macroscopic world,cannot say,,Physics,Mixed Questions,microscopic world,1
+Electric Fuse wire is working on principle.,control of voltage in circuit,chemical effect of electric current,control of current in circuit,heating effect of electric current,,Physics,Mixed Questions,control of voltage in circuit,1
+"If the thermal capacity of a body is infinity, then which of the following
+statements are correct?",Heat can never be added to it,Heat can never be extracted from it,The temperature of the body cannot be altered by adding or extracting any amount of heat,It has infinite amount of heat,,Physics,Mixed Questions,Heat can never be added to it,1
+"According to Hooke's Law, the elongation produced in a body is :",proportional to the force applied,inversely proportional to the force applied,constant,independent of the force applied,,Physics,Mixed Questions,constant,3
+"In the middle of the depletion layer of a reverse biased \( p-n \) junction, the",Potential is zero,Potential is maximum,Electric field is maximum,Electric field is zero,,Physics,Mixed Questions,Potential is zero,1
+"When we enter cinema hall, we cannot
+see properly for short time. This is because",Pupil does not open,Pupil does not close,Adjustment of pupil takes sometime,,,Physics,Mixed Questions,Pupil does not open,1
+"The weak zone around the boundaries of
+plates underneath the Earth, which is prone to slide and cause an earthquake is commonly known as:",Fault zone,Eruption zone,Explosive zone,Sliding zone,,Physics,Mixed Questions,Fault zone,1
+"A man can read the number of a distant
+bus clearly but is not able to read a book clearly. Which defect of the eye is he suffering from?",Myopia,Hypermetropia,cataract,Astigmatism,,Physics,Mixed Questions,Myopia,1
+"Out of given paramagnetic substance (Calcium, Chromium, Oxygen and Tungsten) which substance has maximum susceptibility?",Calcium,Chromium,oxygen,Tungsten,,Physics,Mixed Questions,Calcium,1
+Core condition for state of equilibrium in principle of moment is:,Distance between two objects in a beam balance should be same,Resultant of force should be zero,weight of both the object on beam balance should be same,Tension should be equal on both sides,,Physics,Mixed Questions,Distance between two objects in a beam balance should be same,1
+"Sound travels the fastest in which
+medium?",Gaseous,Liquid,Solid,Vacuum,,Physics,Mixed Questions,Gaseous,1
+"When a bus starts suddenly, the passengers are pushed backwards. Which of the following laws is illustrated in this example?",Newton's first law,Newton's second law,Newton's third law,None of Newton's laws,,Physics,Mixed Questions,Newton's first law,1
+"Which of the following was not a conclusion of Rutherford's gold foil
+experiment?",The atom is mainly empty space.,The nucleus has a negative charge,The atom has a dense nucleus.,"Alpha particles can pass through a thin sheet of gold foil
+E. All of the above are correct regarding the gold foil experiment.",,Physics,Mixed Questions,The atom is mainly empty space.,1
+Which of the following ray is not electromagnetic wave?,X-rays,\( \gamma \) -rays,\( \beta \) -rays,Heat rays,,Physics,Mixed Questions,X-rays,1
+"Fill in the blank
+The common water pump works on the
+principle that atmosphere exerts",Torceilian,pressure,sea level,none,,Physics,Mixed Questions,Torceilian,1
+Halley's comet was first seen by,Galileo,Copernicus,Halley,Newton,,Physics,Mixed Questions,Halley,3
+Indium impurity in germanium makes,n-type,p-type,insulator,intrinsic,,Physics,Mixed Questions,n-type,1
+Which of the following is not a limitation of hydel energy?,Hydel power stations are pollution free.,A vast reservoir is needed,It leads to a loss of wildlife habitat.,It can be harnessed at only a few places,,Physics,Mixed Questions,Hydel power stations are pollution free.,1
+"Select the appropriate statement from
+the below:",The magnitude of maximum acceleration is \( A \omega \),The magnitude of maximum acceleration is \( A \omega^{2} \),The magnitude of minimum acceleration is \( A \omega \),The magnitude of minimum acceleration is \( A \omega / 2 \),,Physics,Mixed Questions,The magnitude of maximum acceleration is \( A \omega \),1
+"Choose the correct answer from the
+alternatives given. A radio can tune to any station in 7.5 MHz to 12 MHz band. The corresponding wavelength band is",The corresponding wavelength band is,\( 40 \mathrm{m} \) to \( 25 \mathrm{m} \),"30 m to 25 \( \mathrm{m} \)
+\( c .25 \mathrm{m} \) to \( 10 \mathrm{m} \)",\( 10 \mathrm{m} \) to \( 5 \mathrm{m} \),,Physics,Mixed Questions,The corresponding wavelength band is,1
+"Mark the statements which is true for
+Braille system:","It makes up the letters of alphabets,punctuation marks",It has 64 dot patterns or characters,Dots are arranged in cells of 3 vertical rows of 2 dots each,All are true,,Physics,Mixed Questions,"It makes up the letters of alphabets,punctuation marks",1
+Name the type of motion in which a body moves along a straight path.,Linear motion,Rotational motion,Brownian motion,Circular motion,,Physics,Mixed Questions,Linear motion,1
+"The reason for quick hotness of sand
+more than the bank side water in a river
+is:",Specific heat of water is more than sand,Specific heat of water is less than sand,specific heat of water is equal than sand,Due to local conditions,,Physics,Mixed Questions,Specific heat of water is more than sand,1
+The radii of the press plunger and the pump plunger are in the ratio \( 30: 4 . \) If an effort of 32 kgf acts on the pump plunger. Find the maximum effort the press plunger can overcome.,\( 1600 \mathrm{kgf} \),1700 kgf,\( 1800 \mathrm{kgf} \),1900 kgf,,Physics,Mixed Questions,\( 1600 \mathrm{kgf} \),1
+"The manifestation of band structure in
+solids is due to",Heisenberg's uncertainty principle,Pauli's exclusion principle,Bohr's correspondence principle,Boltzmann's law,,Physics,Mixed Questions,Heisenberg's uncertainty principle,1
+In a stationary wave:,Strain is maximum at antinodes,Strain is minimum at nodes,Strain is maximum at nodes,Amplitude is zero at all points,,Physics,Mixed Questions,Strain is maximum at antinodes,1
+"The main cause of avalanche
+breakdown is",collision by ionisation,high doping.,recombination of electrons and holes.,low doping.,,Physics,Mixed Questions,collision by ionisation,1
+"A ....... eye cannot distinctly see the
+objects that are too near.",Myopic,Presbyopic,Hypermetropic,Heterophoria,,Physics,Mixed Questions,Myopic,1
+"plating is done on
+objects such as car parts, bath taps, kitchen gas burners, bicycle handlebars, wheel rims because of its
+shiny appearance",Chromium,Nickel,carbon,None of these,,Physics,Mixed Questions,Chromium,1
+All are solid fuels except:,Alcohol,Wood and Coal,coke,charcoal,,Physics,Mixed Questions,Alcohol,1
+"Bats detect the obstacle in their path
+by receiving the detected",Infrasonic waves,Ultrasonic waves,Both,,,Physics,Mixed Questions,Both,3
+Why are objects electroplated?,To protect it from corrosion.,To prevent spoilage of objects.,To make it appear shining.,All of the above,,Physics,Mixed Questions,To protect it from corrosion.,1
+Plum pudding' model of an atom was proposed by:,C.V.Raman,N.Bohr,E.Rutherford,J.J.Thomson,,Physics,Mixed Questions,C.V.Raman,1
+The energy possessed by the fast moving air or storm is called:,hydro energy,kinetic energy,geothermal energy,wind energy,,Physics,Mixed Questions,hydro energy,1
+Laws of planetary motion were given by,Issac Newton,Archimedes,James Maxwell,Johannes Kepler,,Physics,Mixed Questions,Archimedes,2
+Which of the following is largest in size among all?,Saturn,Jupiter,Neptune,Mercury,,Physics,Mixed Questions,Saturn,1
+Magnetic field can be defined as the:,space surrounding the magnet in which magnetic force acts,space surrounding the magnet in which electric force acts,space surrounding the magnet in which no force acts,none,,Physics,Mixed Questions,none,4
+Energy possessed by a body by virtue of its motion is :,Potential energy,Kinetic energy,Chemical energy,Electrical energy,,Physics,Mixed Questions,Potential energy,1
+"Substances that break just after elastic
+limit is reached are known as",brittle substances,breakable substances,ductile substances,elastic substances,,Physics,Mixed Questions,brittle substances,1
+"Earth's magnetic field inside a closed iron box, as compared to that outside is",same,less,more,zero,,Physics,Mixed Questions,same,1
+The principle involved in the working of a beam balance is :,principle of moments,principle of inertia,principle of superposition,principle of velocity,,Physics,Mixed Questions,principle of moments,1
+How can the brightness of the pattern on the screen of cathode ray tube be changed?,Changing the target,By changing the current on gridd,By changing the negative potential on gridd,can't be changed,,Physics,Mixed Questions,Changing the target,1
+"The element that can be used as
+acceptor impurity to dope silion is :",Antimony,Arsenic,Boron,Phosphorous,,Physics,Mixed Questions,Antimony,1
+"Astronauts communicate with one
+another on moon with the help of",radio waves,sound waves,ultrasound waves,infrasound waves,,Physics,Mixed Questions,radio waves,1
+"In myopia, the image of distant object
+is formed :",Before the retina,on the retina,Behind the retina,Above the retina,,Physics,Mixed Questions,Before the retina,1
+Choose the correct option(s),"When we see a virtual image in plane mirror, a real image is formed on the retina of our eye",A plane mirror always forms a real image of virtual object,A bi-concave lens may form a real image,"A bi-convex lens may form a virtual image
+E. Answer required",,Physics,Mixed Questions,"When we see a virtual image in plane mirror, a real image is formed on the retina of our eye",1
+"the anode is kept at positive potential
+with respect to the cathode.",themions are get attracted towards the anode and accelerate towards the anode,themions are get deviated towards the anode and accelerate towards the anode,themions get attracted towards the cathode and accelerate towards the cathode,none of these,,Physics,Mixed Questions,themions are get attracted towards the anode and accelerate towards the anode,1
+"With the length of vocal chord, voice
+quality",changes,remains same,may or may not change,remains same but loudness changes,,Physics,Mixed Questions,changes,1
+"The elastic relaxation time is minimum
+for",glass,quartz,rubber,clay,,Physics,Mixed Questions,glass,1
+Suppose you are in a car and it is raining heavily with thunderstorms. Then what is the best way to protect yourself from a possible thunder-strike?,To remain in the car,To get out of the car and take cover under the car,To run to a nearby tree,To get out and stand under an electric pole,,Physics,Mixed Questions,To remain in the car,1
+"Uranus has
+satellites.",7,17,27,37,,Physics,Mixed Questions,7,1
+"There is a small black dot at the centre
+C of a solid glass sphere of refractive index \( \mu . \) When seen from outside, the
+dot will appear to be located:",Away from C for all values of \( \mu \),At C for all values of \( \mu \),"At \( \mathrm{C} \) for \( \mu=1.5 \), but away from \( \mathrm{C} \) for \( \mu \neq 1.5 \)",At C only for \( \sqrt{2} \leq \mu \leq 1.5 \),,Physics,Mixed Questions,Away from C for all values of \( \mu \),1
+"The electrical appliances in a house are
+connected in :",series,parallel,either in series or parallel,both in series and parallel,,Physics,Mixed Questions,series,1
+"was launched in the
+honour of Kalpana Chawla, a space scientist of Indian origin, who died in mishap in a space vehicle. Fill in the blank.",INSAT-3E,INSAT-3D,INSAT-1A,INSAT-IID,,Physics,Mixed Questions,INSAT-3E,1
+"Keeping the number of moles, volume and pressure the same, which of the following are the same for all ideal gas?",rms speed of a molecule,density,temperature,average of magnitude of momentum,,Physics,Mixed Questions,density,2
+Which of the following parameters of a wave undergoes a change when wave is reflected from a boundary?,Intensity,Phase,Speed,Frequency,,Physics,Mixed Questions,Intensity,1
+Which of the following is an example of an open system?,a beaker full of water,an air-tight container,vacuum chamber,none of the above,,Physics,Mixed Questions,a beaker full of water,1
+"A wave is represented by an equation; \( Y=A \cos k x \sin \omega t, \) then",It is a progressive wave with amplitude \( A \),It is a progressive wave with amplitude \( A \) cos \( k x \),It is a stationary wave with amplitude \( A \),It is a stationary wave with amplitude \( A \cos k x \),,Physics,Mixed Questions,It is a progressive wave with amplitude \( A \),1
+Magnetic equator is,Isoclinic line,Aclinic line,Isogonic line,Agonic line,,Physics,Mixed Questions,Isoclinic line,1
+Night blindness is due to:,Excess of vitamin A,Deficiency of vitamin A,Deficiency of vitamin B,,,Physics,Mixed Questions,Excess of vitamin A,1
+Which of the following is not an example of potential energy?,A vibrating pendulum at its maximum displacement from the mean position,A body at rest at some height from the ground,A wound clock-spring,A vibrating pendulum when it is just passing through the mean position,,Physics,Mixed Questions,A vibrating pendulum at its maximum displacement from the mean position,1
+"A clinic lines on magnetic map
+represent the lines of",zero declination,equal declination,zero dip,equal dip,,Physics,Mixed Questions,zero declination,1
+Inertia of a body depends on:,Mass of the body,Velocity of the body,Acceleration of the body,Energy of the body,,Physics,Mixed Questions,Mass of the body,1
 "Fill in the blank:
-A group of a few stars, whose arrangement can be compared to the figure of some kind of animal or any other known thing, is called a",Nabula,constellation,Pluto,Stellar,Physics,Mixed Questions,Nabula,1
-"What will not be obtained in the
-sublimate when a mixture of sand,
-sulphur, common salt and iodine is
-sublimed?",sand,lodine,sulphur,common salt,Physics,Mixed Questions,sand,1
-"The \( \beta \) - particles emitted by the
-radioactive substances are",positively charged,negatively charged,charge less,positively charged in some substances and negatively charged in others,Physics,Mixed Questions,charge less,3
-"Identify which of the following is NOT a characteristic of electromagnetic
-waves?",contain electrical properties,have crests and troughs,contain magnetic properties,"travel through space
-E. have crests but no troughs",Physics,Mixed Questions,contain electrical properties,1
-Hertz is the unit of,wavelength,amplitude,frequency,None of these,Physics,Mixed Questions,wavelength,1
-"If earth's radius were to hypothetically shrink by \( 1 \% \), the value of \( G \) would",shrink by \( 1 \% \),expand by \( 1 \% \),remain the same,shrink by \( 0.01 \% \),Physics,Mixed Questions,shrink by \( 0.01 \% \),4
-"A sound wave is travelling from East to West. In which direction do the
-molecules in the air move?",East to west,West to East,North to South,South to North,Physics,Mixed Questions,East to west,1
-Lenz's law is a consequence of the law of conservation of,charge,mass,energy,momentum,Physics,Mixed Questions,charge,1
-What is the name given to India's Meteorological Research Satellite launched in \( 2003 ? \),Vikram-1,Bhaskara-,Kalpana-1,Arya Bhatta- -,Physics,Mixed Questions,Vikram-1,1
-"In fig., a cone lies in a uniform electric
-field E. Determine the electric flux
-entering the cone",Flux \( \phi=E A=2 E R h \),Flux \( \phi=E A=7 E R h \),Flux \( \phi=E A=9 E R h \),Flux \( \phi=E A=E R h \),Physics,Mixed Questions,Flux \( \phi=E A=2 E R h \),1
-=======
-photon will be less then \( \frac{4800}{49} R y \)",1
-Which of the following is not a unit of time?,Mean solar day,Lunar Month,Calendar year,Light year,Physics,Mixed Questions,Mean solar day,1
-"What occurs 15 days after the full moon
-day?",Half moon day,Crescent moon day,New moon day,None of the above,Physics,Mixed Questions,Half moon day,1
-"At what phase are the earth, moon and
-sun are in approximate alignment? This question has multiple correct options",Full Moon,New Moon,waning crescent,waxing crescent,Physics,Mixed Questions,Full Moon,1
-"Fill in the blank:
-A group of a few stars, whose arrangement can be compared to the figure of some kind of animal or any other known thing, is called a",Nabula,constellation,Pluto,Stellar,Physics,Mixed Questions,Nabula,1
-"What will not be obtained in the
-sublimate when a mixture of sand,
-sulphur, common salt and iodine is
-sublimed?",sand,lodine,sulphur,common salt,Physics,Mixed Questions,sand,1
-"The \( \beta \) - particles emitted by the
-radioactive substances are",positively charged,negatively charged,charge less,positively charged in some substances and negatively charged in others,Physics,Mixed Questions,charge less,3
-"Identify which of the following is NOT a characteristic of electromagnetic
-waves?",contain electrical properties,have crests and troughs,contain magnetic properties,"travel through space
-E. have crests but no troughs",Physics,Mixed Questions,contain electrical properties,1
-Hertz is the unit of,wavelength,amplitude,frequency,None of these,Physics,Mixed Questions,wavelength,1
-"If earth's radius were to hypothetically shrink by \( 1 \% \), the value of \( G \) would",shrink by \( 1 \% \),expand by \( 1 \% \),remain the same,shrink by \( 0.01 \% \),Physics,Mixed Questions,shrink by \( 0.01 \% \),4
-"A sound wave is travelling from East to West. In which direction do the
-molecules in the air move?",East to west,West to East,North to South,South to North,Physics,Mixed Questions,East to west,1
-Lenz's law is a consequence of the law of conservation of,charge,mass,energy,momentum,Physics,Mixed Questions,charge,1
-What is the name given to India's Meteorological Research Satellite launched in \( 2003 ? \),Vikram-1,Bhaskara-,Kalpana-1,Arya Bhatta- -,Physics,Mixed Questions,Vikram-1,1
-"In fig., a cone lies in a uniform electric
-field E. Determine the electric flux
-entering the cone",Flux \( \phi=E A=2 E R h \),Flux \( \phi=E A=7 E R h \),Flux \( \phi=E A=9 E R h \),Flux \( \phi=E A=E R h \),Physics,Mixed Questions,Flux \( \phi=E A=2 E R h \),1
->>>>>>> 0a4d9deb2f7bd9649dbad5817c22a46959689ba4
-"A particle with total mechanical energy, which is small and negative, is under the influence of a one dimensional
-potential \( U(x)=x^{4} / 4-x^{2} / 2 \) Jwhere \( x \)
-is in meters. At time \( t=0 \) s, it is at \( x= \)
-\( -0.5 \mathrm{m} . \) Then at a later time it can be
-<<<<<<< HEAD
-found.",A. anywhere on the x axis.,between \( x=-1.0 \mathrm{m} \) to \( x=1.0 \mathrm{m} \),between \( x=-1.0 \mathrm{m} \) to \( x=0.0 \mathrm{m} \),between \( x=0.0 \mathrm{m} \) to \( x=1.0 \mathrm{m} \),Physics,Mixed Questions,A. anywhere on the x axis.,1
-Branch of study involving rearrangement of atoms and making nano-materials is known as?,Mechanical engg.,Chemical engg.,Electrical engg.,Nanotechnology,Physics,Mixed Questions,Mechanical engg.,1
-Why do coastal areas experience less contrasts in temparature conditions?,Due to moderating effect of the seas,Due to land mass,Due to heat conditions,Due to rotation of the earth,Physics,Mixed Questions,Due to rotation of the earth,4
-=======
-found.",A. anywhere on the x axis.,between \( x=-1.0 \mathrm{m} \) to \( x=1.0 \mathrm{m} \),between \( x=-1.0 \mathrm{m} \) to \( x=0.0 \mathrm{m} \),between \( x=0.0 \mathrm{m} \) to \( x=1.0 \mathrm{m} \),Physics,Mixed Questions,A. anywhere on the x axis.,1
-Branch of study involving rearrangement of atoms and making nano-materials is known as?,Mechanical engg.,Chemical engg.,Electrical engg.,Nanotechnology,Physics,Mixed Questions,Mechanical engg.,1
-Why do coastal areas experience less contrasts in temparature conditions?,Due to moderating effect of the seas,Due to land mass,Due to heat conditions,Due to rotation of the earth,Physics,Mixed Questions,Due to rotation of the earth,4
->>>>>>> 0a4d9deb2f7bd9649dbad5817c22a46959689ba4+does not appear to move.",sirius,Pole star,vega,Rigel,,Physics,Mixed Questions,sirius,1
+The energy required to raise a given volume of water from a well can be,Mega watts,Mega newton,Mega joules,Kilo watts,,Physics,Mixed Questions,Mega watts,1
+"Fill in the blanks:
+The \( \ldots \) tungsten is reduced by coating with barium oxide.",Normal function,Force function,Power function,Work function,,Physics,Mixed Questions,Normal function,1
+"When Astronauts fly at higher altitude, the sky appears dark because",Scattering of light does not take place.,Scattering of light takes place,Refraction of light takes place.,Dispersion of light takes place,,Physics,Mixed Questions,Scattering of light does not take place.,1
+"The missing particle in the reaction:
+\( \underset{99}{253} \boldsymbol{E} \boldsymbol{s}+_{2}^{4} \boldsymbol{H} \boldsymbol{e} \rightarrow_{101}^{256} \boldsymbol{M} \boldsymbol{d}+ \)",deuteron,proton,neutron,\( \beta \) - particle,,Physics,Mixed Questions,deuteron,1
+The wire having a green plastic covering is a,live wire.,neutral wire,earth wire.,none of these,,Physics,Mixed Questions,live wire.,1
+Longitudinal strain is possible in,Liquid,Gases,Solid,All of these,,Physics,Mixed Questions,Liquid,1
+The motion described by the string of violin is -,oscillatory motion,vibratory motion,non-periodic motion,rectilinear motion,,Physics,Mixed Questions,oscillatory motion,1
+"In a cathode ray oscillograph, the focusing of beam on the screen is achieved by",Convex lens,Magnetic field,Electric potential,All of these,,Physics,Mixed Questions,Convex lens,1
+Rutherford's alpha-particle scattering experiment was responsible for the discovery of:,atomic nucleus,electron.,proton,neutron.,,Physics,Mixed Questions,electron.,2
+"For diamagnetic materials, magnetic susceptibility is",Small and negative,Small and positive,Large and negative,Large and positive,,Physics,Mixed Questions,Small and negative,1
+"A passenger in moving train tosses a coin which falls behind him. It means
+that the motion of the train is",Accelerated,Uniform,Retarded,Circular motion,,Physics,Mixed Questions,Accelerated,1
+"are the outer layers of a
+star that are lost when the star changes from a red giant to white dwarf",planetary nebula,dark nebula,reflection nebula,emission nebula,,Physics,Mixed Questions,planetary nebula,1
+"Let \( A, B \) and \( C \) are unit vectors
+suppose \( A . B=A . C=0 \) and angle between \( B \) and \( C \) is \( \frac{\pi}{6} \) then
+A \( . A=\pm 2(B \times C) \)",\),\( A=\pm \sqrt{2}(B \times C) \),\( A=\pm 3(B \times C) \),\( A=\pm \sqrt{3}(B \times C) \),,Physics,Mixed Questions,\),1
+"Consider two nuclei of the same
+radioactive nuclide. One of the nuclei
+was created in a supernova explosion 5 billion years ago. The probability of decay during the next time is.",Different for each nuclei,Nuclei created in explosion decays first,Nuclei created in the reactor decays first,Independent of the time of creation,,Physics,Mixed Questions,Different for each nuclei,1