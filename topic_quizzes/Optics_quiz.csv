--- conflicted
+++ resolved
@@ -1,566 +1,305 @@
-<<<<<<< HEAD
-question,option_1,option_2,option_3,option_4,Subject,topic,correct_answer,Correct_Option_Number
-"When the angle of incidence of a ray is
-greater than the critical angle, the refracted ray is in the same medium,
-i.e., the light is totally reflected in the same medium. This is known as",Total internal reflection,Critical reflection,Mirage,Optical illusion,Physics,Optics,Total internal reflection,1
-Very fine particles mainly scatter light.,Blue,White,Red,Violet,Physics,Optics,Red,3
-"a diverging lens of focal length - 10 \( \mathrm{cm} \) is moving towards right with a velocity \( 5 \mathrm{m} / \mathrm{s} \). An object, placed on Principal axis is moving towards left with a velocity \( 3 \mathrm{m} / \mathrm{s} \). The velocity of the image at the instant when the lateral magnification produced is \( 1 / 2 \) is: \( (\mathrm{All} \) velocities are with respect to ground)",A. \( 3 \mathrm{m} / \mathrm{s} \) towards right,\( 3 \mathrm{m} / \mathrm{s} \) towards left,\( 7 \mathrm{m} / \mathrm{s} \) towards right,\( 7 \mathrm{m} / \mathrm{s} \) towards left,Physics,Optics,A. \( 3 \mathrm{m} / \mathrm{s} \) towards right,1
-"If one of the two slits of a Young's double slit experiment is painted over so that it transmits half the light intensity of the
-other, then:",the fringe system would disappear,the bright fringes would be brighter \& dark fringes would be darker,the dark fringes would be brighter and bright fringes would be darker,bright as well as dark fringes would be darker,Physics,Optics,the fringe system would disappear,1
-The constant ratio of the sine of angle of incidence to the sine of angle of refraction is also known as:,Snell's law,Optical density,Relative density,None of these,Physics,Optics,Snell's law,1
-"A convex glass lens is immersed in
-water. Compared to the power in air, its power in water will :",increase,decrease,not change,decrease for red light and increase for violet light,Physics,Optics,increase,1
-=======
-question,option_1,option_2,option_3,option_4,Subject,topic,correct_answer,Correct_Option_Number
-"When the angle of incidence of a ray is
-greater than the critical angle, the refracted ray is in the same medium,
-i.e., the light is totally reflected in the same medium. This is known as",Total internal reflection,Critical reflection,Mirage,Optical illusion,Physics,Optics,Total internal reflection,1
-Very fine particles mainly scatter light.,Blue,White,Red,Violet,Physics,Optics,Red,3
-"a diverging lens of focal length - 10 \( \mathrm{cm} \) is moving towards right with a velocity \( 5 \mathrm{m} / \mathrm{s} \). An object, placed on Principal axis is moving towards left with a velocity \( 3 \mathrm{m} / \mathrm{s} \). The velocity of the image at the instant when the lateral magnification produced is \( 1 / 2 \) is: \( (\mathrm{All} \) velocities are with respect to ground)",A. \( 3 \mathrm{m} / \mathrm{s} \) towards right,\( 3 \mathrm{m} / \mathrm{s} \) towards left,\( 7 \mathrm{m} / \mathrm{s} \) towards right,\( 7 \mathrm{m} / \mathrm{s} \) towards left,Physics,Optics,A. \( 3 \mathrm{m} / \mathrm{s} \) towards right,1
-"If one of the two slits of a Young's double slit experiment is painted over so that it transmits half the light intensity of the
-other, then:",the fringe system would disappear,the bright fringes would be brighter \& dark fringes would be darker,the dark fringes would be brighter and bright fringes would be darker,bright as well as dark fringes would be darker,Physics,Optics,the fringe system would disappear,1
-The constant ratio of the sine of angle of incidence to the sine of angle of refraction is also known as:,Snell's law,Optical density,Relative density,None of these,Physics,Optics,Snell's law,1
-"A convex glass lens is immersed in
-water. Compared to the power in air, its power in water will :",increase,decrease,not change,decrease for red light and increase for violet light,Physics,Optics,increase,1
->>>>>>> 0a4d9deb2f7bd9649dbad5817c22a46959689ba4
-"Assertion
-In interference, all the fringes are of
-same width.
-Reason
-<<<<<<< HEAD
-In interference, fringe width is independent of the position of fringe.",Both Assertion and Reason are correct and Reason is the correct explanation for Assertion,Both Assertion and Reason are correct but Reason is not the correct explanation for Assertion,Assertion is correct but Reason is incorrect,Assertion is incorrect but Reason is correct,Physics,Optics,Both Assertion and Reason are correct and Reason is the correct explanation for Assertion,1
-"A: The corpuscular theory fails in explaining the velocities of light in air and water.
-B: According to corpuscular theory, the light should travel faster in a 'denser medium than in a rarer medium.",If both A and B are true but the B is the correct explanation of A,If both A and B are true but the B is not the correct explanation of A,If A is true but B is false,"If both the A and B are false
-E. If B is true but A is false",Physics,Optics,If both A and B are true but the B is the correct explanation of A,1
-Light waves can be polarised because they,have high frequencies,have short wavelength,are transverse,can be reflected,Physics,Optics,have high frequencies,1
-"When light passing through rotating nicol is observed, no change in intensity
-is seen. What inference can be drawn?",The incident light is unpolarized.,The incident light is circularly polarized.,The incident light is unpolarized or circularly polarized.,The incident light is unpolarized or circularly polarizedd or combination of both,Physics,Optics,The incident light is unpolarized.,1
-=======
-In interference, fringe width is independent of the position of fringe.",Both Assertion and Reason are correct and Reason is the correct explanation for Assertion,Both Assertion and Reason are correct but Reason is not the correct explanation for Assertion,Assertion is correct but Reason is incorrect,Assertion is incorrect but Reason is correct,Physics,Optics,Both Assertion and Reason are correct and Reason is the correct explanation for Assertion,1
-"A: The corpuscular theory fails in explaining the velocities of light in air and water.
-B: According to corpuscular theory, the light should travel faster in a 'denser medium than in a rarer medium.",If both A and B are true but the B is the correct explanation of A,If both A and B are true but the B is not the correct explanation of A,If A is true but B is false,"If both the A and B are false
-E. If B is true but A is false",Physics,Optics,If both A and B are true but the B is the correct explanation of A,1
-Light waves can be polarised because they,have high frequencies,have short wavelength,are transverse,can be reflected,Physics,Optics,have high frequencies,1
-"When light passing through rotating nicol is observed, no change in intensity
-is seen. What inference can be drawn?",The incident light is unpolarized.,The incident light is circularly polarized.,The incident light is unpolarized or circularly polarized.,The incident light is unpolarized or circularly polarizedd or combination of both,Physics,Optics,The incident light is unpolarized.,1
->>>>>>> 0a4d9deb2f7bd9649dbad5817c22a46959689ba4
-"Consider a light beam incident from air to a glass slab at Brewster's angle as
-shown in figure. A polaroid is placed in the path of the emergent ray at point \( \mathrm{P} \)
-and rotated about an axis passing
-through the centre and perpendicular to
-<<<<<<< HEAD
-the plane of the polaroid.",A. For a particular orientation there shall be darkness as observed through the polaroid,The intensity of light as seen through the polaroid shall be independent of the rotation,The intensity of light as seen through the polaroid shall go through a minimum but not zero for two orientations of the polaroid,The intensity of light as seen through the polaroid shall go through a minimum for four orientations of the polaroid.,Physics,Optics,A. For a particular orientation there shall be darkness as observed through the polaroid,1
-"A disease, in which eye lens become cloudy and the opaque lens is removed and a new artificial lens is inserted, is :",hypermetropia,astigmatism,cataract,near-sightedness,Physics,Optics,hypermetropia,1
-Which of the following is a consequence of total internal reflection?,Optical fibre,Mirage,Looming,All,Physics,Optics,Optical fibre,1
+question,option_1,option_2,option_3,option_4,correct_option,Subject,topic,correct_answer,Correct_Option_Number
+"The angle between polariser and
+analyser is \( 30^{\circ} \) The ratio of intensity of incident light and transmitted by the analyser is",3:04,4:03,\( \sqrt{3}: 2 \),\( 2: \sqrt{3} \),,Physics,Optics,3:04,1
+"A sharp image of a distant object is obtained on a screen by using a convex lens. In order to determine the focal
+length of the lens. you need to measure the distance between the",lens and the object,lens and the screen,object and the screen,lens and the screen and also object and the screen,,Physics,Optics,lens and the object,1
+"If two mirrors are kept at \( 60^{0} \) to each other and a body is placed in the middle, then total number of images
+formed is",Three,Four,Five,six,,Physics,Optics,Three,1
+"The angle of reflection is given by the
+angle :",NOQ,QOB,PON,AOP,,Physics,Optics,NOQ,1
+Making a light wave vibrate in only one plane is known as:,refraction,reflection,Interference,"diffraction
+E. polarization.",,Physics,Optics,refraction,1
+"Assertion
+The images formed by total internal reflections are much brighter than those formed by mirrors or lenses
+Reason
+
+There is no loss of intensity in total
+internal reflection.",Both Assertion and Reason are correct and Reason is the correct explanation for Assertion,Both Assertion and Reason are correct but Reason is not the correct explanation for Assertion,Assertion is correct but Reason is incorrect,Both Assertion and Reason are incorrect,,Physics,Optics,Both Assertion and Reason are correct and Reason is the correct explanation for Assertion,1
+80YATU in plane mirror appears as:,80YATU,80Yatu,UTAYO8,8оYАТบ,,Physics,Optics,80YATU,1
+Which of the following colors of light has the lowest frequency?,Yellow,Violet,orange,"Blue
+E. Green",,Physics,Optics,Yellow,1
 "A boy of height \( 1.5 \mathrm{m} \) with his eye level at \( 1.4 \mathrm{m} \) stands before a plane mirror of length \( 0.75 \mathrm{m} \) fixed on the wall. The
-height of the lower edge of the mirror above the floor is \( 0.8 \mathrm{m} \). Then :",the boy will see his full image,the boy can't see his hair,the boy can't see his feet,the boy can see neither his hair nor his feet,Physics,Optics,the boy will see his full image,1
-"Advantages of optical fibres over
-electrical wires is:",High band width and EM interference,Low band width and EM interference,High band width low transmission capacity and no EM interference,"High band width, high data transmission capacity and no EM interference",Physics,Optics,High band width and EM interference,1
-"When light is going from vacuum to another medium, then the value of refractive index is called:",Relative refractive index,Absolute refractive index,critical angle,,Physics,Optics,Relative refractive index,1
-"The solar heat and light reach the earth
-via",radiation,conduction,convection,all of these,Physics,Optics,radiation,1
-"Two plane wavefronts of light, one
-incident on a thin convex lens and
-another on the refracting face of a thin prism. After refraction at them, the emerging wavefronts respectively become",plane wavefront and plane wavefront,plane wavefront and spherical wavefront,spherical wavefront and plane wavefront,"spherical wavefront and spherical wavefront
-E . elliptical wavefront and spherical wavefront",Physics,Optics,plane wavefront and plane wavefront,1
-"Prismatic periscopes use the principle
-of :",refraction,reflection,transmission,total internal reflection,Physics,Optics,refraction,1
-During lightning which of the following is not a safe place?,In car,Bus stop,Inside a house,open field,Physics,Optics,In car,1
-"A prism splits white light into constituent colours(VIBGYOR). Choose
-the correct option.",White light is composed of seven colours,We cannot see other colours in wavelengths 380nm to 700nm,We cannot see other colours outside wavelengths \( 380 n m \) to \( 700 n m \),None of the above,Physics,Optics,White light is composed of seven colours,1
-=======
-the plane of the polaroid.",A. For a particular orientation there shall be darkness as observed through the polaroid,The intensity of light as seen through the polaroid shall be independent of the rotation,The intensity of light as seen through the polaroid shall go through a minimum but not zero for two orientations of the polaroid,The intensity of light as seen through the polaroid shall go through a minimum for four orientations of the polaroid.,Physics,Optics,A. For a particular orientation there shall be darkness as observed through the polaroid,1
-"A disease, in which eye lens become cloudy and the opaque lens is removed and a new artificial lens is inserted, is :",hypermetropia,astigmatism,cataract,near-sightedness,Physics,Optics,hypermetropia,1
-Which of the following is a consequence of total internal reflection?,Optical fibre,Mirage,Looming,All,Physics,Optics,Optical fibre,1
-"A boy of height \( 1.5 \mathrm{m} \) with his eye level at \( 1.4 \mathrm{m} \) stands before a plane mirror of length \( 0.75 \mathrm{m} \) fixed on the wall. The
-height of the lower edge of the mirror above the floor is \( 0.8 \mathrm{m} \). Then :",the boy will see his full image,the boy can't see his hair,the boy can't see his feet,the boy can see neither his hair nor his feet,Physics,Optics,the boy will see his full image,1
-"Advantages of optical fibres over
-electrical wires is:",High band width and EM interference,Low band width and EM interference,High band width low transmission capacity and no EM interference,"High band width, high data transmission capacity and no EM interference",Physics,Optics,High band width and EM interference,1
-"When light is going from vacuum to another medium, then the value of refractive index is called:",Relative refractive index,Absolute refractive index,critical angle,,Physics,Optics,Relative refractive index,1
-"The solar heat and light reach the earth
-via",radiation,conduction,convection,all of these,Physics,Optics,radiation,1
-"Two plane wavefronts of light, one
-incident on a thin convex lens and
-another on the refracting face of a thin prism. After refraction at them, the emerging wavefronts respectively become",plane wavefront and plane wavefront,plane wavefront and spherical wavefront,spherical wavefront and plane wavefront,"spherical wavefront and spherical wavefront
-E . elliptical wavefront and spherical wavefront",Physics,Optics,plane wavefront and plane wavefront,1
-"Prismatic periscopes use the principle
-of :",refraction,reflection,transmission,total internal reflection,Physics,Optics,refraction,1
-During lightning which of the following is not a safe place?,In car,Bus stop,Inside a house,open field,Physics,Optics,In car,1
-"A prism splits white light into constituent colours(VIBGYOR). Choose
-the correct option.",White light is composed of seven colours,We cannot see other colours in wavelengths 380nm to 700nm,We cannot see other colours outside wavelengths \( 380 n m \) to \( 700 n m \),None of the above,Physics,Optics,White light is composed of seven colours,1
->>>>>>> 0a4d9deb2f7bd9649dbad5817c22a46959689ba4
-"Assertion
-When an object is placed between two plane parallel mirrors, then all the images found are of equal intensity.
-Reason
+height of the lower edge of the mirror above the floor is \( 0.8 \mathrm{m} \). Then :",the boy will see his full image,the boy can't see his hair,the boy can't see his feet,the boy can see neither his hair nor his feet,,Physics,Optics,the boy will see his full image,1
+"When the height of the image is less than the height of the object, then magnification will be",Less than 1,Greater than 1,Equal to 1,zero,,Physics,Optics,Less than 1,1
+The laws of reflection are true for,the plane mirror only,the concave mirror and convex mirror,the convex mirror only,all reflecting surfaces,,Physics,Optics,the plane mirror only,1
+"statement 1: In Young's experiment, the fringe width for dark fingers is different from that for white fringes. statement 2: In Young's double slit experiment the fringes are performed with a source of white light, then only black and bright fringes are observed.",A. If both statement 1 and statement 2 are true but statement 2 is the correct explanation of statement,If both statement 1 and statement 2 are true but statement 2 is not the correct explanation statemen,If statement 1 is true but statement 2 is false,"If both the statement 1 and statement 2 are false
+E. If statement 2 is true but statement 1 is false",,Physics,Optics,A. If both statement 1 and statement 2 are true but statement 2 is the correct explanation of statement,1
+"If a mirror has a focal length of \( -20 \mathrm{cm} \)
+it is a :",convex mirror,concave mirror,plane mirror,lens,,Physics,Optics,lens,4
+Choose the correct option about light.,Light requires a material medium to travel from one place to another,Light does not require a material medium to propagate,Light has mass but it is negligible,Light waves are longitudinal wave,,Physics,Optics,Light requires a material medium to travel from one place to another,1
+"The danger signals installed at the top of tall buildings are red in colour. These can be easily seen from a distance
+because among all other colours, the red light:",is scattered the most by smoke or fog.,is scattered the least by smoke or fog,is absorbed the most by smoke or fog.,moves fastest in air,,Physics,Optics,is scattered the most by smoke or fog.,1
+"The mirror used in automobiles to see
+the rear field of view is",concave,convex,plane,none of these,,Physics,Optics,concave,1
+"A photoelectric cell is lightened by a light source, situated at a distance \( d \) from the cell. If distance becomes \( \boldsymbol{d} / \mathbf{2} \)
+then number of electrons emitted per sec will be:-",Remains same,Four times,Two times,One fourth,,Physics,Optics,Remains same,1
+"What happens when a ray of light is
+made to fall on a mirror along the
+normal?",The ray that comes after reflection makes \( 60^{\circ} \) with the mirror,The ray that comes after reflection will be parallel to the mirror,The ray after reflection retraces its path.,"After reflection, the ray does not come back",,Physics,Optics,The ray that comes after reflection makes \( 60^{\circ} \) with the mirror,1
+The radius of curvature for a plane mirror is,Positive,Negative,Infinite,None of these,,Physics,Optics,Positive,1
+Which of the following lens is used to minimise myopia?,Convex lens,Concave lens,Cylindrical lens,Planar lens,,Physics,Optics,Convex lens,1
+"The term refraction of light is best
+described by:",The bending of light rays when they enter from one medium to another medium,Splitting of white light into seven colours when it passes through the prism,"Bending of light round corners of obstacles and
+apertures",Coming back of light from a bright smooth surface,,Physics,Optics,The bending of light rays when they enter from one medium to another medium,1
+A concave mirror forms an erect image of an object placed at a distance of 10 \( \mathrm{cm} \) from it. The size of the image is double that of the object. Where is the image formed?,20 cm behind the mirror,20 cm in front of the mirror,\( 40 \mathrm{cm} \) behind the mirror,\( 40 \mathrm{cm} \) in front of the mirror,,Physics,Optics,20 cm behind the mirror,1
+Heavily doped p-n junction diode which emits light when it is forward biased is/are:,zener diode,photo-diode,light emitting diode,all of the above,,Physics,Optics,zener diode,1
+"The spectrum, in which the colours are separated using a narrow source of light, is called:",pure spectrum,rainbow,impure spectrum,none of these,,Physics,Optics,pure spectrum,1
+The phenomenon of scattering of light by fine particles is called,Snell's law,Dispersion effect,Law of refraction,Tyndall effect,,Physics,Optics,Snell's law,1
+"In a beaker containing colloidal solution of sodium thiosulphate and a drop of con. sulphuric acid, light observed from side of beaker is:",Blue,Red,Green,Yellow,,Physics,Optics,Blue,1
+At what angle the rectangular mirrors are set to each other in Kaleidoscope?,90 degree,30 degree,60 degree,120 degree,,Physics,Optics,90 degree,1
+Which of the following are the main categories in Spherical Mirrors?,Plane and Curved,Concave and Convex,Virtual and Real,Upright and Inverted,,Physics,Optics,Plane and Curved,1
+"Assertion: In optical fibre, the diameter of the core is kept small.
 
-<<<<<<< HEAD
-In case of plane parallel mirrors, only two images are possible.",Both Assertion and Reason are correct and Reason is the correct explanation for Assertion,Both Assertion and Reason are correct but Reason is not the correct explanation for Assertion,Assertion is correct but Reason is incorrect,Assertion is incorrect but Reason is correct,Physics,Optics,Both Assertion and Reason are correct and Reason is the correct explanation for Assertion,1
-"Rays of light from Sun falls on a
-biconvex lens of focal length \( f \) and the
-circular image of Sun of radius \( r \) is formed on the focal plane of the lens. Then",Area of image is \( \pi r^{2} \) and area is directly proportional of \( f \),Area of image is \( \pi r^{2} \) and area is directly proportional to \( t^{2} \),Intensity of image increases if \( f \) is increased,"If lower half of the lens is covered with black paper, area will become half",Physics,Optics,Area of image is \( \pi r^{2} \) and area is directly proportional to \( t^{2} \),2
-"The process of re-emission of absorbed
-light in all directions with different intensities by the atom or molecule is called",Scattering of light,Dispersion of light,Reflection of light,Refraction of light,Physics,Optics,Refraction of light,4
-What is diffraction of light?,The process where the incident light on a surface is bounced back into the same medium,Splitting of a ray of light into its 7 constituent colours is known as diffraction,"The process by which a beam of light is spread out as a result of passing through a narrow aperture or across an edge,is known as diffraction",None of these,Physics,Optics,The process where the incident light on a surface is bounced back into the same medium,1
-"In the phenomena of diffraction of light, when blue light is used in the experiment in spite of red light, then",fringes will become narrower,fringes will become broader,no change in fringe width,None of these,Physics,Optics,fringes will become narrower,1
-Which of the following light has the combination of all frequencies of visible light?,white light,black light,ultraviolet light,"infrared light
-E. transparency",Physics,Optics,white light,1
-"How can we be safe when there is
-occurrence of lightning?",Taking shelter under building or house,"When travelling through car or bus, making sure windows and doors are shutt","If in forest, taking shelter under short trees",All of the above,Physics,Optics,Taking shelter under building or house,1
-"A mixture of light, consisting of wavelength 590nm and an unknown wavelength, illuminates Young's double slit and gives rise to two overlapping interference patterns on the screen. The
-central maximum of both lights coincide. Further, it is observed that the third bright fringe of known light coincides with the 4 th bright fringe of the unknown light. From this data, the wavelength of the unknown light is",\( 885.0 \mathrm{nm} \),442.5 nm,\( 776.8 \mathrm{nm} \),393.4 nm,Physics,Optics,\( 885.0 \mathrm{nm} \),1
-"In case of a virtual and erect image, the magnification of a mirror is :",Positive,Negative,Unity,Infinity,Physics,Optics,Negative,2
-"A horizontal beam of vertically polarized light of intensity \( 43 \mathrm{w} / \mathrm{m}^{2} \) is sent
-through two polarizing sheets. The
-polarizing direction of the first is \( 60^{0} \) to the vertical, and that of the second is
-horizontal. The intensity of the light transmitted by the pair of sheets is (nearly)",\( 8.1 \mathrm{W} / \mathrm{m}^{2} \),7.3 \( \mathrm{W} / \mathrm{m}^{2} \),\( 6.4 \mathrm{w} / \mathrm{m}^{2} \),3.8 \( \mathrm{W} / \mathrm{m}^{2} \),Physics,Optics,\( 8.1 \mathrm{W} / \mathrm{m}^{2} \),1
-The statment that is true about 'Light' is,requires a material medium to travel from one place to another,does not require a material medium,light has mass but it is negligible,light waves are longitudinal wave,Physics,Optics,requires a material medium to travel from one place to another,1
-=======
-In case of plane parallel mirrors, only two images are possible.",Both Assertion and Reason are correct and Reason is the correct explanation for Assertion,Both Assertion and Reason are correct but Reason is not the correct explanation for Assertion,Assertion is correct but Reason is incorrect,Assertion is incorrect but Reason is correct,Physics,Optics,Both Assertion and Reason are correct and Reason is the correct explanation for Assertion,1
-"Rays of light from Sun falls on a
-biconvex lens of focal length \( f \) and the
-circular image of Sun of radius \( r \) is formed on the focal plane of the lens. Then",Area of image is \( \pi r^{2} \) and area is directly proportional of \( f \),Area of image is \( \pi r^{2} \) and area is directly proportional to \( t^{2} \),Intensity of image increases if \( f \) is increased,"If lower half of the lens is covered with black paper, area will become half",Physics,Optics,Area of image is \( \pi r^{2} \) and area is directly proportional to \( t^{2} \),2
-"The process of re-emission of absorbed
-light in all directions with different intensities by the atom or molecule is called",Scattering of light,Dispersion of light,Reflection of light,Refraction of light,Physics,Optics,Refraction of light,4
-What is diffraction of light?,The process where the incident light on a surface is bounced back into the same medium,Splitting of a ray of light into its 7 constituent colours is known as diffraction,"The process by which a beam of light is spread out as a result of passing through a narrow aperture or across an edge,is known as diffraction",None of these,Physics,Optics,The process where the incident light on a surface is bounced back into the same medium,1
-"In the phenomena of diffraction of light, when blue light is used in the experiment in spite of red light, then",fringes will become narrower,fringes will become broader,no change in fringe width,None of these,Physics,Optics,fringes will become narrower,1
-Which of the following light has the combination of all frequencies of visible light?,white light,black light,ultraviolet light,"infrared light
-E. transparency",Physics,Optics,white light,1
-"How can we be safe when there is
-occurrence of lightning?",Taking shelter under building or house,"When travelling through car or bus, making sure windows and doors are shutt","If in forest, taking shelter under short trees",All of the above,Physics,Optics,Taking shelter under building or house,1
-"A mixture of light, consisting of wavelength 590nm and an unknown wavelength, illuminates Young's double slit and gives rise to two overlapping interference patterns on the screen. The
-central maximum of both lights coincide. Further, it is observed that the third bright fringe of known light coincides with the 4 th bright fringe of the unknown light. From this data, the wavelength of the unknown light is",\( 885.0 \mathrm{nm} \),442.5 nm,\( 776.8 \mathrm{nm} \),393.4 nm,Physics,Optics,\( 885.0 \mathrm{nm} \),1
-"In case of a virtual and erect image, the magnification of a mirror is :",Positive,Negative,Unity,Infinity,Physics,Optics,Negative,2
-"A horizontal beam of vertically polarized light of intensity \( 43 \mathrm{w} / \mathrm{m}^{2} \) is sent
-through two polarizing sheets. The
-polarizing direction of the first is \( 60^{0} \) to the vertical, and that of the second is
-horizontal. The intensity of the light transmitted by the pair of sheets is (nearly)",\( 8.1 \mathrm{W} / \mathrm{m}^{2} \),7.3 \( \mathrm{W} / \mathrm{m}^{2} \),\( 6.4 \mathrm{w} / \mathrm{m}^{2} \),3.8 \( \mathrm{W} / \mathrm{m}^{2} \),Physics,Optics,\( 8.1 \mathrm{W} / \mathrm{m}^{2} \),1
-The statment that is true about 'Light' is,requires a material medium to travel from one place to another,does not require a material medium,light has mass but it is negligible,light waves are longitudinal wave,Physics,Optics,requires a material medium to travel from one place to another,1
->>>>>>> 0a4d9deb2f7bd9649dbad5817c22a46959689ba4
-"Consider the following statements \( A \) and B. Identify the correct choice in the
-given answer
-\( A: \ln a \) one - dimensional perfectly
-elastic collision between two moving
-bodies of equal masses, the bodies
-merely exchange their velocities after
-collision
-\( \mathrm{B}: \) If a lighter body at rest suffers perfectly elastic collision with a very
-heavy body moving with a certain velocity, after collision both travel with
-same velocity
-\( A \cdot A \) and \( B \) are correct","Identify the correct choice in the
-given answer
-\( A: \ln a \) one - dimensional perfectly
-elastic collision between two moving
-bodies of equal masses, the bodies
-merely exchange their velocities after
-collision
-\( \mathrm{B}: \) If a lighter body at rest suffers perfectly elastic collision with a very
-heavy body moving with a certain velocity, after collision both travel with
-same velocity
-\( A \cdot A \) and \( B \) are correct",Both A and B are wrong,A is correct B is wrong,A is wrong B is correct,Physics,Optics,"Identify the correct choice in the
-given answer
-\( A: \ln a \) one - dimensional perfectly
-elastic collision between two moving
-bodies of equal masses, the bodies
-merely exchange their velocities after
-collision
-\( \mathrm{B}: \) If a lighter body at rest suffers perfectly elastic collision with a very
-heavy body moving with a certain velocity, after collision both travel with
-same velocity
-<<<<<<< HEAD
-\( A \cdot A \) and \( B \) are correct",1
-"The deviation produced by an equilateral prism, when a ray of light is incident on it, does not depend on:",angle of incidence,colour of light,material of prism,size of prism,Physics,Optics,angle of incidence,1
-"A ray of light in a liquid of refractive
-index 1.4 approaches the boundary surface between the liquid and air at an
-angle of incidence whose sine is 0.8 Which of the following statement is correct about the behaviour of the light?",It is impossible to predict the behaviour of the light ray on the basis of the information supplied,The sine of the angle of refraction of the emergent ray will be less than 0.8,The ray will be internally reflected,The sine of the angle of refraction of the emergent ray will be greater than 0.8,Physics,Optics,It is impossible to predict the behaviour of the light ray on the basis of the information supplied,1
-"An object approaches a convergent lens from the left of the lens with a
-uniform speed \( 5 \mathrm{m} s^{-1} \) and stops at the
-focus. The image:",moves away from the lens with an uniform speed 5 m,moves away from the lens with an uniform acceleration,moves away from the lens with a non-uniform acceleration,moves towards the lens with a non-uniform acceleration.,Physics,Optics,moves away from the lens with an uniform speed 5 m,1
-"Thin film interference happens with
-This question has multiple correct options",point or spherical source,board source,"film thickness of the order of 10,000 A",very thick transparent slabs,Physics,Optics,point or spherical source,1
-A reflecting surface is curved outwards. The mirror formed will be :,Concave,Plane,convex,None of these,Physics,Optics,Concave,1
-"An object is placed at a distance of \( \boldsymbol{f} / \mathbf{2} \)
-from a convex lens. The image will be","At one of the foci, virtual and double its size","At \( 3 f / 2 \), real and inverted and erect","At \( 2 f \), virtual and inverted","At \( f \), real and inverted",Physics,Optics,"At one of the foci, virtual and double its size",1
-White light is a mixture of,seven colors,nine colors,fifteen colors,seventeen colors,Physics,Optics,seven colors,1
-How will the image formed by a convex lens be affected if the upper half of the lens is wrapped with a black paper?,the size of the image is reduced to one-half,the upper half of the image will be absent,the brightness of the image is reduced.,there will be no effect.,Physics,Optics,the size of the image is reduced to one-half,1
-The type of lens present in human eye is,Convex lens,Concave lens,Plano convex lens,Plano concave lens,Physics,Optics,Convex lens,1
-"In Young's double slit experiment, a
-glass plate is placed before a slit which
-absorbs half the intensity of light. Under
-this case:",The brightness of fringes decreases,The fringes width decrease,No fringes will be observed,The bright fringes become fainter and the dark fringes have finite light intensity,Physics,Optics,The brightness of fringes decreases,1
-"Mark the incorrect statement regarding
-mirror formula",Values of known and unknown parameters can be used with their proper signs,Sign of unknown parameter comes of its own after calculation,Mirror formula is applicable for both concave and convex mirrors,All,Physics,Optics,Values of known and unknown parameters can be used with their proper signs,1
-=======
-\( A \cdot A \) and \( B \) are correct",1
-"The deviation produced by an equilateral prism, when a ray of light is incident on it, does not depend on:",angle of incidence,colour of light,material of prism,size of prism,Physics,Optics,angle of incidence,1
-"A ray of light in a liquid of refractive
-index 1.4 approaches the boundary surface between the liquid and air at an
-angle of incidence whose sine is 0.8 Which of the following statement is correct about the behaviour of the light?",It is impossible to predict the behaviour of the light ray on the basis of the information supplied,The sine of the angle of refraction of the emergent ray will be less than 0.8,The ray will be internally reflected,The sine of the angle of refraction of the emergent ray will be greater than 0.8,Physics,Optics,It is impossible to predict the behaviour of the light ray on the basis of the information supplied,1
-"An object approaches a convergent lens from the left of the lens with a
-uniform speed \( 5 \mathrm{m} s^{-1} \) and stops at the
-focus. The image:",moves away from the lens with an uniform speed 5 m,moves away from the lens with an uniform acceleration,moves away from the lens with a non-uniform acceleration,moves towards the lens with a non-uniform acceleration.,Physics,Optics,moves away from the lens with an uniform speed 5 m,1
-"Thin film interference happens with
-This question has multiple correct options",point or spherical source,board source,"film thickness of the order of 10,000 A",very thick transparent slabs,Physics,Optics,point or spherical source,1
-A reflecting surface is curved outwards. The mirror formed will be :,Concave,Plane,convex,None of these,Physics,Optics,Concave,1
-"An object is placed at a distance of \( \boldsymbol{f} / \mathbf{2} \)
-from a convex lens. The image will be","At one of the foci, virtual and double its size","At \( 3 f / 2 \), real and inverted and erect","At \( 2 f \), virtual and inverted","At \( f \), real and inverted",Physics,Optics,"At one of the foci, virtual and double its size",1
-White light is a mixture of,seven colors,nine colors,fifteen colors,seventeen colors,Physics,Optics,seven colors,1
-How will the image formed by a convex lens be affected if the upper half of the lens is wrapped with a black paper?,the size of the image is reduced to one-half,the upper half of the image will be absent,the brightness of the image is reduced.,there will be no effect.,Physics,Optics,the size of the image is reduced to one-half,1
-The type of lens present in human eye is,Convex lens,Concave lens,Plano convex lens,Plano concave lens,Physics,Optics,Convex lens,1
-"In Young's double slit experiment, a
-glass plate is placed before a slit which
-absorbs half the intensity of light. Under
-this case:",The brightness of fringes decreases,The fringes width decrease,No fringes will be observed,The bright fringes become fainter and the dark fringes have finite light intensity,Physics,Optics,The brightness of fringes decreases,1
-"Mark the incorrect statement regarding
-mirror formula",Values of known and unknown parameters can be used with their proper signs,Sign of unknown parameter comes of its own after calculation,Mirror formula is applicable for both concave and convex mirrors,All,Physics,Optics,Values of known and unknown parameters can be used with their proper signs,1
->>>>>>> 0a4d9deb2f7bd9649dbad5817c22a46959689ba4
-"\( \mu_{1}, \mu_{2} \) are the refractive indices of two
-media A and B. If \( \mu_{1}>\mu_{2}, \) when two
-light rays travel from air to medium \( \mathbf{A} \) and air to medium B with the same
-angle. of incidence then the angle of
-refractions are \( r_{1} \) and \( r_{1} \) respectively.
-What is the relation between \( r_{1} \) and \( r_{2} ? \)","If \( \mu_{1}>\mu_{2}, \) when two
-light rays travel from air to medium \( \mathbf{A} \) and air to medium B with the same
-angle. of incidence then the angle of
-refractions are \( r_{1} \) and \( r_{1} \) respectively.
-What is the relation between \( r_{1} \) and \( r_{2} ? \)","\( r_{1}=r_{2} \)
-B . \( r_{1}<r_{2} \)",\( r_{1}>r_{2} \),\( r_{1} \geq r_{2} \),Physics,Optics,"If \( \mu_{1}>\mu_{2}, \) when two
-light rays travel from air to medium \( \mathbf{A} \) and air to medium B with the same
-angle. of incidence then the angle of
-refractions are \( r_{1} \) and \( r_{1} \) respectively.
-<<<<<<< HEAD
-What is the relation between \( r_{1} \) and \( r_{2} ? \)",1
-In a simple slit diffraction pattern intensity and width of fringes are,Unequal width,Equal width,Equal width and equal intensity,Unequal width and unequal intensity,Physics,Optics,Unequal width,1
-The method of measuring distance to stars beyond 100 light-years is,Capheid variable stars,Heid variable stars,Lowheid variable stars,,Physics,Optics,Capheid variable stars,1
-"Choose the correct statement:
-The angle of deviation for Indigo is greater than the angle of deviation of the orange colour The angle of deviation increases with
-increase in the wave length of the incident light.",Only A is true,Only B is true,Both A and B are true,Both A and B are false,Physics,Optics,Only A is true,1
-=======
-What is the relation between \( r_{1} \) and \( r_{2} ? \)",1
-In a simple slit diffraction pattern intensity and width of fringes are,Unequal width,Equal width,Equal width and equal intensity,Unequal width and unequal intensity,Physics,Optics,Unequal width,1
-The method of measuring distance to stars beyond 100 light-years is,Capheid variable stars,Heid variable stars,Lowheid variable stars,,Physics,Optics,Capheid variable stars,1
-"Choose the correct statement:
-The angle of deviation for Indigo is greater than the angle of deviation of the orange colour The angle of deviation increases with
-increase in the wave length of the incident light.",Only A is true,Only B is true,Both A and B are true,Both A and B are false,Physics,Optics,Only A is true,1
->>>>>>> 0a4d9deb2f7bd9649dbad5817c22a46959689ba4
-"A concave-convex glass (index \( =\mathbf{1 . 5} \) ) lens has radii of curvatures \( 60 \mathrm{cm} \) and
-\( 40 \mathrm{cm} \) respectively. Its convex surface is silvered and it is placed on a horizontal table with concave surface
-up. The concave is then filled with a
-liquid of index \( 2.0 . \) The combination is
-<<<<<<< HEAD
-like a",concave mirror,convex mirror,flat mirror,convex lens,Physics,Optics,concave mirror,1
-=======
-like a",concave mirror,convex mirror,flat mirror,convex lens,Physics,Optics,concave mirror,1
->>>>>>> 0a4d9deb2f7bd9649dbad5817c22a46959689ba4
-"Assertion
-In Young's interference experiment fringes become brighter if one of the slits is covered by cellophone paper.
-Reason
-The intensity of light emerging from the slit increases and the two interfering
-<<<<<<< HEAD
-beams have unequal intensities.",Statement I is True and Statement 2 is True and is correct explanation of Statement 1,Statementl is True and Statement 2 is True but not the correct explanation of Statement t.,statement lis False and statement 2 is False,Statement lis True and Statement 2 is False,Physics,Optics,Statement I is True and Statement 2 is True and is correct explanation of Statement 1,1
-"A: The corpuscular theory fails in explaining the velocities of light in air and water.
-B: According to corpuscular theory, the light should travel faster in a 'denser medium than in a rarer medium.",If both A and B are true but the B is the correct explanation of A,If both A and B are true but the B is not the correct explanation of A,If A is true but B is false,"If both the A and B are false
-E. If B is true but A is false",Physics,Optics,If both A and B are true but the B is the correct explanation of A,1
-=======
-beams have unequal intensities.",Statement I is True and Statement 2 is True and is correct explanation of Statement 1,Statementl is True and Statement 2 is True but not the correct explanation of Statement t.,statement lis False and statement 2 is False,Statement lis True and Statement 2 is False,Physics,Optics,Statement I is True and Statement 2 is True and is correct explanation of Statement 1,1
-"A: The corpuscular theory fails in explaining the velocities of light in air and water.
-B: According to corpuscular theory, the light should travel faster in a 'denser medium than in a rarer medium.",If both A and B are true but the B is the correct explanation of A,If both A and B are true but the B is not the correct explanation of A,If A is true but B is false,"If both the A and B are false
-E. If B is true but A is false",Physics,Optics,If both A and B are true but the B is the correct explanation of A,1
->>>>>>> 0a4d9deb2f7bd9649dbad5817c22a46959689ba4
-"Assertion
-Sound shadows are generally not so well defined as those of light.
-Reason
-The wavelength of sound waves are very large in comparison to that of light
-<<<<<<< HEAD
-waves.",Statement 1 is True and Statement 2 is True and is correct explanation of statement 1,Statement 1 is True and Statement 2 is True but not correct explanation for Statement,Statement 1 is True and Statement 2 is False.,Statement 1 is False and Statement 2 is True,Physics,Optics,Statement 1 is True and Statement 2 is True and is correct explanation of statement 1,1
-The reflection taking place from the walls of a building is called:,regular reflection,diffused reflection,multiple reflection,internal reflection,Physics,Optics,regular reflection,1
-Light shows:,Curvilinear propagation,Rectilinear propagation,Random propagation,None of the above,Physics,Optics,Curvilinear propagation,1
-"A Point source generates 10 J of light energy in 2 s. The luminous flux of
-source is:",5 lumen,10 lumen,50 lumen,none of these,Physics,Optics,5 lumen,1
-"The condition for destructive
-interference is phase difference should
-be equal to",odd integral multiple of \( \pi \),Integral multiple of \( \pi \),odd integral multiple of half \( \pi \),Integral multiple of half \( \pi \),Physics,Optics,odd integral multiple of \( \pi \),1
-=======
-waves.",Statement 1 is True and Statement 2 is True and is correct explanation of statement 1,Statement 1 is True and Statement 2 is True but not correct explanation for Statement,Statement 1 is True and Statement 2 is False.,Statement 1 is False and Statement 2 is True,Physics,Optics,Statement 1 is True and Statement 2 is True and is correct explanation of statement 1,1
-The reflection taking place from the walls of a building is called:,regular reflection,diffused reflection,multiple reflection,internal reflection,Physics,Optics,regular reflection,1
-Light shows:,Curvilinear propagation,Rectilinear propagation,Random propagation,None of the above,Physics,Optics,Curvilinear propagation,1
-"A Point source generates 10 J of light energy in 2 s. The luminous flux of
-source is:",5 lumen,10 lumen,50 lumen,none of these,Physics,Optics,5 lumen,1
-"The condition for destructive
-interference is phase difference should
-be equal to",odd integral multiple of \( \pi \),Integral multiple of \( \pi \),odd integral multiple of half \( \pi \),Integral multiple of half \( \pi \),Physics,Optics,odd integral multiple of \( \pi \),1
->>>>>>> 0a4d9deb2f7bd9649dbad5817c22a46959689ba4
-"toppr
-Q Type your question
-that we receive from the sun is
-transferred to us by a process which,
-unlike conduction or convection, does
-not require the help of a medium in the intervening space which is almost free of particles. Radiant energy travels in space as electromagnetic spectrum.
-Thermal radiations travel through
-vacuum with the speed of light. Thermal
-radiations obey the same laws of
-reflection and refraction as light does.
-They exhibit the phenomena of interference, diffraction and
-polarization as light does.
-The emission of radiation from a hot
-body is expressed in terms of that emitted from a reference body (called
-the black body at the same
-temperature. A black body absorbs and
-hence emits radiations of all
-wavelengths. The total energy E emitted
-by a unit area of a black body per
-second is given by \( \boldsymbol{E}=\boldsymbol{\sigma} \boldsymbol{T}^{4} \) where \( \boldsymbol{T} \) is
-the absolute temperature of the body
-and \( \sigma \) is a constant known as Stefan's
-constant. If the body is not a perfect
-black body, then \( E=\varepsilon \sigma T^{4} \) where \( \varepsilon \) is
-the emissivity of the body.
+Reason: This smaller diameter of the
+core ensures that the fibre should have incident angle more than the critical angle required for total internal reflection.",Both assertion and reason are true but the reason is the correct explanation of assertion,Both assertion and reason are true but the reason is not the correct explanation of assertion,Assertion is true but reason is false,"Both the assertion and reason are false
+E. Reason is true but assertion is false",,Physics,Optics,Both assertion and reason are true but the reason is the correct explanation of assertion,1
+"A point object is placed at a distance \( 10 c m \) and its real image is formed at a
+distance of \( 20 \mathrm{cm} \) from concave mirror
+If the object is moved by \( 0.1 \mathrm{cm} \) towards the mirror, the image will shift by about",\( 0.4 \mathrm{cm} \) away from the mirror,\( 0.4 \mathrm{cm} \) towards the mirror,\( 0.8 c m \) away from the mirror,\( 0.8 \mathrm{cm} \) towards the mirror,,Physics,Optics,\( 0.4 \mathrm{cm} \) away from the mirror,1
+Which of the following does not lie in the plane of reflection?,Reflecting surface,Incident ray,Normal at the point of incidence,Reflected ray,,Physics,Optics,Reflecting surface,1
+Optical fibre works on the principle of,Scattering,Refraction,Total internal reflection,Interference,,Physics,Optics,Scattering,1
+How is lightening beneficial to plants?,"It brings rain,","It increases the amount of nitrates in the soil,","It increases the minerals in the soil,","It provides the chemical energy required by plants,",,Physics,Optics,"It brings rain,",1
+"Assertion: Different colours travel with
+different speed in vacuum.
 
-The rate at which energy is radiated by
-a body depends upon:
-<<<<<<< HEAD
-This question has multiple correct options",the surface area of the body,the temperature of the body,the nature of the surface of the body,the emissivity of the surface of the body,Physics,Optics,the surface area of the body,1
-"A boy rotates his arm in clockwise
-direction in front of mirror. His mirror
-image rotates its arm in:",anticlockwise direction,clockwise direction,oscillatory motion,insufficient info,Physics,Optics,clockwise direction,2
-"The perpendicular drawn to the surface of the mirror at the point of incidence
-is known as:",reflected ray,refracted ray,incident ray,normal ray,Physics,Optics,normal ray,4
-=======
-This question has multiple correct options",the surface area of the body,the temperature of the body,the nature of the surface of the body,the emissivity of the surface of the body,Physics,Optics,the surface area of the body,1
-"A boy rotates his arm in clockwise
-direction in front of mirror. His mirror
-image rotates its arm in:",anticlockwise direction,clockwise direction,oscillatory motion,insufficient info,Physics,Optics,clockwise direction,2
-"The perpendicular drawn to the surface of the mirror at the point of incidence
-is known as:",reflected ray,refracted ray,incident ray,normal ray,Physics,Optics,normal ray,4
->>>>>>> 0a4d9deb2f7bd9649dbad5817c22a46959689ba4
-"Assertion
-Diode lasers are used as optical sources in optical communication.
-Reason
-
-<<<<<<< HEAD
-Diode lasers consume less energy.",Both Assertion and Reason are correct and Reason is the correct explanation for Assertion,Both Assertion and Reason are correct but Reason is not the correct explanation for Assertion,Assertion is correct but Reason is incorrect,Both Assertion and Reason are incorrect,Physics,Optics,Both Assertion and Reason are correct and Reason is the correct explanation for Assertion,1
-An example in which light emitting diodes are used is :,calculator,hard drive,optical drive,analog watch,Physics,Optics,calculator,1
-"The centre of curvature of a
-mirror is behind it.",convex,concave,convex or concave,plane,Physics,Optics,convex,1
-Speed of light is maximum in:,glass,vaccumm,water,nylon,Physics,Optics,glass,1
-"Spherical wavefronts, emanating from a
-point source, Strike a plane reflecting surface. What will happen to these wave fronts, immediately after reflection?","They will remain spherical with the same curvature, both in magnitude and sign",They will become plane wave fronts,"They will remain spherical, with the same curvature, but sign of curvature reversed","They will remain spherical, but with different curvature, both in magnitude and sign",Physics,Optics,"They will remain spherical with the same curvature, both in magnitude and sign",1
-"A dentist uses a mirror to view
-the inner parts of a patient's mouth.",Concave,Convex,Plain mirror,All of the above,Physics,Optics,Concave,1
-"Why there are two parallel plane mirrors
-in a barber shop?",Two parallel plane mirrors form infinite images.,The customer can see the image of back of his head with the help of this setup.,The setup focusses light and helps the barber to cut the hair better.,None of the above.,Physics,Optics,Two parallel plane mirrors form infinite images.,1
-=======
-Diode lasers consume less energy.",Both Assertion and Reason are correct and Reason is the correct explanation for Assertion,Both Assertion and Reason are correct but Reason is not the correct explanation for Assertion,Assertion is correct but Reason is incorrect,Both Assertion and Reason are incorrect,Physics,Optics,Both Assertion and Reason are correct and Reason is the correct explanation for Assertion,1
-An example in which light emitting diodes are used is :,calculator,hard drive,optical drive,analog watch,Physics,Optics,calculator,1
-"The centre of curvature of a
-mirror is behind it.",convex,concave,convex or concave,plane,Physics,Optics,convex,1
-Speed of light is maximum in:,glass,vaccumm,water,nylon,Physics,Optics,glass,1
-"Spherical wavefronts, emanating from a
-point source, Strike a plane reflecting surface. What will happen to these wave fronts, immediately after reflection?","They will remain spherical with the same curvature, both in magnitude and sign",They will become plane wave fronts,"They will remain spherical, with the same curvature, but sign of curvature reversed","They will remain spherical, but with different curvature, both in magnitude and sign",Physics,Optics,"They will remain spherical with the same curvature, both in magnitude and sign",1
-"A dentist uses a mirror to view
-the inner parts of a patient's mouth.",Concave,Convex,Plain mirror,All of the above,Physics,Optics,Concave,1
-"Why there are two parallel plane mirrors
-in a barber shop?",Two parallel plane mirrors form infinite images.,The customer can see the image of back of his head with the help of this setup.,The setup focusses light and helps the barber to cut the hair better.,None of the above.,Physics,Optics,Two parallel plane mirrors form infinite images.,1
->>>>>>> 0a4d9deb2f7bd9649dbad5817c22a46959689ba4
-"You are given four sources of light each
-one providing a light of a single colour
-red, blue, green and yellow. Suppose the
-angle of refraction for a beam of yellow light corresponding to a particular
-angle of incidence at the interface of
-two media is \( 90 . \) Which of the following
-statements is correct, if the source of
-yellow light is replaced with that of
-other lights without changing the angle
-<<<<<<< HEAD
-of incidence?",The beam of red light would undergo total internal reflection.,The beam of red light would bend towards normal while it gets refracted through the second medium.,The beam of blue light would undergo total internal reflection.,The beam of green light would bend away from the normal as it gets refracted through the second medium.,Physics,Optics,The beam of red light would undergo total internal reflection.,1
-=======
-of incidence?",The beam of red light would undergo total internal reflection.,The beam of red light would bend towards normal while it gets refracted through the second medium.,The beam of blue light would undergo total internal reflection.,The beam of green light would bend away from the normal as it gets refracted through the second medium.,Physics,Optics,The beam of red light would undergo total internal reflection.,1
->>>>>>> 0a4d9deb2f7bd9649dbad5817c22a46959689ba4
-"Assertion
-Two point coherent sources of light \( \boldsymbol{S}_{1} \)
-and \( S_{2} \) are placed on a line as shown in
-figure. \( P \) and \( Q \) are two points on that
-line. If at point \( \boldsymbol{P} \) maximum intensity is observed, then maximum intensity should also be observed at \( Q \)
-Reason
-In the figure, the distance \( \left|\boldsymbol{S}_{1} \boldsymbol{P}-\boldsymbol{S}_{2} \boldsymbol{P}\right| \)
-is equal to distance \( \left|\boldsymbol{S}_{1} \boldsymbol{Q}-\boldsymbol{S}_{2} \boldsymbol{Q}\right| \)
-\[
-\vec{Q} \quad \overrightarrow{s_{1}} \quad \dot{S_{2}} \quad \dot{P}
-<<<<<<< HEAD
-\]",Both Assertion and Reason are correct and Reason is the correct explanation for Assertion,Both Assertion and Reason are correct but Reason is not the correct explanation for Assertion,Assertion is correct but Reason is incorrect,Assertion is incorrect but Reason is correct,Physics,Optics,Both Assertion and Reason are correct and Reason is the correct explanation for Assertion,1
-"Suppose you have focused on a screen the image of candle flame placed at the farthest end of the laboratory table using a convex lens. If your teacher suggests you to focus the parallel rays of the sun, reaching your laboratory table, on the same screen, what you are expected to do is to move the:",Lens slightly towards the screen,Lens slightly away from the screen,Lens slightly towards the sun,Lens and screen both towards the sun,Physics,Optics,Lens slightly towards the screen,1
-Which of the following does not lie in the plane of reflection?,Reflecting surface,Incident ray,Normal at the point of incidence,Reflected ray,Physics,Optics,Reflecting surface,1
-Polarisation of light establishes,corpuscular theory of light,quantum nature of light,transverse nature of light,all of the above,Physics,Optics,quantum nature of light,2
-How will you use two identical prisms so that a narrow beam of white light incident on one prism emerges out of the second prism as white light?,Just put them side by side.,one placed on top of the other,one placed inverted with respect to the other.,none of these.,Physics,Optics,none of these.,4
-=======
-\]",Both Assertion and Reason are correct and Reason is the correct explanation for Assertion,Both Assertion and Reason are correct but Reason is not the correct explanation for Assertion,Assertion is correct but Reason is incorrect,Assertion is incorrect but Reason is correct,Physics,Optics,Both Assertion and Reason are correct and Reason is the correct explanation for Assertion,1
-"Suppose you have focused on a screen the image of candle flame placed at the farthest end of the laboratory table using a convex lens. If your teacher suggests you to focus the parallel rays of the sun, reaching your laboratory table, on the same screen, what you are expected to do is to move the:",Lens slightly towards the screen,Lens slightly away from the screen,Lens slightly towards the sun,Lens and screen both towards the sun,Physics,Optics,Lens slightly towards the screen,1
-Which of the following does not lie in the plane of reflection?,Reflecting surface,Incident ray,Normal at the point of incidence,Reflected ray,Physics,Optics,Reflecting surface,1
-Polarisation of light establishes,corpuscular theory of light,quantum nature of light,transverse nature of light,all of the above,Physics,Optics,quantum nature of light,2
-How will you use two identical prisms so that a narrow beam of white light incident on one prism emerges out of the second prism as white light?,Just put them side by side.,one placed on top of the other,one placed inverted with respect to the other.,none of these.,Physics,Optics,none of these.,4
->>>>>>> 0a4d9deb2f7bd9649dbad5817c22a46959689ba4
-"In the Young's double slit experiment two light beams of wavelengths \( \lambda= \)
-\( 6000 A^{\circ} \) and \( \lambda=4800 A^{\circ} \) are used. The
-distance between two slits is \( 2.5 m m \)
-The distance between slits and the
-screen is \( 1.5 m . \) The distance between
-the central maxima obtained with two
-beams will be
-A . zero","The
-distance between two slits is \( 2.5 m m \)
-The distance between slits and the
-screen is \( 1.5 m . \) The distance between
-the central maxima obtained with two
-beams will be
-A . zero",\( 1.872 m m \),\( 2.872 m m \),\( 2.652 m m \),Physics,Optics,"The
-distance between two slits is \( 2.5 m m \)
-The distance between slits and the
-screen is \( 1.5 m . \) The distance between
-the central maxima obtained with two
-beams will be
-<<<<<<< HEAD
-A . zero",1
-"A ray of light, after refraction through a
-convex lens emerges parallel to the
-principal axis. The incident ray when produced appear to come from a point on principal axis. Name the point :",first focus,first centre,last focus,last centre,Physics,Optics,first focus,1
-"A convex lens of focal length \( 15 \mathrm{cm} \) is placed in front of a plane mirror at a distance \( 25 \mathrm{cm} \) from the mirror. Where
-on the optical axis and from the centre of the lens should be small object be placed such that the final image coincides with the object?",\( 15 \mathrm{cm} \) and on the opposite side of the mirror,\( 15 \mathrm{cm} \) and between the mirror and the lens,\( 7.5 \mathrm{cm} \) and on the opposite side of the mirror,\( 7.5 \mathrm{cm} \) and between the mirror and the lens,Physics,Optics,\( 15 \mathrm{cm} \) and on the opposite side of the mirror,1
-"If the focal length of a magnifying glass is \( 2.5 \mathrm{cm}, \) it can magnify an object:",15 times,11 times,2.5 times,None of these,Physics,Optics,15 times,1
-=======
-A . zero",1
-"A ray of light, after refraction through a
-convex lens emerges parallel to the
-principal axis. The incident ray when produced appear to come from a point on principal axis. Name the point :",first focus,first centre,last focus,last centre,Physics,Optics,first focus,1
-"A convex lens of focal length \( 15 \mathrm{cm} \) is placed in front of a plane mirror at a distance \( 25 \mathrm{cm} \) from the mirror. Where
-on the optical axis and from the centre of the lens should be small object be placed such that the final image coincides with the object?",\( 15 \mathrm{cm} \) and on the opposite side of the mirror,\( 15 \mathrm{cm} \) and between the mirror and the lens,\( 7.5 \mathrm{cm} \) and on the opposite side of the mirror,\( 7.5 \mathrm{cm} \) and between the mirror and the lens,Physics,Optics,\( 15 \mathrm{cm} \) and on the opposite side of the mirror,1
-"If the focal length of a magnifying glass is \( 2.5 \mathrm{cm}, \) it can magnify an object:",15 times,11 times,2.5 times,None of these,Physics,Optics,15 times,1
->>>>>>> 0a4d9deb2f7bd9649dbad5817c22a46959689ba4
-"Playing with a lens one morning, Rita discovers that if she holds the lens 0.120
-\( \mathrm{m} \) away from a wall opposite to a window, she can see a sharp but
-upside-down picture of the outside
-world on the wall. That evening, she covers a lighted lamp with a piece of card on which she has pierced a small hole, \( 0.005 \mathrm{m} \) in diameter. By placing
-the lens between the illuminated card
-and the wall, she manages to produce a sharp image of diameter \( 0.020 \mathrm{m} \) on the wall. What is the distance between the
-<<<<<<< HEAD
-card and the wall?",\( 0.450 \mathrm{m} \),0.750 \( \mathrm{m} \),\( 0.600 \mathrm{m} \),\( 0.300 \mathrm{m} \),Physics,Optics,\( 0.450 \mathrm{m} \),1
-"The focal length of the eye lens
-increases when eye muscles:",are relaxed and lens becomes thinner.,contract and lens becomes thicker.,are relaxed and lens becomes thicker.,contract and lens becomes thinner.,Physics,Optics,are relaxed and lens becomes thinner.,1
-"Which of the following occurs when light is reflected from a smooth flat
-glass surface, as shown above?",The light is somewhat intensified,The light is somewhat polarized,The light is focused,"The velocity of the light is reduced
-E. The color of the light is shifted toward the blue end of the spectrum.",Physics,Optics,The light is somewhat intensified,1
-"Both light and sound waves produce
-diffraction. It is more difficult to observe
-the diffraction with light waves
-because:",light wave do not require medium,wavelength of light waves is far smaller,light waves are transverse,speed of light is far greater,Physics,Optics,light wave do not require medium,1
-In which of the following pairs the angle of dispersion will we maximum?,Yellow and green,Red and blue,Green and red,Blue and orange,Physics,Optics,Yellow and green,1
-The image formed by convex lens in a simple microscope is ...... erect and,"Virtual, magnified","Real, magnified","Virtual, diminished","Real, diminished",Physics,Optics,"Virtual, magnified",1
-Any heavenly body having light of its own is called a,nebulae,star,comet,meteorite,Physics,Optics,nebulae,1
-"Prism angle of a glass prism is \( 10^{\circ} . \) It's refractive index of red and violet color is
-1.51 and 1.52 respectively. Then its dispersive power will be",0.015,0.02,0.011,0.019,Physics,Optics,0.015,1
-"Reflection from a smooth surface is
-called reflection.",Regular,Irregular,Multiple,Total internal,Physics,Optics,Regular,1
+Reason: Wavelength of light depends on refractive index of medium.",Both assertion and reason are true but the reason is the correct explanation of assertion,Both assertion and reason are true but the reason is not the correct explanation of assertion,Assertion is true but reason is false,"Both the assertion and reason are false
+E. Reason is true but assertion is false",,Physics,Optics,Both assertion and reason are true but the reason is the correct explanation of assertion,1
+"Bouncing of light into the same medium, from which the light ray is incident, is termed as",Refraction,Diffraction,Reflection,Scattering,,Physics,Optics,Refraction,1
+"A convex lens is immersed in water
+Compared to its power in air, its power in water will.",Increase,Remain the same,Diminish for red light and increase for blue light,Diminish,,Physics,Optics,Increase,1
+"A convex lens forms a real image of a point object placed on its principal axis. If the upper half of the lens is painted black
+(i) The image will be shifted downward
+\( (i i) \) The image will be shifted upward
+\( (i i i) \) The image will not be shifted
+\( (i v) \) The intensity of the image will decrease",(i) and ( \( (i) \) ),(ii) and (iii),\( (i i i) \) and \( (i v) \),only \( (i v) \),,Physics,Optics,(i) and ( \( (i) \) ),1
+Which property of light is known as rectilinear propagation of light?,Light does not need a material medium to trave,Light does not change the property of media through which it travels,Light always travels in a straight line,All of the above,,Physics,Optics,Light does not need a material medium to trave,1
+When an object is placed between optical centre and focus of lens:,"Inverted, real and enlarged image is formed","Virtual, erect and enlarged image is formed","Inverted, erect, diminished image is formed","Virtual, real, diminished image is formed",,Physics,Optics,"Inverted, real and enlarged image is formed",1
+Which of the following are examples of multiple reflections of sound?,Stethoscope,Sound board,Megaphone,All of the above,,Physics,Optics,Stethoscope,1
+"In Youngs double slit experiment, the
+slits are \( 2 m m \) apart and are
+¡IIluminated with a mixture of two
+wavelengths \( \lambda=12000 A^{\circ} \) and \( \lambda= \)
+\( 10000 A^{\circ} . \) At what minimum distance
+from the common central bright fringe
+on a screen \( 2 m \) from the slits will a
+bright fringe from one interference
+coincide with a bright fringe from the other?",\( 3.2 \mathrm{mm} \),\( 6.0 \mathrm{mm} \),\( 7.2 \mathrm{mm} \),\( 9.2 \mathrm{mm} \),,Physics,Optics,\( 3.2 \mathrm{mm} \),1
 "Fill in the blank:
-When the angle of incidence increases, glancing angle of reflection",increases,remains same,decreases,becomes infinite,Physics,Optics,increases,1
-=======
-card and the wall?",\( 0.450 \mathrm{m} \),0.750 \( \mathrm{m} \),\( 0.600 \mathrm{m} \),\( 0.300 \mathrm{m} \),Physics,Optics,\( 0.450 \mathrm{m} \),1
-"The focal length of the eye lens
-increases when eye muscles:",are relaxed and lens becomes thinner.,contract and lens becomes thicker.,are relaxed and lens becomes thicker.,contract and lens becomes thinner.,Physics,Optics,are relaxed and lens becomes thinner.,1
-"Which of the following occurs when light is reflected from a smooth flat
-glass surface, as shown above?",The light is somewhat intensified,The light is somewhat polarized,The light is focused,"The velocity of the light is reduced
-E. The color of the light is shifted toward the blue end of the spectrum.",Physics,Optics,The light is somewhat intensified,1
-"Both light and sound waves produce
-diffraction. It is more difficult to observe
-the diffraction with light waves
-because:",light wave do not require medium,wavelength of light waves is far smaller,light waves are transverse,speed of light is far greater,Physics,Optics,light wave do not require medium,1
-In which of the following pairs the angle of dispersion will we maximum?,Yellow and green,Red and blue,Green and red,Blue and orange,Physics,Optics,Yellow and green,1
-The image formed by convex lens in a simple microscope is ...... erect and,"Virtual, magnified","Real, magnified","Virtual, diminished","Real, diminished",Physics,Optics,"Virtual, magnified",1
-Any heavenly body having light of its own is called a,nebulae,star,comet,meteorite,Physics,Optics,nebulae,1
-"Prism angle of a glass prism is \( 10^{\circ} . \) It's refractive index of red and violet color is
-1.51 and 1.52 respectively. Then its dispersive power will be",0.015,0.02,0.011,0.019,Physics,Optics,0.015,1
-"Reflection from a smooth surface is
-called reflection.",Regular,Irregular,Multiple,Total internal,Physics,Optics,Regular,1
-"Fill in the blank:
-When the angle of incidence increases, glancing angle of reflection",increases,remains same,decreases,becomes infinite,Physics,Optics,increases,1
->>>>>>> 0a4d9deb2f7bd9649dbad5817c22a46959689ba4
+A boy blinks his right eye. Mirror image of the boy blinks its \( _{-}-_{-}-_{-}- \) eye",both,right,none,left,,Physics,Optics,both,1
+The ratio of the speed of light in a vacuum to the speed of light in a particular material is called what?,the coefficient of diffraction of the material.,the index of refraction of the material,the coefficient of refraction to the material,"the index of diffraction of the material.
+E. the modulus of diffraction of the material.",,Physics,Optics,the coefficient of diffraction of the material.,1
+"In the white light of sun, maximum
+scattering by the air molecules present in the earth's atmosphere is for:",red colour,yellow colour,green colour,blue colour,,Physics,Optics,red colour,1
 "An object \( A B \) is placed parallel and
 close to the optical axis between focus
 \( F \) and center of curvature \( C \) of a
 converging mirror of focal length \( \boldsymbol{f} \) as
 shown in figure. Then
 This question has multiple correct options","Image of \( A \) will be closer than that of \( B \) from the
-mirror",Image of \( A B \) will be parallel to the optical axis,Image of \( A B \) will be a straight line inclined to the optical axis,Image of \( A B \) will not be a straight line,Physics,Optics,"Image of \( A \) will be closer than that of \( B \) from the
-<<<<<<< HEAD
+mirror",Image of \( A B \) will be parallel to the optical axis,Image of \( A B \) will be a straight line inclined to the optical axis,Image of \( A B \) will not be a straight line,,Physics,Optics,"Image of \( A \) will be closer than that of \( B \) from the
 mirror",1
-=======
-mirror",1
->>>>>>> 0a4d9deb2f7bd9649dbad5817c22a46959689ba4
+"A child is standing in tront ot a straight plane mirror. His father is standing
+behind him, as shown in the fig. The
+height of the father is double the height
+of the child. What is the minimum
+length of the mirror required so that the
+child can completely see his own image
+and his fathers image in the mirror?
+Given that the height of father is \( 2 H \)
+\( \mathbf{A} \cdot H / 2 \)","What is the minimum
+length of the mirror required so that the
+child can completely see his own image
+and his fathers image in the mirror?
+Given that the height of father is \( 2 H \)
+\( \mathbf{A} \cdot H / 2 \)",\( 5 H / 6 \),\( 3 H / 2 \),None of these,,Physics,Optics,"What is the minimum
+length of the mirror required so that the
+child can completely see his own image
+and his fathers image in the mirror?
+Given that the height of father is \( 2 H \)
+\( \mathbf{A} \cdot H / 2 \)",1
+"A plane wave front falls on a convex lens
+The emergent wave front:",converges to a point,diverges from a point,does not suffer any refraction,may or may not converge at point,,Physics,Optics,converges to a point,1
+An image formed by a plane mirror is:,erect and smaller than the object,erect and of same size as the object,inverted and larger than the object,inverted and smaller than the object,,Physics,Optics,erect and smaller than the object,1
+Light year is the unit of the,distance,time,speed,intensity of light,,Physics,Optics,distance,1
+"A light moves from denser to rarer medium, which of the following is
+correct?",Energy increases,Frequency increases,Phase changes by \( 90^{\circ} \),Velocity increases,,Physics,Optics,Energy increases,1
+"What is not an essential condition for
+an observable interference pattern to
+occur between the waves two sources?",The frequencies of the two sources must be equal,The sources must be coherent,The sources must emit waves of equal amplitide,The waves from the two sources must overlap,,Physics,Optics,The frequencies of the two sources must be equal,1
+"If the point object is moved away from
+mirror normal to screen then",fringe width will increase,fringe width will decrease,fringe width will first increase then decrease,Remain unchanged,,Physics,Optics,fringe width will increase,1
+"The image of a real object in a plane
+mirror is always:",Virtual,Erect,Laterally inverted with respect to the object,All of these,,Physics,Optics,Virtual,1
+"Red and blue beams of light is incident
+on a prism as shown in the figure.
+Which of the following statements is
+true?",The blue light bends more than the red light as the blue light has a longer wavelength.,The red light bends more than the blue light as the red light has a longer wavelength.,The blue light bends more than the red light as the blue light has a shorter wavelength.,"The red light bends more than the blue light as the red light has a shorter wavelength.
+E. The red and blue lights bend by the same amount as all colors of light refract equally.",,Physics,Optics,The blue light bends more than the red light as the blue light has a longer wavelength.,1
+"When the angle between incident ray
+and mirror is increased. What will be
+the effect on angle of reflection?
+A . It will decrease","What will be
+the effect on angle of reflection?
+A . It will decrease",It will increase,It will remain constant,Can't be predicted,,Physics,Optics,"What will be
+the effect on angle of reflection?
+A . It will decrease",1
+The change in focal length of an eye lens in human eye is caused by the action of the:,Pupil,Retina,Ciliary muscles,Iriss,,Physics,Optics,Pupil,1
+"The power of a lens is negative. State
+whether it is convex or concave?",Concave,Convex,Both \( A \& B \),can't say,,Physics,Optics,Concave,1
+"A light ray travels from optically denser medium to optically rarer medium, if the angle of incidence and refraction at
+point of incidence are \( \angle i \) and \( \angle \boldsymbol{r} \)
+respectively, then find the angle of deviation in terms of \( \angle i \) and \( \angle r \)",\( \angle i+\angle r \),\( \frac{L}{L r} \),\( \angle i-\angle r \),\( \angle r-\angle i \),,Physics,Optics,\( \angle i+\angle r \),1
+"Which of the following occurs when light is reflected from a smooth flat
+glass surface, as shown above?",The light is somewhat intensified,The light is somewhat polarized,The light is focused,"The velocity of the light is reduced
+E. The color of the light is shifted toward the blue end of the spectrum.",,Physics,Optics,The light is somewhat intensified,1
+"Assertion
+Power of the lens is larger if its focal length is smaller.
+Reason
+Power of the lens measures the ability to converge or diverge the refracted
+rays.",Both Assertion and Reason are correct and Reason is the correct explanation for Assertion,Both Assertion and Reason are correct but Reason is not the correct explanation for Assertion,Assertion is correct but Reason is incorrect,Both Assertion and Reason are incorrect,,Physics,Optics,Both Assertion and Reason are correct and Reason is the correct explanation for Assertion,1
+"In a Young's double slit experiment, constructive interference is produced at
+a certain point \( P . \) The intensities of
+light at \( \boldsymbol{P} \) due to the individual sources
+are 4 and 9 units. The resultant
+intensity at point \( \boldsymbol{P} \) will be-",13 units,25 units,\( \sqrt{97} \) units,5 units,,Physics,Optics,13 units,1
+"Assertion
+The refractive index of a prism depends only on the kind of glass of which it is made of and the colour of light.
+Reason
+The refractive index of a prism depends on the refracting angle of the prism and the angle of minimum deviation.",Both Assertion and Reason are correct and Reason is the correct explanation for Assertion,Both Assertion and Reason are correct but Reason is not the correct explanation for Assertion,Assertion is correct but Reason is incorrect,Both Assertion and Reason are incorrect,,Physics,Optics,Both Assertion and Reason are correct and Reason is the correct explanation for Assertion,1
+"A convex lens of focal length \( 15 \mathrm{cm} \) is placed infront of a plane mirror at a distance \( 25 \mathrm{cm} \) from the mirror. Where
+on the optical axis and from the centre of the lens should a small object
+be placed such that the final image coincides with the object?",\( 15 \mathrm{cm} \) and on the opposite side of the mirror,\( 15 \mathrm{cm} \) and between the mirror and the lens,\( 7.5 \mathrm{cm} \) and on the opposite side of the mirror,\( 7.5 \mathrm{cm} \) and between the mirror and the lens,,Physics,Optics,\( 15 \mathrm{cm} \) and on the opposite side of the mirror,1
+The laws of reflection hold true for:,plane mirrors only,concave mirrors only,convex mirrors only,all reflecting surfaces,,Physics,Optics,plane mirrors only,1
+Which phenomena of light makes a pool of water appears to be less deep than it actually is?,Reflecion,Refraction,Diffraction,Lateral inversion,,Physics,Optics,Reflecion,1
+"A biprism is placed at a distance of 50 \( \mathrm{mm} \) in front of a narrow slit illuminated by light of wavelength \( 600 \mathrm{nm} \). The virtual images formed by the biprism are \( 0.5 \mathrm{mm} \) apart. Find the width of the
+fringes formed on a screen placed 0.75 \( \mathrm{m} \) apart in front of the biprism.",\( 0.96 \mathrm{cm} \),\( 0.096 \mathrm{cm} \),\( 0.0096 \mathrm{cm} \),9.6 \( \mathrm{cm} \),,Physics,Optics,\( 0.96 \mathrm{cm} \),1
+"A concave spherical surface of radius of
+curvature \( 10 \mathrm{cm} \) separates two
+medium \( \boldsymbol{x} \) \& \( \boldsymbol{y} \) of refractive index \( 4 / 3 \& \)
+\( 3 / 2 \) respectively. If the object is placed
+along principal axis in medium \( X \) then:",image is always real,image is real if the object distance is greater than 90 \( \mathrm{cm} \),image is always virtual,image is virtual if the object distance is less than 90 \( \mathrm{cm} \),,Physics,Optics,image is always real,1
+"The centre of curvature of a ..... mirror is
+behind it.",convex,Concave,convex or concave,None of these,,Physics,Optics,convex,1
+The bright streaks of light seen occasionally in the sky are,planets,satellites,meteors,constellations,,Physics,Optics,planets,1
+White light is passed through a dilute solution of potassium permagnate. The spectrum produced by the emergent light is,Band emission spectrum,Line emission spectrum,Band absorption spectrum,Line absorption spectrum,,Physics,Optics,Band emission spectrum,1
+"A man can see distinctly from a distance of \( 0.5 m . \) If he wants to read a
+book placed at a distance of \( 25 \mathrm{cm} \), then
+what kind of lens should he use??",Convex lens with focal length of \( -50 \mathrm{cm} \),Concave lens with focal length of \( -50 c m \),convex lens with focal length of \( 50 \mathrm{cm} \),Concave lens with focal length of \( 50 \mathrm{cm} \),,Physics,Optics,Convex lens with focal length of \( -50 \mathrm{cm} \),1
+"Light of wavelength \( 6328 A \) is incident normally on a slit having a width of
+\( 0.2 m m . \) The angular width of the central maximum measured from
+minimum to minimum of diffraction
+pattern on a screen 9.0 meters away will
+be about",0.36 degree,0.18 degree,0.72 degree,0.09 degree,,Physics,Optics,0.36 degree,1
+"Assertion
+Mass of moving photon varies inversely as the wavelength.
+Reason
+Energy of the particle \( = \) Mass \( \times \) (speed
+of light) \( ^{2} \)",Both Assertion and Reason are correct and Reason is the correct explanation for Assertion,Both Assertion and Reason are correct but Reason is not the correct explanation for Assertion,Assertion is correct but Reason is incorrect,If Assertion is incorrect but Reason is correct,,Physics,Optics,Both Assertion and Reason are correct and Reason is the correct explanation for Assertion,1
+"Magnification produced by plane mirror
+is \( +1 . \) It means:",Image formed by plane mirror is greater than size of the object,Image formed by plane mirror is erect and of same size as the object,Image formed by plane mirror is smaller than size of object and is virtual,,,Physics,Optics,Image formed by plane mirror is greater than size of the object,1
 "Assertion
 Ratio of maximum intensity and minimum intensity in interference is 25
 1. Hence amplitude ratio of two waves should be 3: 2
 Reason
-<<<<<<< HEAD
-\( \frac{\boldsymbol{I}_{m a x}}{\boldsymbol{I}_{m i n}}=\left(\frac{\boldsymbol{A}_{1}+\boldsymbol{A}_{2}}{\boldsymbol{A}_{1}-\boldsymbol{A}_{2}}\right)^{2} \)",Both Assertion and Reason are correct and Reason is the correct explanation for Assertion,Both Assertion and Reason are correct but Reason is not the correct explanation for Assertion,Assertion is correct but Reason is incorrect,Assertion is incorrect but Reason is correct,Physics,Optics,Both Assertion and Reason are correct and Reason is the correct explanation for Assertion,1
-Who first proposed that light was wavelike in character?,Huygens,Newton,Young,Maxwell,Physics,Optics,Young,3
-=======
-\( \frac{\boldsymbol{I}_{m a x}}{\boldsymbol{I}_{m i n}}=\left(\frac{\boldsymbol{A}_{1}+\boldsymbol{A}_{2}}{\boldsymbol{A}_{1}-\boldsymbol{A}_{2}}\right)^{2} \)",Both Assertion and Reason are correct and Reason is the correct explanation for Assertion,Both Assertion and Reason are correct but Reason is not the correct explanation for Assertion,Assertion is correct but Reason is incorrect,Assertion is incorrect but Reason is correct,Physics,Optics,Both Assertion and Reason are correct and Reason is the correct explanation for Assertion,1
-Who first proposed that light was wavelike in character?,Huygens,Newton,Young,Maxwell,Physics,Optics,Young,3
->>>>>>> 0a4d9deb2f7bd9649dbad5817c22a46959689ba4
-"The thinnest bubble film in air that can
-possibly strongly reflect red light
-because of constructive interference
-makes up a certain bubble. How could we create the thinnest
-bubble film that will strongly reflect
-purple light?","Use a thicker film than the film used for the ""red"" bubble","Use a film with a higher index of refraction than the film used for the ""red"" bubble","Make a bubble larger than the ""red"" bubble","Make a bubble smaller than the ""red"" bubble
-<<<<<<< HEAD
-E. Use a thinner film than the film used for the ""red"" bubble",Physics,Optics,"Use a thicker film than the film used for the ""red"" bubble",1
-"A sharp image of a distant object is obtained on a screen by using a convex lens. In order to determine the focal
-length of the lens. you need to measure the distance between the",lens and the object,lens and the screen,object and the screen,lens and the screen and also object and the screen,Physics,Optics,object and the screen,3
-Sunlight can undergo internal reflection if it enters from:,glass to air,air to glass,air to water,water to glass,Physics,Optics,glass to air,1
-"Magnification for erect and inverted
-image is",Positive and negative respectively,Negative and positive respectively,Positive,Negative,Physics,Optics,Positive and negative respectively,1
-"The amount of light reflected depends
-upon",the nature of material of the object,the nature of the surface,the smoothness of the surface,all the above,Physics,Optics,the nature of material of the object,1
-=======
-E. Use a thinner film than the film used for the ""red"" bubble",Physics,Optics,"Use a thicker film than the film used for the ""red"" bubble",1
-"A sharp image of a distant object is obtained on a screen by using a convex lens. In order to determine the focal
-length of the lens. you need to measure the distance between the",lens and the object,lens and the screen,object and the screen,lens and the screen and also object and the screen,Physics,Optics,object and the screen,3
-Sunlight can undergo internal reflection if it enters from:,glass to air,air to glass,air to water,water to glass,Physics,Optics,glass to air,1
-"Magnification for erect and inverted
-image is",Positive and negative respectively,Negative and positive respectively,Positive,Negative,Physics,Optics,Positive and negative respectively,1
-"The amount of light reflected depends
-upon",the nature of material of the object,the nature of the surface,the smoothness of the surface,all the above,Physics,Optics,the nature of material of the object,1
->>>>>>> 0a4d9deb2f7bd9649dbad5817c22a46959689ba4
-"A uniform thin rod of length \( l \) is
-standing on a smooth horizontal
-surface. A slight disturbance causes
-the lower end to slip to the smooth
-surface and the rod starts falling. Based
-on this information mark the correct
-<<<<<<< HEAD
-option.",The center of mass will move along a straight line.,The path followed by the end of the rod which is in contact with the ground is circular,the path followed by the end of the rod (which is not in contact with the ground) is circular,The angular velocity of the rod when it is about to hit about to hit the ground is \( \sqrt{\frac{3 g}{2 l}} \),Physics,Optics,The center of mass will move along a straight line.,1
-"A ray of light is reflected by a plane
-mirror.
-Which row shows the angle of incidence
-and the angle of reflection?","Angle of incidence - \( P \), Angle of reflection - \( Q \)","Angle of incidence - \( P \), Angle of reflection - \( S \)","Angle of incidence - \( Q \), Angle of reflection - \( R \)","Angle of incidence - \( R \), Angle of reflection - \( S \)",Physics,Optics,"Angle of incidence - \( P \), Angle of reflection - \( Q \)",1
-"When white light enters a prism, it gets split into its constituent colours. This is
-due to:",High density of prism material,Value of \( \mu \) is different for different \( \lambda \),Diffraction of light,velocity changes for different frequencies,Physics,Optics,High density of prism material,1
-"We want a mirror that will make an
-object look larger. What combination of image and object distances (from the
-mirror) will accomplish this?","Image Distance \( 3.0 \mathrm{cm} \), Object Distance \( 3.0 \mathrm{cm} \)","Image Distance \( 2.0 \mathrm{cm} \), Object Distance \( 3.0 \mathrm{cm} \)","Image Distance \( 3.0 \mathrm{cm} \), Object Distance \( 5.0 \mathrm{cm} \)","Image Distance \( 3.0 \mathrm{cm} \), Object Distance \( 2.0 \mathrm{cm} \)
-E. Image Distance \( 3.0 \mathrm{cm}, \) Object Distance \( 10.0 \mathrm{cm} \)",Physics,Optics,"Image Distance \( 3.0 \mathrm{cm} \), Object Distance \( 3.0 \mathrm{cm} \)",1
-The mirror used in periscope is:,convex mirror,concave mirror,plane mirror,any of the above can be used,Physics,Optics,convex mirror,1
-"If you raise your right hand in front of a plane mirror, what will you see in it?",You have raised your right hand,You have raised your left hand,You have lowered your right hand,You have lowered your left hand,Physics,Optics,You have raised your right hand,1
-=======
-option.",The center of mass will move along a straight line.,The path followed by the end of the rod which is in contact with the ground is circular,the path followed by the end of the rod (which is not in contact with the ground) is circular,The angular velocity of the rod when it is about to hit about to hit the ground is \( \sqrt{\frac{3 g}{2 l}} \),Physics,Optics,The center of mass will move along a straight line.,1
-"A ray of light is reflected by a plane
-mirror.
-Which row shows the angle of incidence
-and the angle of reflection?","Angle of incidence - \( P \), Angle of reflection - \( Q \)","Angle of incidence - \( P \), Angle of reflection - \( S \)","Angle of incidence - \( Q \), Angle of reflection - \( R \)","Angle of incidence - \( R \), Angle of reflection - \( S \)",Physics,Optics,"Angle of incidence - \( P \), Angle of reflection - \( Q \)",1
-"When white light enters a prism, it gets split into its constituent colours. This is
-due to:",High density of prism material,Value of \( \mu \) is different for different \( \lambda \),Diffraction of light,velocity changes for different frequencies,Physics,Optics,High density of prism material,1
-"We want a mirror that will make an
-object look larger. What combination of image and object distances (from the
-mirror) will accomplish this?","Image Distance \( 3.0 \mathrm{cm} \), Object Distance \( 3.0 \mathrm{cm} \)","Image Distance \( 2.0 \mathrm{cm} \), Object Distance \( 3.0 \mathrm{cm} \)","Image Distance \( 3.0 \mathrm{cm} \), Object Distance \( 5.0 \mathrm{cm} \)","Image Distance \( 3.0 \mathrm{cm} \), Object Distance \( 2.0 \mathrm{cm} \)
-E. Image Distance \( 3.0 \mathrm{cm}, \) Object Distance \( 10.0 \mathrm{cm} \)",Physics,Optics,"Image Distance \( 3.0 \mathrm{cm} \), Object Distance \( 3.0 \mathrm{cm} \)",1
-The mirror used in periscope is:,convex mirror,concave mirror,plane mirror,any of the above can be used,Physics,Optics,convex mirror,1
-"If you raise your right hand in front of a plane mirror, what will you see in it?",You have raised your right hand,You have raised your left hand,You have lowered your right hand,You have lowered your left hand,Physics,Optics,You have raised your right hand,1
->>>>>>> 0a4d9deb2f7bd9649dbad5817c22a46959689ba4+\( \frac{\boldsymbol{I}_{m a x}}{\boldsymbol{I}_{m i n}}=\left(\frac{\boldsymbol{A}_{1}+\boldsymbol{A}_{2}}{\boldsymbol{A}_{1}-\boldsymbol{A}_{2}}\right)^{2} \)",Both Assertion and Reason are correct and Reason is the correct explanation for Assertion,Both Assertion and Reason are correct but Reason is not the correct explanation for Assertion,Assertion is correct but Reason is incorrect,Assertion is incorrect but Reason is correct,,Physics,Optics,Both Assertion and Reason are correct and Reason is the correct explanation for Assertion,1
+"A: Coloured spectrum is seen when we look through a cloth
+R: Diffraction of light takes place when light is travelling through the pores of cloth","Both A and R are true, and R is not correct explanation of A","Both A and R are true, and R is correct explanation of A",A is true but R is false,A is false but R is true,,Physics,Optics,"Both A and R are true, and R is not correct explanation of A",1
+"When a beam of light from an object
+appears to meet at a point after reflection from a mirror then the image formed is known as:",Real image,Virtual image,Incident image,All,,Physics,Optics,All,4
+Where should the object be placed to get the virtual image in case of convex lens?,object should be placed between \( F \) and 2 F,object should be placed between F and 0,object should be placed beyond 2F,object should be placed at 0,,Physics,Optics,object should be placed between \( F \) and 2 F,1
+The reflection taking place from the walls of a building is called:,regular reflection,diffused reflection,multiple reflection,internal reflection,,Physics,Optics,regular reflection,1
+The focal length is the distance from the optical center of the lens and its principal,focus,axis,center of curvature,Iens,,Physics,Optics,focus,1
+"Q Type your question
+a convex lens.
+Arrange the steps in the proper
+sequence.
+(a) Place the lens on a V-shaped stand.
+(b) Place the object at \( 2 F_{1} \)
+(c) Place the object between \( 2 F_{1} \) and \( F_{1} \)
+(d) Determine the focal length of the lens by focusing the lens to a distant object like a tree.
+(e) Adjust the position of the screen behind the lens to obtain a clear image and study the nature of the image.
+(f) Mark the positions of \( F_{1}, 2 F_{1}, F_{2} \)
+and \( 2 F_{2} \)
+(g) Focus the lens to a distant object like a tree.
+(h) Place the object just behind \( 2 F_{1} \)
+(i) Place the object at \( \boldsymbol{F}_{1} \)
+(j) Place the object between \( F_{1} \) and optic centre of the lens and observe that the image formed is virtual.
+\( A \cdot \) a f \( d h \) e \( g \) e b e ce ej","Place the lens on a V-shaped stand.
+(b) Place the object at \( 2 F_{1} \)
+(c) Place the object between \( 2 F_{1} \) and \( F_{1} \)
+(d) Determine the focal length of the lens by focusing the lens to a distant object like a tree.
+(e) Adjust the position of the screen behind the lens to obtain a clear image and study the nature of the image.
+(f) Mark the positions of \( F_{1}, 2 F_{1}, F_{2} \)
+and \( 2 F_{2} \)
+(g) Focus the lens to a distant object like a tree.
+(h) Place the object just behind \( 2 F_{1} \)
+(i) Place the object at \( \boldsymbol{F}_{1} \)
+(j) Place the object between \( F_{1} \) and optic centre of the lens and observe that the image formed is virtual.
+\( A \cdot \) a f \( d h \) e \( g \) e b e ce ej",b a fhe gec,a dfge he bece iej,a df ge he cebeje,,Physics,Optics,"Place the lens on a V-shaped stand.
+(b) Place the object at \( 2 F_{1} \)
+(c) Place the object between \( 2 F_{1} \) and \( F_{1} \)
+(d) Determine the focal length of the lens by focusing the lens to a distant object like a tree.
+(e) Adjust the position of the screen behind the lens to obtain a clear image and study the nature of the image.
+(f) Mark the positions of \( F_{1}, 2 F_{1}, F_{2} \)
+and \( 2 F_{2} \)
+(g) Focus the lens to a distant object like a tree.
+(h) Place the object just behind \( 2 F_{1} \)
+(i) Place the object at \( \boldsymbol{F}_{1} \)
+(j) Place the object between \( F_{1} \) and optic centre of the lens and observe that the image formed is virtual.
+\( A \cdot \) a f \( d h \) e \( g \) e b e ce ej",1
+"Select the instrument that works on the
+principle of multiple reflection of sound.",A. Watthour meter,Sonar,stethoscope,Decibel meter,,Physics,Optics,A. Watthour meter,1
+Which of the following properties of light can be observed in the working of a periscope? This question has multiple correct options,Light does not travel in a straight line,Light reflects from a mirror,Light travels in a straight line,Light refracts through a mirror,,Physics,Optics,Light does not travel in a straight line,1
+"A beam of a parallel rays is brought to a focus by a convex lens. If a thin concave lens of equal focal length is joined to the convex lens, the focus will be",Shifted to infinity,Shifted to a small distance,Remained undisturbed,Shifted to the back side,,Physics,Optics,Shifted to infinity,1
+"Assertion
+Thinner lenses have smaller power.
+Reason
+
+Power is directly proportional to the
+focal length","Both Assertion and Reason are correct and Reason is
+the correct explanation for Assertion","Both Assertion and Reason are correct but Reason is
+not the correct explanation for Assertion",Assertion is correct but Reason is incorrect,Both Assertion and Reason are incorrect,,Physics,Optics,"Both Assertion and Reason are correct and Reason is
+the correct explanation for Assertion",1
+"In Young's double slit experiment with monochromatic source of light of
+wavelength \( 6000 A^{\circ} \), if the path
+difference is \( 1.5 \times 10^{-6} m, \) the point
+becomes:",bright band,dark band,sometimes bright and sometimes dark,data insufficient,,Physics,Optics,bright band,1
+"A light spring balance hangs from the hook of the other light spring balance and a block of mass \( M \) kg hangs from the former one. Then the true statement
+about scale reading is",both the scales read \( M \) kg each,the scale of the lower one reads \( M \) kg and of upper on zero,the reading of the two scales can be anything but summ of the reading will be \( M \) kg,both the scales read \( M / 2 \mathrm{kg} \),,Physics,Optics,both the scales read \( M \) kg each,1
+"A ray \( O P \) monochromatic light is
+incident on the face \( A B \) of prism
+\( A B C D \) near vertex \( B \) at an incident
+angle of \( 60^{\circ} \) (see figure). If the refractive index of the material of the prism is \( \sqrt{3} \) which of the following is (are) correct?
+rhis question has multiple correct options",The ray gets totally internally reflected at face \( c D \),The ray comes out through face AD,The angle between the incident ray and the emergent ray is \( 90^{\circ} \),"The angle between the incident ray and the emergent
+ray is \( 120^{\circ} \)",,Physics,Optics,The ray gets totally internally reflected at face \( c D \),1
+Interference event is observed,only in transverse waves,only in longitudinal waves,in both types of waves,none,,Physics,Optics,only in transverse waves,1
+"Irregular reflection laws of
+reflection.",obeys,violates,obeys sometimes,violates sometimes,,Physics,Optics,obeys,1
+"Two mirrors are placed at right angles to each other as shown in the figure.
+Total number of images of an object 0 placed between them, that are seen are:",Two,Three,Four,Six,,Physics,Optics,Two,1
+Speed of light is maximum in:,glass,vaccumm,water,nylon,,Physics,Optics,glass,1
+"When light passing through rotating nicol is observed, no change in intensity
+is seen. What inference can be drawn?",The incident light is unpolarized.,The incident light is circularly polarized.,The incident light is unpolarized or circularly polarized.,The incident light is unpolarized or circularly polarizedd or combination of both,,Physics,Optics,The incident light is unpolarized.,1
+"If a mirror forms a virtual image of a
+real object then",it must be a convex mirror.,it must be concave mirror.,it must be a plane mirror.,it may be any of the mirrors mentioned above,,Physics,Optics,it must be a convex mirror.,1
+"A plane mirror forms image \( I \) of an object 0 kept \( 10 \mathrm{cm} \) from the mirror. It is
+found that when a Plano concave thin
+lens is placed in front of and in contact with the mirror (plane surface of lens in contact with mirror), the position of
+image formed by plane mirror does not change. Then the refractive index of lens and radius of curvature of its curved
+surface are respectively:","\( 1.5,10 \mathrm{cm} \)","\( 2.5,10 \mathrm{cm} \)","\( \sqrt{2}, 10 \mathrm{cm} \)",All of these are possible,,Physics,Optics,"\( 1.5,10 \mathrm{cm} \)",1
+"Three lenses in contact have a
+combined focal length of \( 12 \mathrm{cm} \). When the third lens is removed the combined
+focal length becomes \( 60 \mathrm{cm} \). The third
+lens is :",a converging lens of focal length 30 cm,a converging lens of focal length 60 cm,a diverging lens of focal length 30 cm,a diverging lens of focal length 60 cm,,Physics,Optics,a converging lens of focal length 30 cm,1
+A rubber string is tied to a nail on the wall. The rubber string is pulled gently to stretch slightly. Which of the following phenomena may occur after the release of the string?,Sound is produced,Rubber string moves up and down,The quality of sound changes with the tension of the string,All the above happen,,Physics,Optics,Sound is produced,1
+"From below what are the properties of
+concave mirrors?",Converging mirrors and form real and inverted image in front of the mirror,Diverging mirrors and form virtual and upright image behind the mirror.,Converging mirrors and form virtual and inverted image in front of the mirror.,Diverging mirrors and form real and inverted image in front of the mirror.,,Physics,Optics,Converging mirrors and form real and inverted image in front of the mirror,1
+"A ray \( O P \) of monochromatic light is
+incident on the face \( A B \) of prism
+\( A B C D \) near vertex \( B \) at an incident
+angle of \( 60^{\circ} \) (see figure). If the refractive
+index of the material of the prism is \( \sqrt{3} \) which of the following is (are) correct?
+This question has multiple correct options",The ray gets totally internally reflected at face \( C D \),The ray comes out through face \( A D \),"The angle between the incident ray and the emergent
+ray is 90",The angle between the incident ray and the emergent ray is \( 120^{\circ} \),,Physics,Optics,The ray gets totally internally reflected at face \( C D \),1
+"The human eye can focus objects at different distances by adjusting the focal length of the eye lens. This is due
+to",presbyopia,accomodation,near-sightedness,far-sightedness,,Physics,Optics,presbyopia,1