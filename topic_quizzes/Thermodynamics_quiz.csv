<<<<<<< HEAD
question,option_1,option_2,option_3,option_4,Subject,topic,correct_answer,Correct_Option_Number
"While measuring the thermal conductivity of liquids, the upper part is kept hot and lower one cool so that:",convectional flow is stopped,radiation is stopped,conduction is easier,it is easier to perform the experiment,Physics,Thermodynamics,convectional flow is stopped,1
=======
question,option_1,option_2,option_3,option_4,Subject,topic,correct_answer,Correct_Option_Number
"While measuring the thermal conductivity of liquids, the upper part is kept hot and lower one cool so that:",convectional flow is stopped,radiation is stopped,conduction is easier,it is easier to perform the experiment,Physics,Thermodynamics,convectional flow is stopped,1
>>>>>>> 0a4d9deb2f7bd9649dbad5817c22a46959689ba4
"Assertion
In an adiabatic process change in internal energy of a gas in equal to work done on or by the gas in the process.
Reason
Temperature of gas remains constant in
<<<<<<< HEAD
an adiabatic process.",Both Assertion and Reason are correct and Reason is the correct explanation for Assertion,Both Assertion and Reason are correct but Reason is not the correct explanation for Assertion,Assertion is correct but Reason is incorrect,Both Assertion and Reason are incorrect,Physics,Thermodynamics,Assertion is correct but Reason is incorrect,3
Which of the following states of matter have two specific heats?,solid,gass,liquid,vapour,Physics,Thermodynamics,solid,1
=======
an adiabatic process.",Both Assertion and Reason are correct and Reason is the correct explanation for Assertion,Both Assertion and Reason are correct but Reason is not the correct explanation for Assertion,Assertion is correct but Reason is incorrect,Both Assertion and Reason are incorrect,Physics,Thermodynamics,Assertion is correct but Reason is incorrect,3
Which of the following states of matter have two specific heats?,solid,gass,liquid,vapour,Physics,Thermodynamics,solid,1
>>>>>>> 0a4d9deb2f7bd9649dbad5817c22a46959689ba4
"A slab of stone of area \( 0.36 m^{2} \) and
thickness 0.1 is exposed on the lower surface to steam at \( 100 C \). A block
of ice at \( 0 C \) rests on the upper surface
of the slab. In one hour \( 4.8 \mathrm{kg} \) of ice is melted. The thermal
conductivity of slab is- (Given latent heat of fusion of ice \( =3.36 \times 10^{5} J k g^{-1} \)
:","In one hour \( 4.8 \mathrm{kg} \) of ice is melted. The thermal
conductivity of slab is- (Given latent heat of fusion of ice \( =3.36 \times 10^{5} J k g^{-1} \)
:","\( 1.29 \mathrm{J} / \mathrm{m} / \mathrm{s} / \mathrm{C} \)
в. 2.05 \( J / m / s / C \)",\( 1.02 \mathrm{J} / \mathrm{m} / \mathrm{s} / \mathrm{C} \),\( 1.24 \mathrm{J} / \mathrm{m} / \mathrm{s} / \mathrm{C} \),Physics,Thermodynamics,"In one hour \( 4.8 \mathrm{kg} \) of ice is melted. The thermal
conductivity of slab is- (Given latent heat of fusion of ice \( =3.36 \times 10^{5} J k g^{-1} \)
<<<<<<< HEAD
:",1
=======
:",1
>>>>>>> 0a4d9deb2f7bd9649dbad5817c22a46959689ba4
"A liquid A has specific heat capacity higher than the liquid B. Which liquid can be used as a coolant in car
radiators?
\( A \cdot A \)","Which liquid can be used as a coolant in car
radiators?
<<<<<<< HEAD
\( A \cdot A \)",B,Both can be used,Data insufficient,Physics,Thermodynamics,B,2
=======
\( A \cdot A \)",B,Both can be used,Data insufficient,Physics,Thermodynamics,B,2
>>>>>>> 0a4d9deb2f7bd9649dbad5817c22a46959689ba4
"A volume 'V' and temperature 'T' was
obtained, as shown in the diagram, when
a given mass of gas was heated. During
the heating process, the pressure is
A . increased","During
the heating process, the pressure is
A . increased",decreased,remains constant,changed erratically,Physics,Thermodynamics,"During
the heating process, the pressure is
<<<<<<< HEAD
A . increased",1
"By the process of convection, the transfer of heat is always",Vertically downwards,Vertically upwards,Both,,Physics,Thermodynamics,Vertically downwards,1
"Assertion
The flow of heat energy from one body to the other depends upon the amount of heat energy in them
Reason
Heat flows from lower temperature of the body to higher temperature of the body",Both Assertion and Reason are correct and Reason is the correct explanation for Assertion,Both Assertion and Reason are correct but Reason is not the correct explanation for Assertion,Assertion is correct but Reason is incorrect,Both Assertion and Reason are incorrect,Physics,Thermodynamics,Both Assertion and Reason are correct and Reason is the correct explanation for Assertion,1
=======
A . increased",1
"By the process of convection, the transfer of heat is always",Vertically downwards,Vertically upwards,Both,,Physics,Thermodynamics,Vertically downwards,1
"Assertion
The flow of heat energy from one body to the other depends upon the amount of heat energy in them
Reason
Heat flows from lower temperature of the body to higher temperature of the body",Both Assertion and Reason are correct and Reason is the correct explanation for Assertion,Both Assertion and Reason are correct but Reason is not the correct explanation for Assertion,Assertion is correct but Reason is incorrect,Both Assertion and Reason are incorrect,Physics,Thermodynamics,Both Assertion and Reason are correct and Reason is the correct explanation for Assertion,1
>>>>>>> 0a4d9deb2f7bd9649dbad5817c22a46959689ba4
"Which of the following properties must be known in order to calculate the
amount of heat needed to melt \( 1.0 \mathrm{kg} \) of
ice at \( 0^{\circ} C ? \)
I. The specific heat of water
I. The latent heat of fusion for water
III. The density of water.",I only,I and II only,"।, II, and III","II only
<<<<<<< HEAD
E. I and III only",Physics,Thermodynamics,I only,1
=======
E. I and III only",Physics,Thermodynamics,I only,1
>>>>>>> 0a4d9deb2f7bd9649dbad5817c22a46959689ba4
"Rohan wants to test whether a white
object or a black object would heat up faster in the Sun. The given picture shows you his experiment. These thermometers were left out in the Sun
for 30 minutes.

Which of the following statements is
<<<<<<< HEAD
true?",Thermometer 1 reads the same as thermometer,Thermometer 2 shows a higher temperature than thermometer,Thermometer 3 shows a higher temperature than thermometer,Thermometer 1 reads the same as thermometer,Physics,Thermodynamics,Thermometer 1 reads the same as thermometer,1
=======
true?",Thermometer 1 reads the same as thermometer,Thermometer 2 shows a higher temperature than thermometer,Thermometer 3 shows a higher temperature than thermometer,Thermometer 1 reads the same as thermometer,Physics,Thermodynamics,Thermometer 1 reads the same as thermometer,1
>>>>>>> 0a4d9deb2f7bd9649dbad5817c22a46959689ba4
"Assertion
If a gas container is placed in a moving
train, the temperature of gas will increase.
Reason
<<<<<<< HEAD
Kinetic energy of gas molecules will increase.",Both Assertion and Reason are correct and Reason is the correct explanation for Assertion,Both Assertion and Reason are correct but Reason is not the correct explanation for Assertion,Assertion is correct but Reason is incorrect,Assertion is incorrect but Reason is correct,Physics,Thermodynamics,Both Assertion and Reason are correct and Reason is the correct explanation for Assertion,1
=======
Kinetic energy of gas molecules will increase.",Both Assertion and Reason are correct and Reason is the correct explanation for Assertion,Both Assertion and Reason are correct but Reason is not the correct explanation for Assertion,Assertion is correct but Reason is incorrect,Assertion is incorrect but Reason is correct,Physics,Thermodynamics,Both Assertion and Reason are correct and Reason is the correct explanation for Assertion,1
>>>>>>> 0a4d9deb2f7bd9649dbad5817c22a46959689ba4
"A slab of stone area \( 3500 \mathrm{cm}^{2} \) and
thickness \( 10 \mathrm{cm} \) is exposed on the lower
surface to steam at \( 100^{\circ} \mathrm{C} \). A block of
ice at \( 0^{\circ} C \) rests on upper surface of the slab. In one hour \( 4.8 k g \) of ice of melted.
The thermal conductivity of the stone is \( J s^{-1} m^{-1} k_{-1} \) is
(Latent heat of ice \( =\mathbf{3 . 3 6} \times \mathbf{1 0}^{\mathbf{5}} \mathbf{J} / \mathbf{k g} \) )
A . 12.0","In one hour \( 4.8 k g \) of ice of melted.
The thermal conductivity of the stone is \( J s^{-1} m^{-1} k_{-1} \) is
(Latent heat of ice \( =\mathbf{3 . 3 6} \times \mathbf{1 0}^{\mathbf{5}} \mathbf{J} / \mathbf{k g} \) )
<<<<<<< HEAD
A . 12.0",10.5,1.02,1.24,Physics,Thermodynamics,10.5,2
"Iron have much lower specific heat
than:",steel,Copper,water,none of the above,Physics,Thermodynamics,steel,1
"In a cyclic heat engine operating between a source temperature of \( 600^{0} C \)
and a sink temperature of \( 20^{0} C \), the least rate of heat rejection per kW net output of the engine is,",\( 0.505 \mathrm{kW} \),0.49 okw,\( 0.333 \mathrm{kw} \),none of the above,Physics,Thermodynamics,\( 0.333 \mathrm{kw} \),3
"A sphere, a cube and a thin circular plate have the same mass and are
made of the same material. All of them
are heated to the same temperature. The rate of cooling is",The maximum for the sphere and minimum for the plate,"The maximum for the sphere and minimum for the cube
(a) and (b)",Both,None of the above,Physics,Thermodynamics,The maximum for the sphere and minimum for the plate,1
A compound of ammonia which sublimes on heating is:,ammonium sulphate,ammonium nitrate,ammonium chloride,ammonium nitrite,Physics,Thermodynamics,ammonium sulphate,1
"In convection process rate of heat transfer is compared in the option between gas and liquid,choose
the correct statement",gas convects more as compared to other,liquid convects more as compared to other,liquid convects more as compared to other only if certain factors assists water,none of the above,Physics,Thermodynamics,gas convects more as compared to other,1
What is Latent Heat?,It is the heat given to a body and simultaneously the body releases it to the atmosphere,It is the heat given to a body to heat it by \( 1^{\circ} \mathrm{C} \),It is the heat given to body to change its state at constant temperature,None of the above,Physics,Thermodynamics,It is the heat given to a body and simultaneously the body releases it to the atmosphere,1
"the thermal capacity of 40 g of aluminium \( \left(\text {specific } \quad \text {heat}=\frac{0.2 c a l}{g m \times C}\right) \)
is",\( 40 \mathrm{cal} / C \),160cal/C,200 cal \( / C \),8cal/C,Physics,Thermodynamics,\( 40 \mathrm{cal} / C \),1
"Assertion: Specific heat of a body is
always more than its thermal capacity
Reason : Thermal capacity is the heat required for raising temperature of unit mass of the body through unit degree.",Both assertion and reason are correct and reason is the correct explanation of the assertion.,"Both assertion and reason are correct, but reason is not the correct explanation of the assertion.",Assertion is correct but reason is incorrect,"Assertion is incorrect but Reason is correct
E. Both assertion and reason is incorrect",Physics,Thermodynamics,Both assertion and reason are correct and reason is the correct explanation of the assertion.,1
The mode of exchange of energy due to temperature difference is known as:,heat energy,electric energy,potential energy,kinetic energy,Physics,Thermodynamics,heat energy,1
=======
A . 12.0",10.5,1.02,1.24,Physics,Thermodynamics,10.5,2
"Iron have much lower specific heat
than:",steel,Copper,water,none of the above,Physics,Thermodynamics,steel,1
"In a cyclic heat engine operating between a source temperature of \( 600^{0} C \)
and a sink temperature of \( 20^{0} C \), the least rate of heat rejection per kW net output of the engine is,",\( 0.505 \mathrm{kW} \),0.49 okw,\( 0.333 \mathrm{kw} \),none of the above,Physics,Thermodynamics,\( 0.333 \mathrm{kw} \),3
"A sphere, a cube and a thin circular plate have the same mass and are
made of the same material. All of them
are heated to the same temperature. The rate of cooling is",The maximum for the sphere and minimum for the plate,"The maximum for the sphere and minimum for the cube
(a) and (b)",Both,None of the above,Physics,Thermodynamics,The maximum for the sphere and minimum for the plate,1
A compound of ammonia which sublimes on heating is:,ammonium sulphate,ammonium nitrate,ammonium chloride,ammonium nitrite,Physics,Thermodynamics,ammonium sulphate,1
"In convection process rate of heat transfer is compared in the option between gas and liquid,choose
the correct statement",gas convects more as compared to other,liquid convects more as compared to other,liquid convects more as compared to other only if certain factors assists water,none of the above,Physics,Thermodynamics,gas convects more as compared to other,1
What is Latent Heat?,It is the heat given to a body and simultaneously the body releases it to the atmosphere,It is the heat given to a body to heat it by \( 1^{\circ} \mathrm{C} \),It is the heat given to body to change its state at constant temperature,None of the above,Physics,Thermodynamics,It is the heat given to a body and simultaneously the body releases it to the atmosphere,1
"the thermal capacity of 40 g of aluminium \( \left(\text {specific } \quad \text {heat}=\frac{0.2 c a l}{g m \times C}\right) \)
is",\( 40 \mathrm{cal} / C \),160cal/C,200 cal \( / C \),8cal/C,Physics,Thermodynamics,\( 40 \mathrm{cal} / C \),1
"Assertion: Specific heat of a body is
always more than its thermal capacity
Reason : Thermal capacity is the heat required for raising temperature of unit mass of the body through unit degree.",Both assertion and reason are correct and reason is the correct explanation of the assertion.,"Both assertion and reason are correct, but reason is not the correct explanation of the assertion.",Assertion is correct but reason is incorrect,"Assertion is incorrect but Reason is correct
E. Both assertion and reason is incorrect",Physics,Thermodynamics,Both assertion and reason are correct and reason is the correct explanation of the assertion.,1
The mode of exchange of energy due to temperature difference is known as:,heat energy,electric energy,potential energy,kinetic energy,Physics,Thermodynamics,heat energy,1
>>>>>>> 0a4d9deb2f7bd9649dbad5817c22a46959689ba4
"Assertion:With increase in temperature
the pressure of given gas increases
Reason:Increase in temperature causes
decrease in no. of collision of molecules
with walls of container.","Both assertion (A) and reason
(R) are correct and gives the correct explanation","Both assertion (A) and reason
(R) are correct but \( R \) doesnt give the correct explanation",\( A \) is true but \( R \) is false,A is false but R is true,Physics,Thermodynamics,"Both assertion (A) and reason
<<<<<<< HEAD
(R) are correct and gives the correct explanation",1
"The temperature, to which a gas must be cooled before it can be liquified by pressure alone, is known as its",Saturation point,Freezing point,Liquification temperature,critical temperature,Physics,Thermodynamics,Saturation point,1
=======
(R) are correct and gives the correct explanation",1
"The temperature, to which a gas must be cooled before it can be liquified by pressure alone, is known as its",Saturation point,Freezing point,Liquification temperature,critical temperature,Physics,Thermodynamics,Saturation point,1
>>>>>>> 0a4d9deb2f7bd9649dbad5817c22a46959689ba4
"Assertion
A sphere, a cube and thin circular plate
of the same mass are made of the same
material. If all of them are heated to the
same high temperature the rate of
cooling is maximum for the plate and minimum for the sphere.
Reason
<<<<<<< HEAD
The rate of loss of heat by radiation is proportional to the surface area.",A. Assertion is False and Reason is True,Reason is False and assertion is True,Both Assertion and Reason are True and reason correctly explains assertion,Both Assertion and Reason are True but assertion does not correctly explain reason,Physics,Thermodynamics,A. Assertion is False and Reason is True,1
"Name the process associated with the
following. Dry ice is kept at room temperature and at one atmospheric pressure.",Evaporation,Sublimation,condensation,Liquefaction,Physics,Thermodynamics,Evaporation,1
"When the temperature of water rises, the rate of evaporation",increases,decreases,remain the same,first decrease then increases,Physics,Thermodynamics,increases,1
An increase in temperature produces,an increase in the minority carrier current,an decrease in the minority carrier current,an increase in the majority carrier current,no carrier current,Physics,Thermodynamics,an increase in the minority carrier current,1
Molar heat capacity of a gas does not depend on,Its temperature,Its molecular weight,Its atomicity,The conditions under which heat is supplied,Physics,Thermodynamics,Its temperature,1
=======
The rate of loss of heat by radiation is proportional to the surface area.",A. Assertion is False and Reason is True,Reason is False and assertion is True,Both Assertion and Reason are True and reason correctly explains assertion,Both Assertion and Reason are True but assertion does not correctly explain reason,Physics,Thermodynamics,A. Assertion is False and Reason is True,1
"Name the process associated with the
following. Dry ice is kept at room temperature and at one atmospheric pressure.",Evaporation,Sublimation,condensation,Liquefaction,Physics,Thermodynamics,Evaporation,1
"When the temperature of water rises, the rate of evaporation",increases,decreases,remain the same,first decrease then increases,Physics,Thermodynamics,increases,1
An increase in temperature produces,an increase in the minority carrier current,an decrease in the minority carrier current,an increase in the majority carrier current,no carrier current,Physics,Thermodynamics,an increase in the minority carrier current,1
Molar heat capacity of a gas does not depend on,Its temperature,Its molecular weight,Its atomicity,The conditions under which heat is supplied,Physics,Thermodynamics,Its temperature,1
>>>>>>> 0a4d9deb2f7bd9649dbad5817c22a46959689ba4
"The water equivalent of a copper
calorimeter is 4.5 g. If specific heat of
copper is \( 0.09 c a l / g /^{0} C, \) then \( \left(L_{f}=\right. \)
\( 80 c a l / g m \)
<<<<<<< HEAD
This question has multiple correct options",Mass of the calorimeter is \( 0.5 \mathrm{kg} \),Thermal capacity of the calorimeter is \( 4.5 \mathrm{cal}^{0} / \mathrm{C} \),The heat required to raise the temperature of the calorimeter by \( 8^{0} C \) will be 36 cal.,Heat required to melt \( 15 \mathrm{gm} \) of ice at \( 0^{\circ} \mathrm{C} \) Placed in the calorimeter will be 1200 cal,Physics,Thermodynamics,Mass of the calorimeter is \( 0.5 \mathrm{kg} \),1
"A piece of copper and a piece of germanium are cooled from room temperature to \( 80 K . \) Then, which one of the following is correct?",Resistance of each will increase,Resistance of each will decrease,Resistance of copper will decrease while that of germanium will increase,Resistance of copper will increase while that of germanium will decrease,Physics,Thermodynamics,Resistance of each will increase,1
"According to law of conservation of
energy, heat energy is transformed into which two types of energy?",Kinetic and potential energy,Mechanical and potential energy,Kinetic and thermal energy,Nuclear and potential energy,Physics,Thermodynamics,Kinetic and potential energy,1
"A horizontal uniform glass tube of \( 100 \mathrm{cm} \) length is sealed at both ends contains 10 \( \mathrm{cm} \) mercury column in the middle the
temperature and pressure of air on either side of mercury column are respectively \( 31^{0} \mathrm{C} \) and \( 76 \mathrm{cm} \) of mercury if the air
column at one end is kept at \( 0^{0} \mathrm{C} \) and the other end at \( 273^{0} \mathrm{C} \) the pressure of
air which is at \( 0^{0} \mathrm{C} \) is (in \( \mathrm{cm} \) of \( \mathrm{Hg} \) )",76,88.2,102.4,122,Physics,Thermodynamics,76,1
"When the reactor shuts down why does
it require cooling?",To cool the reactor from chain reaction,To cool the reactor from fission reaction,Both (1) and (2),None of these,Physics,Thermodynamics,To cool the reactor from chain reaction,1
"Temperature at which liquid changes to
gaseous state",Freezing point,Boiling point,Neutral state,,Physics,Thermodynamics,Freezing point,1
"Sometimes, the remains of a dead
animal escape destruction and become buried in sediment of ash or survives
under heating, crushing or folding. The sediment or rock becomes elevated as a
part of the land, escapes destructive erosion by water or wind and the object becomes exposed or dug out and comes to the attention of a zoologist. Such a phenomenon leads to the formation of:",A new species,A new animal,A new fossil,"No, this is not possible",Physics,Thermodynamics,A new species,1
"The unit formerly used for measuring
heat capacity of a body was:",Calories/('C),Joules/('C),calories,Joules,Physics,Thermodynamics,Calories/('C),1
Pressure of an ideal gas is increased by keeping temperature constant. What is effect on kinetic energy of molecules?,Increase,Decrease,No change,Cannot be determined,Physics,Thermodynamics,Increase,1
"In an ideal adiabatic gas expansion,
This question has multiple correct options",entropy change in the gas itself is \( 0 . \),entropy change of the surrounding amosphere is zero.,entropy change of the surrounding amosphere \( + \) entropy change in the gas itself \( >0 \),all of the above,Physics,Thermodynamics,entropy change in the gas itself is \( 0 . \),1
"Which one of the liquids, has the highest specific heat capacity?",water,Ether,Alcohol,None of the above,Physics,Thermodynamics,water,1
"Name the device which is used to
measure temperature.",Caloriemeter,Thermometer,vermier calliper,,Physics,Thermodynamics,Caloriemeter,1
"When two vessels containing different quantity of water in it are heated to the same temperature difference, then
which vessel will heat up fast?",The vessel with less quantity of water,The vessel with more quantity of water,Both vessels will be equally heated,Cannot be said,Physics,Thermodynamics,The vessel with less quantity of water,1
"Which of the following option are
related with the second law of
thermodynamics (law of entropy)?",The heat lost by one object must be gained by another object,Heat flow naturally from a hotter body to a cooler body,Celsius degrees and Kelvin degrees are equivalent,"Heat can be transformed into work
E. The average kinetic energy of molecules is proportional to temperature",Physics,Thermodynamics,The heat lost by one object must be gained by another object,1
"Boiling water is changing into steam. Under this condition, the specific heat
of water is",zero,one,infinite,less than one,Physics,Thermodynamics,zero,1
Heat travels through vacuum by:,convection,radiation,conduction,of all these,Physics,Thermodynamics,convection,1
=======
This question has multiple correct options",Mass of the calorimeter is \( 0.5 \mathrm{kg} \),Thermal capacity of the calorimeter is \( 4.5 \mathrm{cal}^{0} / \mathrm{C} \),The heat required to raise the temperature of the calorimeter by \( 8^{0} C \) will be 36 cal.,Heat required to melt \( 15 \mathrm{gm} \) of ice at \( 0^{\circ} \mathrm{C} \) Placed in the calorimeter will be 1200 cal,Physics,Thermodynamics,Mass of the calorimeter is \( 0.5 \mathrm{kg} \),1
"A piece of copper and a piece of germanium are cooled from room temperature to \( 80 K . \) Then, which one of the following is correct?",Resistance of each will increase,Resistance of each will decrease,Resistance of copper will decrease while that of germanium will increase,Resistance of copper will increase while that of germanium will decrease,Physics,Thermodynamics,Resistance of each will increase,1
"According to law of conservation of
energy, heat energy is transformed into which two types of energy?",Kinetic and potential energy,Mechanical and potential energy,Kinetic and thermal energy,Nuclear and potential energy,Physics,Thermodynamics,Kinetic and potential energy,1
"A horizontal uniform glass tube of \( 100 \mathrm{cm} \) length is sealed at both ends contains 10 \( \mathrm{cm} \) mercury column in the middle the
temperature and pressure of air on either side of mercury column are respectively \( 31^{0} \mathrm{C} \) and \( 76 \mathrm{cm} \) of mercury if the air
column at one end is kept at \( 0^{0} \mathrm{C} \) and the other end at \( 273^{0} \mathrm{C} \) the pressure of
air which is at \( 0^{0} \mathrm{C} \) is (in \( \mathrm{cm} \) of \( \mathrm{Hg} \) )",76,88.2,102.4,122,Physics,Thermodynamics,76,1
"When the reactor shuts down why does
it require cooling?",To cool the reactor from chain reaction,To cool the reactor from fission reaction,Both (1) and (2),None of these,Physics,Thermodynamics,To cool the reactor from chain reaction,1
"Temperature at which liquid changes to
gaseous state",Freezing point,Boiling point,Neutral state,,Physics,Thermodynamics,Freezing point,1
"Sometimes, the remains of a dead
animal escape destruction and become buried in sediment of ash or survives
under heating, crushing or folding. The sediment or rock becomes elevated as a
part of the land, escapes destructive erosion by water or wind and the object becomes exposed or dug out and comes to the attention of a zoologist. Such a phenomenon leads to the formation of:",A new species,A new animal,A new fossil,"No, this is not possible",Physics,Thermodynamics,A new species,1
"The unit formerly used for measuring
heat capacity of a body was:",Calories/('C),Joules/('C),calories,Joules,Physics,Thermodynamics,Calories/('C),1
Pressure of an ideal gas is increased by keeping temperature constant. What is effect on kinetic energy of molecules?,Increase,Decrease,No change,Cannot be determined,Physics,Thermodynamics,Increase,1
"In an ideal adiabatic gas expansion,
This question has multiple correct options",entropy change in the gas itself is \( 0 . \),entropy change of the surrounding amosphere is zero.,entropy change of the surrounding amosphere \( + \) entropy change in the gas itself \( >0 \),all of the above,Physics,Thermodynamics,entropy change in the gas itself is \( 0 . \),1
"Which one of the liquids, has the highest specific heat capacity?",water,Ether,Alcohol,None of the above,Physics,Thermodynamics,water,1
"Name the device which is used to
measure temperature.",Caloriemeter,Thermometer,vermier calliper,,Physics,Thermodynamics,Caloriemeter,1
"When two vessels containing different quantity of water in it are heated to the same temperature difference, then
which vessel will heat up fast?",The vessel with less quantity of water,The vessel with more quantity of water,Both vessels will be equally heated,Cannot be said,Physics,Thermodynamics,The vessel with less quantity of water,1
"Which of the following option are
related with the second law of
thermodynamics (law of entropy)?",The heat lost by one object must be gained by another object,Heat flow naturally from a hotter body to a cooler body,Celsius degrees and Kelvin degrees are equivalent,"Heat can be transformed into work
E. The average kinetic energy of molecules is proportional to temperature",Physics,Thermodynamics,The heat lost by one object must be gained by another object,1
"Boiling water is changing into steam. Under this condition, the specific heat
of water is",zero,one,infinite,less than one,Physics,Thermodynamics,zero,1
Heat travels through vacuum by:,convection,radiation,conduction,of all these,Physics,Thermodynamics,convection,1
>>>>>>> 0a4d9deb2f7bd9649dbad5817c22a46959689ba4
"An ideal gas is heated in a container that has a fixed volume. Identify which of the following will increase as a result of this heating?
I. The pressure against the walls of the container
Il. The average kinetic energy of the gas
molecules
III. The number of moles of gas in the
container",I only,I and II only,II and III only,"II only
<<<<<<< HEAD
E . III only",Physics,Thermodynamics,II and III only,3
"The heat energy obtainable from hot
rocks present inside the earth crust is
termed as",Nuclear energy,Tidal energy,Geothermal energy,None of these,Physics,Thermodynamics,Nuclear energy,1
"Curie temperature is the temperature
above which",Paramagnetic material becomes ferromagnetic material,Ferromagnetic material becomes diamgnetic material,Ferromagnetic material becomes paramagnetic material,Paramagnetic material becomes diamagnetic material,Physics,Thermodynamics,Paramagnetic material becomes ferromagnetic material,1
"Inside human body,which of the following is responsible for heat transfer,",conduction,forced convection,free convection,none of the above,Physics,Thermodynamics,conduction,1
Heat is not transferred by the process of convection in:,solid,liquid,gas,none of the above,Physics,Thermodynamics,solid,1
=======
E . III only",Physics,Thermodynamics,II and III only,3
"The heat energy obtainable from hot
rocks present inside the earth crust is
termed as",Nuclear energy,Tidal energy,Geothermal energy,None of these,Physics,Thermodynamics,Nuclear energy,1
"Curie temperature is the temperature
above which",Paramagnetic material becomes ferromagnetic material,Ferromagnetic material becomes diamgnetic material,Ferromagnetic material becomes paramagnetic material,Paramagnetic material becomes diamagnetic material,Physics,Thermodynamics,Paramagnetic material becomes ferromagnetic material,1
"Inside human body,which of the following is responsible for heat transfer,",conduction,forced convection,free convection,none of the above,Physics,Thermodynamics,conduction,1
Heat is not transferred by the process of convection in:,solid,liquid,gas,none of the above,Physics,Thermodynamics,solid,1
>>>>>>> 0a4d9deb2f7bd9649dbad5817c22a46959689ba4
"Assertion
Latent heat of fusion of ice is
\( \mathbf{3 3 6 0 0 0} \boldsymbol{J} \boldsymbol{k g}^{-\mathbf{1}} \)
Reason
Latent heat refers to heat required to
<<<<<<< HEAD
change of state without any change in temperature.",Both Assertion and Reason are correct and Reason is the correct explanation for Assertion,Both Assertion and Reason are correct but Reason is not the correct explanation for Assertion,Assertion is correct but Reason is incorrect,Both Assertion and Reason are incorrect,Physics,Thermodynamics,Both Assertion and Reason are correct and Reason is the correct explanation for Assertion,1
"A piece of copper is heated in oven, then dropped into a beaker of water. If a student want to calculate the specific
heat of copper then he must know or measure the value of all of the
quantities below EXCEPT the:",mass of the water,original temperatures of the copper and the water,final (equilibrium) temperature of the copper and the water,"time taken to achieve equilibrium after the copper is dropped into the water
E. specific heat of the water",Physics,Thermodynamics,mass of the water,1
"Critical temperature can be defined as
the",Temperature at which there is no motion between the molecules,Temperature at which a gas is converted into its liquid state,Temperature at which volume of a gas becomes zero,Temperature above which a gas cannot be liquefied no matter however high the pressure may be,Physics,Thermodynamics,Temperature at which there is no motion between the molecules,1
"Spot the statement which is true for
temperature of gas and every kinetic
model of gas:",Temperature \( \propto \) Average kinetic energy of the gas molecule,temperature \( \propto \frac{1}{K . E_{\text {of gas molecule}}} \),Temperature has no effect on kinetic energy of gas not,All true according to condition,Physics,Thermodynamics,Temperature \( \propto \) Average kinetic energy of the gas molecule,1
The internal energy of an ideal gas increases during an isothermal process when the gas is,Expanded by adding more molecules to it,Expanded by adding more heat to it,Expanded against zero pressure,Compressed by doing work on it,Physics,Thermodynamics,Expanded by adding more molecules to it,1
"What sensation do we feel due to heat
energy?",Sensation of hotness and coldness,Sensation of touch,Sensation of darkness,sensation of light,Physics,Thermodynamics,Sensation of hotness and coldness,1
"The quantity of heat required to raise the temperature of unit mass of a substance through one degree Celsius
is known as",Heat Capacity of body,Specific heat capacity of a body,Latent heat of body,Specific latent heat of a body,Physics,Thermodynamics,Heat Capacity of body,1
"Mercury boils at \( 367^{\circ} \mathrm{C} \). Mercury thermometers are made such that they
can measure temperature up to \( 500^{\circ} \mathrm{C} \) This done by",Filling nitrogen gas at high pressure above the mercury column,Fillıng oxygen gas at low pressure above the mercury column,Filling carbondioxide gas above mercury column,None of the above,Physics,Thermodynamics,Filling nitrogen gas at high pressure above the mercury column,1
=======
change of state without any change in temperature.",Both Assertion and Reason are correct and Reason is the correct explanation for Assertion,Both Assertion and Reason are correct but Reason is not the correct explanation for Assertion,Assertion is correct but Reason is incorrect,Both Assertion and Reason are incorrect,Physics,Thermodynamics,Both Assertion and Reason are correct and Reason is the correct explanation for Assertion,1
"A piece of copper is heated in oven, then dropped into a beaker of water. If a student want to calculate the specific
heat of copper then he must know or measure the value of all of the
quantities below EXCEPT the:",mass of the water,original temperatures of the copper and the water,final (equilibrium) temperature of the copper and the water,"time taken to achieve equilibrium after the copper is dropped into the water
E. specific heat of the water",Physics,Thermodynamics,mass of the water,1
"Critical temperature can be defined as
the",Temperature at which there is no motion between the molecules,Temperature at which a gas is converted into its liquid state,Temperature at which volume of a gas becomes zero,Temperature above which a gas cannot be liquefied no matter however high the pressure may be,Physics,Thermodynamics,Temperature at which there is no motion between the molecules,1
"Spot the statement which is true for
temperature of gas and every kinetic
model of gas:",Temperature \( \propto \) Average kinetic energy of the gas molecule,temperature \( \propto \frac{1}{K . E_{\text {of gas molecule}}} \),Temperature has no effect on kinetic energy of gas not,All true according to condition,Physics,Thermodynamics,Temperature \( \propto \) Average kinetic energy of the gas molecule,1
The internal energy of an ideal gas increases during an isothermal process when the gas is,Expanded by adding more molecules to it,Expanded by adding more heat to it,Expanded against zero pressure,Compressed by doing work on it,Physics,Thermodynamics,Expanded by adding more molecules to it,1
"What sensation do we feel due to heat
energy?",Sensation of hotness and coldness,Sensation of touch,Sensation of darkness,sensation of light,Physics,Thermodynamics,Sensation of hotness and coldness,1
"The quantity of heat required to raise the temperature of unit mass of a substance through one degree Celsius
is known as",Heat Capacity of body,Specific heat capacity of a body,Latent heat of body,Specific latent heat of a body,Physics,Thermodynamics,Heat Capacity of body,1
"Mercury boils at \( 367^{\circ} \mathrm{C} \). Mercury thermometers are made such that they
can measure temperature up to \( 500^{\circ} \mathrm{C} \) This done by",Filling nitrogen gas at high pressure above the mercury column,Fillıng oxygen gas at low pressure above the mercury column,Filling carbondioxide gas above mercury column,None of the above,Physics,Thermodynamics,Filling nitrogen gas at high pressure above the mercury column,1
>>>>>>> 0a4d9deb2f7bd9649dbad5817c22a46959689ba4
"A copper block of mass \( 50 \mathrm{g} \) is heated to
\( 100^{\circ} \) and placed on a block of ice at \( 0^{\circ} \mathrm{C} \)
The specific heat of copper is \( 0.1 \mathrm{cal} \)
\( g^{-1} \cdot C^{-1} \) and latent heat of ice is
<<<<<<< HEAD
\( 80 c a l g^{-1} . \) The amount of ice melted is",\( 6.15 \mathrm{g} \),\( 6.2 \mathrm{g} \),\( 6.25 \mathrm{g} \),\( 6.3 \mathrm{g} \),Physics,Thermodynamics,\( 6.15 \mathrm{g} \),1
"Two thermometers are used to record
the temperature of a room and the bulb
of one is wrapped in wet hanky.",The temperature recorded by both will be same,The temperature recorded by the wet-bulb thermometer will be greater than that recorded by the other,The temperature recorded by dry-bulb thermometer will be greater than that recorded by the other,None of the above,Physics,Thermodynamics,The temperature recorded by both will be same,1
"What function does a condenser
perform,in heat pumps?",Condenser performs the most important function of cooling the room.,Condenser performs the most important function of heating the room.,Condenser performs the most important function of freezing outside the room,Condenser performs the most important function of heating the atmosphere,Physics,Thermodynamics,Condenser performs the most important function of cooling the room.,1
=======
\( 80 c a l g^{-1} . \) The amount of ice melted is",\( 6.15 \mathrm{g} \),\( 6.2 \mathrm{g} \),\( 6.25 \mathrm{g} \),\( 6.3 \mathrm{g} \),Physics,Thermodynamics,\( 6.15 \mathrm{g} \),1
"Two thermometers are used to record
the temperature of a room and the bulb
of one is wrapped in wet hanky.",The temperature recorded by both will be same,The temperature recorded by the wet-bulb thermometer will be greater than that recorded by the other,The temperature recorded by dry-bulb thermometer will be greater than that recorded by the other,None of the above,Physics,Thermodynamics,The temperature recorded by both will be same,1
"What function does a condenser
perform,in heat pumps?",Condenser performs the most important function of cooling the room.,Condenser performs the most important function of heating the room.,Condenser performs the most important function of freezing outside the room,Condenser performs the most important function of heating the atmosphere,Physics,Thermodynamics,Condenser performs the most important function of cooling the room.,1
>>>>>>> 0a4d9deb2f7bd9649dbad5817c22a46959689ba4
"Find the temperature at which the fundamental frequency of an organ pipe is independent of small variation in
temperature in terms of the coefficient of linear expansion \( (\alpha) \) of the material of the tube
A . \( 1 / 3 \alpha \)","\) of the material of the tube
A . \( 1 / 3 \alpha \)",\( 1 / 2 \alpha \),\( 1 / 4 \alpha \),\( 1 / 5 \alpha \),Physics,Thermodynamics,"\) of the material of the tube
<<<<<<< HEAD
A . \( 1 / 3 \alpha \)",1
The propagation of heat in vacuum takes place by,Conduction,Convection,Radiation,None of these,Physics,Thermodynamics,Conduction,1
=======
A . \( 1 / 3 \alpha \)",1
The propagation of heat in vacuum takes place by,Conduction,Convection,Radiation,None of these,Physics,Thermodynamics,Conduction,1
>>>>>>> 0a4d9deb2f7bd9649dbad5817c22a46959689ba4
"Assertion
Ratio of isothermal bulk modulus and
adiabatic bulk modulus for a
monoatomic gas at a glven pressure is \( \frac{3}{5} \)
<<<<<<< HEAD
Reason This ratio is equal to \( \gamma=\frac{C_{p}}{C_{v}} \)",Both Assertion and Reason are correct and Reason is the correct explanation for Assertion,Both Assertion and Reason are correct but Reason is not the correct explanation for Assertion,Assertion is correct but Reason is incorrect,Both Assertion and Reason are incorrect,Physics,Thermodynamics,Both Assertion and Reason are correct and Reason is the correct explanation for Assertion,1
"In isothermal expansion the pressure is
determined by :",temperature only,compressibility only,both temperature and compressibility,latent heat,Physics,Thermodynamics,temperature only,1
"Suppose a liquid in a container is heated at the top rather than at the bottom. What is the main process by
which the rest of the liquid becomes hot
\( ? \)",Conduction,Evaporation,Sublimation,None of these,Physics,Thermodynamics,Conduction,1
"As the temperature of the medium increases,",speed of sound increases,speed of sound decreases,no effect on speed of sound,may increase or decrease,Physics,Thermodynamics,speed of sound increases,1
Which one of the following heater element is used in electric press,Copper wire,Nichrome wire,Lead wire,Iron wire,Physics,Thermodynamics,Copper wire,1
"At the molecular level what can be said
about Heat energy?",Heat energy is equal to total mechanical energy of all its molecules,Heat energy is equal to total potential energy of all its molecules,Heat energy is equal to total kinetic energy of all its molecules,Heat energy is equal to total heat energy of all its molecules,Physics,Thermodynamics,Heat energy is equal to total mechanical energy of all its molecules,1
It is accurate to say that the corona contains heat?,Yes,No,"In particular conditions, say during solar eclipse, it contains heat",None of these,Physics,Thermodynamics,No,2
"The amount of heat energy required to raise the temperature off 1 kg of water
through \( 1^{\circ} C \) is",Calorie,Thermal capacity,specific Heat,Kilo calorie,Physics,Thermodynamics,Calorie,1
"The statement ""lt is impossible to
construct a heat engine which can convert heat directly to work completely"" was given by",Clausius,Carnot,Plank,Kelvin \& Plank,Physics,Thermodynamics,Clausius,1
"When two same conducting rod are
kept at different temperature,",theirs resistivity will be different,their resistivity will be same,resistivity doesn't' depend on temperature,none of the above,Physics,Thermodynamics,theirs resistivity will be different,1
"Two thermometers are used to record
the temperature of a room. If the bulb of
one is wrapped in wet hanky:",The temperature recorded by both will be same.,The temperature recorded by the wet-bulb thermometer will be greater than that recorded by the other,The temperature recorded by dry-bulb thermometer will be greater than that recorded by the other,None of the above,Physics,Thermodynamics,The temperature recorded by both will be same.,1
=======
Reason This ratio is equal to \( \gamma=\frac{C_{p}}{C_{v}} \)",Both Assertion and Reason are correct and Reason is the correct explanation for Assertion,Both Assertion and Reason are correct but Reason is not the correct explanation for Assertion,Assertion is correct but Reason is incorrect,Both Assertion and Reason are incorrect,Physics,Thermodynamics,Both Assertion and Reason are correct and Reason is the correct explanation for Assertion,1
"In isothermal expansion the pressure is
determined by :",temperature only,compressibility only,both temperature and compressibility,latent heat,Physics,Thermodynamics,temperature only,1
"Suppose a liquid in a container is heated at the top rather than at the bottom. What is the main process by
which the rest of the liquid becomes hot
\( ? \)",Conduction,Evaporation,Sublimation,None of these,Physics,Thermodynamics,Conduction,1
"As the temperature of the medium increases,",speed of sound increases,speed of sound decreases,no effect on speed of sound,may increase or decrease,Physics,Thermodynamics,speed of sound increases,1
Which one of the following heater element is used in electric press,Copper wire,Nichrome wire,Lead wire,Iron wire,Physics,Thermodynamics,Copper wire,1
"At the molecular level what can be said
about Heat energy?",Heat energy is equal to total mechanical energy of all its molecules,Heat energy is equal to total potential energy of all its molecules,Heat energy is equal to total kinetic energy of all its molecules,Heat energy is equal to total heat energy of all its molecules,Physics,Thermodynamics,Heat energy is equal to total mechanical energy of all its molecules,1
It is accurate to say that the corona contains heat?,Yes,No,"In particular conditions, say during solar eclipse, it contains heat",None of these,Physics,Thermodynamics,No,2
"The amount of heat energy required to raise the temperature off 1 kg of water
through \( 1^{\circ} C \) is",Calorie,Thermal capacity,specific Heat,Kilo calorie,Physics,Thermodynamics,Calorie,1
"The statement ""lt is impossible to
construct a heat engine which can convert heat directly to work completely"" was given by",Clausius,Carnot,Plank,Kelvin \& Plank,Physics,Thermodynamics,Clausius,1
"When two same conducting rod are
kept at different temperature,",theirs resistivity will be different,their resistivity will be same,resistivity doesn't' depend on temperature,none of the above,Physics,Thermodynamics,theirs resistivity will be different,1
"Two thermometers are used to record
the temperature of a room. If the bulb of
one is wrapped in wet hanky:",The temperature recorded by both will be same.,The temperature recorded by the wet-bulb thermometer will be greater than that recorded by the other,The temperature recorded by dry-bulb thermometer will be greater than that recorded by the other,None of the above,Physics,Thermodynamics,The temperature recorded by both will be same.,1
>>>>>>> 0a4d9deb2f7bd9649dbad5817c22a46959689ba4
"The absolute temperature T of a gas is
plotted against its pressure \( \mathrm{P} \) for two
different constant volumes \( V_{1} \) and \( V_{2} \)
where \( V_{1}>V_{2} . \) T is plotted along \( x \) -axis
and \( \mathrm{P} \) along \( \mathrm{y} \) -axis.","Slope for curve corresponding to volume \( V_{1} \) is greater
than that corresponding to volume \( V_{2} \)",Slope for curve corresponding to volume \( V_{2} \) is greater than that corresponding to volume \( V_{1} \),Slope for both curves are equal,Slope for both curves are unequal such that they intersect at \( T=0 \),Physics,Thermodynamics,"Slope for curve corresponding to volume \( V_{1} \) is greater
<<<<<<< HEAD
than that corresponding to volume \( V_{2} \)",1
=======
than that corresponding to volume \( V_{2} \)",1
>>>>>>> 0a4d9deb2f7bd9649dbad5817c22a46959689ba4
"The second law of thermodynamics
implies:","whole of heat can be converted into mechanical
energy",no heat engine can be \( 100 \% \) efficient,every heat engine has an efficiency of \( 100 \% \),"a refrigerator can reduce the temperature to absolute
zero",Physics,Thermodynamics,"whole of heat can be converted into mechanical
<<<<<<< HEAD
energy",1
Two bodies at different temperatures are kept in contact. If the body at higher temperature gets hotter than it violates which law of thermodynamics?,zeroth law of thermodynamics,First law of thermodynamics,second law of thermodynamics,Third law of thermodynamics,Physics,Thermodynamics,zeroth law of thermodynamics,1
=======
energy",1
Two bodies at different temperatures are kept in contact. If the body at higher temperature gets hotter than it violates which law of thermodynamics?,zeroth law of thermodynamics,First law of thermodynamics,second law of thermodynamics,Third law of thermodynamics,Physics,Thermodynamics,zeroth law of thermodynamics,1
>>>>>>> 0a4d9deb2f7bd9649dbad5817c22a46959689ba4
"Assertion
During rapid pumping of air in tyres, air inside the tyre is hotter than
atmospheric air.
Reason
Adiabatic process occurs at very high
<<<<<<< HEAD
rate",Both Assertion and Reason are correct and Reason is the correct explanation for Assertion.,Both Assertion and Reason are correct but Reason is not the correct explanation for Assertion,Assertion is correct but Reason is incorrect,Both Assertion and Reason are incorrect,Physics,Thermodynamics,Both Assertion and Reason are correct and Reason is the correct explanation for Assertion.,1
"Assertion
The flow of heat energy from one body to the other depends upon the amount of heat energy in them
Reason
Heat flows from lower temperature of the body to higher temperature of the body",Both Assertion and Reason are correct and Reason is the correct explanation for Assertion,Both Assertion and Reason are correct but Reason is not the correct explanation for Assertion,Assertion is correct but Reason is incorrect,Assertion is incorrect but Reason is correct,Physics,Thermodynamics,Both Assertion and Reason are correct and Reason is the correct explanation for Assertion,1
"Mercury is often used in clinical thermometers.Which one of the
following properties of mercury is not a reason for this ?",The coefficient of the thermal expansion is large,It is shiny,It is a liquid at room temperature,It has high density,Physics,Thermodynamics,The coefficient of the thermal expansion is large,1
=======
rate",Both Assertion and Reason are correct and Reason is the correct explanation for Assertion.,Both Assertion and Reason are correct but Reason is not the correct explanation for Assertion,Assertion is correct but Reason is incorrect,Both Assertion and Reason are incorrect,Physics,Thermodynamics,Both Assertion and Reason are correct and Reason is the correct explanation for Assertion.,1
"Assertion
The flow of heat energy from one body to the other depends upon the amount of heat energy in them
Reason
Heat flows from lower temperature of the body to higher temperature of the body",Both Assertion and Reason are correct and Reason is the correct explanation for Assertion,Both Assertion and Reason are correct but Reason is not the correct explanation for Assertion,Assertion is correct but Reason is incorrect,Assertion is incorrect but Reason is correct,Physics,Thermodynamics,Both Assertion and Reason are correct and Reason is the correct explanation for Assertion,1
"Mercury is often used in clinical thermometers.Which one of the
following properties of mercury is not a reason for this ?",The coefficient of the thermal expansion is large,It is shiny,It is a liquid at room temperature,It has high density,Physics,Thermodynamics,The coefficient of the thermal expansion is large,1
>>>>>>> 0a4d9deb2f7bd9649dbad5817c22a46959689ba4
"Assertion
In the refrigerator, the evaporator is located in the freezer section.
Reason
In the heat pump, the evaporator is located outside the room which is to be
<<<<<<< HEAD
heated.",A. Both Assertion and Reason are correct and Reason is the correct explanation for Assertion,Both Assertion and Reason are correct but Reason is not the correct explanation for Assertion,Assertion is correct but Reason is incorrect,Both Assertion and Reason are incorrect,Physics,Thermodynamics,A. Both Assertion and Reason are correct and Reason is the correct explanation for Assertion,1
Among the following what should not be done while or before using a clinical thermometer?,Ensure that before use the mercury level is below \( 35^{\circ} \mathrm{C} \),Wash the thermometer with hot water.,"Handle the thermometer with care, as you handle any glass articles.",Don't hold the thermometer by the bulb while reading it,Physics,Thermodynamics,"Handle the thermometer with care, as you handle any glass articles.",3
"Assertion
Specific heat of a body is always greater than its thermal capacity.
Reason
Thermal capacity is the heat required for raising temperature of unit mass of the body through unit degree.",Both Assertion and Reason are correct and Reason is the correct explanation for Assertion,Both Assertion and Reason are correct but Reason is not the correct explanation for Assertion,Assertion is correct but Reason is incorrect,Both Assertion and Reason are incorrect,Physics,Thermodynamics,Both Assertion and Reason are correct and Reason is the correct explanation for Assertion,1
=======
heated.",A. Both Assertion and Reason are correct and Reason is the correct explanation for Assertion,Both Assertion and Reason are correct but Reason is not the correct explanation for Assertion,Assertion is correct but Reason is incorrect,Both Assertion and Reason are incorrect,Physics,Thermodynamics,A. Both Assertion and Reason are correct and Reason is the correct explanation for Assertion,1
Among the following what should not be done while or before using a clinical thermometer?,Ensure that before use the mercury level is below \( 35^{\circ} \mathrm{C} \),Wash the thermometer with hot water.,"Handle the thermometer with care, as you handle any glass articles.",Don't hold the thermometer by the bulb while reading it,Physics,Thermodynamics,"Handle the thermometer with care, as you handle any glass articles.",3
"Assertion
Specific heat of a body is always greater than its thermal capacity.
Reason
Thermal capacity is the heat required for raising temperature of unit mass of the body through unit degree.",Both Assertion and Reason are correct and Reason is the correct explanation for Assertion,Both Assertion and Reason are correct but Reason is not the correct explanation for Assertion,Assertion is correct but Reason is incorrect,Both Assertion and Reason are incorrect,Physics,Thermodynamics,Both Assertion and Reason are correct and Reason is the correct explanation for Assertion,1
>>>>>>> 0a4d9deb2f7bd9649dbad5817c22a46959689ba4
"statement
(1): A metallic plate
containing a circular hole is heated
then the size of the hole increases.
statement
<<<<<<< HEAD
(2): The expansion of the solid always takes place readily outwards.",statement 1 and statement 2 are correct and statement 2 is correct an explanation for statement 1,statement 1 and statement 2 are correct and statement 2 is not the correct explanation for statement,statement 1 is true and statement 2 is false,statement 1 is wrong and statement 2 is true,Physics,Thermodynamics,statement 1 and statement 2 are correct and statement 2 is correct an explanation for statement 1,1
=======
(2): The expansion of the solid always takes place readily outwards.",statement 1 and statement 2 are correct and statement 2 is correct an explanation for statement 1,statement 1 and statement 2 are correct and statement 2 is not the correct explanation for statement,statement 1 is true and statement 2 is false,statement 1 is wrong and statement 2 is true,Physics,Thermodynamics,statement 1 and statement 2 are correct and statement 2 is correct an explanation for statement 1,1
>>>>>>> 0a4d9deb2f7bd9649dbad5817c22a46959689ba4
"kept in two identical vessels, which are
placed in a freezer that extracts heat
from them at the same rate causing
each liquid to transform into a solid.
The schematic figure shows the
temperature T vs time t plot for the two
materials. We denote the specific heat
in the liquid states to be \( C_{L 1} \) and \( C_{L 2} \)
for materials 1 and 2 respectively, and
latent heats of fusion \( U_{1} \) and \( U_{2} \)
respectively. Choose the correct option.","The schematic figure shows the
temperature T vs time t plot for the two
materials. We denote the specific heat
in the liquid states to be \( C_{L 1} \) and \( C_{L 2} \)
for materials 1 and 2 respectively, and
latent heats of fusion \( U_{1} \) and \( U_{2} \)
respectively. Choose the correct option.",\( C_{L 1}>C_{L 2} \) and \( U_{1}<U_{2} \),"\( C_{L 1}>C_{L 2} \) and \( U_{1}>U_{2} \)
\( \mathbf{c} \cdot C_{L 1}<C_{L 2} \) and \( U_{1}>U_{2} \)",\( C_{L 1}<C_{L 2} \) and \( U_{1}<U_{2} \),Physics,Thermodynamics,"The schematic figure shows the
temperature T vs time t plot for the two
materials. We denote the specific heat
in the liquid states to be \( C_{L 1} \) and \( C_{L 2} \)
for materials 1 and 2 respectively, and
latent heats of fusion \( U_{1} \) and \( U_{2} \)
<<<<<<< HEAD
respectively. Choose the correct option.",1
Which among the following substances has the greatest specific heat?,Iron,Water,copper,Mercury,Physics,Thermodynamics,Iron,1
"The air density at Mount Everest is less than that at the sea level. It is found by mountaineers that for one trip lasting a few hours, the extra oxygen needed by them corresponds to \( 30,000 c c \) at sea level (pressure 1 atmosphere,
temperature \( 27^{\circ} \mathrm{C} \) ). Assume that the
temperature around Mount Everest is -
\( 73^{\circ} \mathrm{C} \) and that the oxygen cylinder has a capacity of 5.2 litters. The pressure at which oxygen be filled (at site) in the cylinder is",3.86 atm,5.00 atm,5.77 atm,1 atm,Physics,Thermodynamics,3.86 atm,1
=======
respectively. Choose the correct option.",1
Which among the following substances has the greatest specific heat?,Iron,Water,copper,Mercury,Physics,Thermodynamics,Iron,1
"The air density at Mount Everest is less than that at the sea level. It is found by mountaineers that for one trip lasting a few hours, the extra oxygen needed by them corresponds to \( 30,000 c c \) at sea level (pressure 1 atmosphere,
temperature \( 27^{\circ} \mathrm{C} \) ). Assume that the
temperature around Mount Everest is -
\( 73^{\circ} \mathrm{C} \) and that the oxygen cylinder has a capacity of 5.2 litters. The pressure at which oxygen be filled (at site) in the cylinder is",3.86 atm,5.00 atm,5.77 atm,1 atm,Physics,Thermodynamics,3.86 atm,1
>>>>>>> 0a4d9deb2f7bd9649dbad5817c22a46959689ba4
"Five blocks \( \boldsymbol{A}, \boldsymbol{B}, \boldsymbol{C}, \boldsymbol{D} \) \& \( \boldsymbol{E} \) of equal
masses but made of different
substances as shown in above figure,
are heated to \( 100^{\circ} \mathrm{C} \) and placed on
separate \( 10 k g \) blocks of ice that are at a
temperature of \( 0^{\circ} \mathrm{C} \). Identify which substance melts the greatest amount
of ice?",The substance with the lowest specific heat,The substance with the highest specific heat,The substance with the greatest surface area,"The substance with the smallest surface area
<<<<<<< HEAD
E. The substance that started with the highest temperature",Physics,Thermodynamics,The substance with the lowest specific heat,1
Conversion of vapour into solid on cooling is called:,desublimation,vapour deposition,Both A and B,None of the above,Physics,Thermodynamics,desublimation,1
The heating element in an electric iron is made up of :,nichrome,iron,constantan,tungsten,Physics,Thermodynamics,iron,2
"In specific heat of a substance is infinite, it means",Heat is given out,Heat is taken out,No change in temperature takes place whether heat is taken in or given out,All of the above,Physics,Thermodynamics,Heat is given out,1
Heat is transmitted from higher to lower temperature through actual motion of the molecule in,conduction,convection,radiation,all of these,Physics,Thermodynamics,conduction,1
"Specific heat of a substance depends
on its.",Mass,Volume,Temperature,colour,Physics,Thermodynamics,Mass,1
"A coin is dipped in the molten wax in a glass tube. When we heat the upper part of the glass tube, the wax around the coil will not melt because:",Wax has a very high melting point,Wax is a good conductor of heat,Glass is a good conductor of heat,Wax or glass are bad conductors,Physics,Thermodynamics,Wax has a very high melting point,1
"The adiabatic Bulk modulus of a
diatomic gas at atmospheric pressure is",\( 0 \mathrm{Nm}^{-2} \),\( 1 \mathrm{Nm}^{-2} \),\( 1.4 \times 10^{4} N m^{-2} \),\( 1.4 \times 10^{5} \mathrm{Nm}^{-2} \),Physics,Thermodynamics,\( 0 \mathrm{Nm}^{-2} \),1
=======
E. The substance that started with the highest temperature",Physics,Thermodynamics,The substance with the lowest specific heat,1
Conversion of vapour into solid on cooling is called:,desublimation,vapour deposition,Both A and B,None of the above,Physics,Thermodynamics,desublimation,1
The heating element in an electric iron is made up of :,nichrome,iron,constantan,tungsten,Physics,Thermodynamics,iron,2
"In specific heat of a substance is infinite, it means",Heat is given out,Heat is taken out,No change in temperature takes place whether heat is taken in or given out,All of the above,Physics,Thermodynamics,Heat is given out,1
Heat is transmitted from higher to lower temperature through actual motion of the molecule in,conduction,convection,radiation,all of these,Physics,Thermodynamics,conduction,1
"Specific heat of a substance depends
on its.",Mass,Volume,Temperature,colour,Physics,Thermodynamics,Mass,1
"A coin is dipped in the molten wax in a glass tube. When we heat the upper part of the glass tube, the wax around the coil will not melt because:",Wax has a very high melting point,Wax is a good conductor of heat,Glass is a good conductor of heat,Wax or glass are bad conductors,Physics,Thermodynamics,Wax has a very high melting point,1
"The adiabatic Bulk modulus of a
diatomic gas at atmospheric pressure is",\( 0 \mathrm{Nm}^{-2} \),\( 1 \mathrm{Nm}^{-2} \),\( 1.4 \times 10^{4} N m^{-2} \),\( 1.4 \times 10^{5} \mathrm{Nm}^{-2} \),Physics,Thermodynamics,\( 0 \mathrm{Nm}^{-2} \),1
>>>>>>> 0a4d9deb2f7bd9649dbad5817c22a46959689ba4
"The Van der Waal's equation of state for some gases can be expressed as:
\( \left(\boldsymbol{P}+\frac{\boldsymbol{a}}{\boldsymbol{V}^{2}}\right)(\boldsymbol{V}-\boldsymbol{b})=\boldsymbol{R} \boldsymbol{T} \)
where \( P \) is the pressure, \( V \) is the molar volume, and \( T \) is the absolute
temperature of the given sample of gas and \( a, b \) and \( R \) are constants.

<<<<<<< HEAD
In the above problem, the dimensional formula for \( \mathrm{RT} \) is same as that of",Energy,Force,specific heat,Latent heat,Physics,Thermodynamics,Energy,1
"The internal energy of an isolated
system",keeps on changing,remains constant,zero,none of these,Physics,Thermodynamics,zero,3
"According to the Boltzmann's law of equipartition of energy, the energy per degree of freedom and at a temperature
T K is :",(3/2) KT,(2/3) KT,кт,1/2 KT,Physics,Thermodynamics,(3/2) KT,1
"A thermometer has a low thermal
capacity. Why is this an advantage?",The thermometer does not absorb much thermal energy to raise its own temperature,The thermometer does not conduct much thermal energy to the surroundings,The thermometer does not melt when it gets hot,"The thermometer does not radiate much thermal
energy to the surroundings",Physics,Thermodynamics,The thermometer does not absorb much thermal energy to raise its own temperature,1
Heat energy transferred in bodies at thermal equilibrium is,Very high and positive,Very low and positive,zero,negative,Physics,Thermodynamics,Very high and positive,1
=======
In the above problem, the dimensional formula for \( \mathrm{RT} \) is same as that of",Energy,Force,specific heat,Latent heat,Physics,Thermodynamics,Energy,1
"The internal energy of an isolated
system",keeps on changing,remains constant,zero,none of these,Physics,Thermodynamics,zero,3
"According to the Boltzmann's law of equipartition of energy, the energy per degree of freedom and at a temperature
T K is :",(3/2) KT,(2/3) KT,кт,1/2 KT,Physics,Thermodynamics,(3/2) KT,1
"A thermometer has a low thermal
capacity. Why is this an advantage?",The thermometer does not absorb much thermal energy to raise its own temperature,The thermometer does not conduct much thermal energy to the surroundings,The thermometer does not melt when it gets hot,"The thermometer does not radiate much thermal
energy to the surroundings",Physics,Thermodynamics,The thermometer does not absorb much thermal energy to raise its own temperature,1
Heat energy transferred in bodies at thermal equilibrium is,Very high and positive,Very low and positive,zero,negative,Physics,Thermodynamics,Very high and positive,1
>>>>>>> 0a4d9deb2f7bd9649dbad5817c22a46959689ba4
"(A): the linear coefficients of expansion
of a crystal along three perpendicular
\( \operatorname{axes} \operatorname{are} \alpha, \frac{-\alpha}{2}, \frac{\alpha}{5} . \) its volume
coefficient is \( \frac{7 \alpha}{10} \)
(B): For an-isotropic solids
\( \boldsymbol{r}=\boldsymbol{\alpha}_{\boldsymbol{x}}+\boldsymbol{\alpha}_{\boldsymbol{y}}+\boldsymbol{\alpha}_{\boldsymbol{z}} \)
\( A \cdot A \) and \( B \) are correct and \( B \) is correct explanation for \( A \)",": the linear coefficients of expansion
of a crystal along three perpendicular
\( \operatorname{axes} \operatorname{are} \alpha, \frac{-\alpha}{2}, \frac{\alpha}{5} . \) its volume
coefficient is \( \frac{7 \alpha}{10} \)
(B): For an-isotropic solids
\( \boldsymbol{r}=\boldsymbol{\alpha}_{\boldsymbol{x}}+\boldsymbol{\alpha}_{\boldsymbol{y}}+\boldsymbol{\alpha}_{\boldsymbol{z}} \)
<<<<<<< HEAD
\( A \cdot A \) and \( B \) are correct and \( B \) is correct explanation for \( A \)",A and B are correct and B is not correct explanation for \( A \),A is true and B is false,A and B both are wrong,Physics,Thermodynamics,A is true and B is false,3
=======
\( A \cdot A \) and \( B \) are correct and \( B \) is correct explanation for \( A \)",A and B are correct and B is not correct explanation for \( A \),A is true and B is false,A and B both are wrong,Physics,Thermodynamics,A is true and B is false,3
>>>>>>> 0a4d9deb2f7bd9649dbad5817c22a46959689ba4<|MERGE_RESOLUTION|>--- conflicted
+++ resolved
@@ -1,21 +1,145 @@
-<<<<<<< HEAD
-question,option_1,option_2,option_3,option_4,Subject,topic,correct_answer,Correct_Option_Number
-"While measuring the thermal conductivity of liquids, the upper part is kept hot and lower one cool so that:",convectional flow is stopped,radiation is stopped,conduction is easier,it is easier to perform the experiment,Physics,Thermodynamics,convectional flow is stopped,1
-=======
-question,option_1,option_2,option_3,option_4,Subject,topic,correct_answer,Correct_Option_Number
-"While measuring the thermal conductivity of liquids, the upper part is kept hot and lower one cool so that:",convectional flow is stopped,radiation is stopped,conduction is easier,it is easier to perform the experiment,Physics,Thermodynamics,convectional flow is stopped,1
->>>>>>> 0a4d9deb2f7bd9649dbad5817c22a46959689ba4
-"Assertion
-In an adiabatic process change in internal energy of a gas in equal to work done on or by the gas in the process.
-Reason
-Temperature of gas remains constant in
-<<<<<<< HEAD
-an adiabatic process.",Both Assertion and Reason are correct and Reason is the correct explanation for Assertion,Both Assertion and Reason are correct but Reason is not the correct explanation for Assertion,Assertion is correct but Reason is incorrect,Both Assertion and Reason are incorrect,Physics,Thermodynamics,Assertion is correct but Reason is incorrect,3
-Which of the following states of matter have two specific heats?,solid,gass,liquid,vapour,Physics,Thermodynamics,solid,1
-=======
-an adiabatic process.",Both Assertion and Reason are correct and Reason is the correct explanation for Assertion,Both Assertion and Reason are correct but Reason is not the correct explanation for Assertion,Assertion is correct but Reason is incorrect,Both Assertion and Reason are incorrect,Physics,Thermodynamics,Assertion is correct but Reason is incorrect,3
-Which of the following states of matter have two specific heats?,solid,gass,liquid,vapour,Physics,Thermodynamics,solid,1
->>>>>>> 0a4d9deb2f7bd9649dbad5817c22a46959689ba4
+question,option_1,option_2,option_3,option_4,correct_option,Subject,topic,correct_answer,Correct_Option_Number
+"When a liquid is heated retaining its liquid state, then its molecules gain",Kinetic energy,potential energy,heat energy,both kinetic and potential energy,,Physics,Thermodynamics,Kinetic energy,1
+The concept of temperature is related to,zeroeth law of thermodynamics,first law of thermodynamics,second law of thermodynamics,third law of thermodynamics,,Physics,Thermodynamics,zeroeth law of thermodynamics,1
+"To measure high temperatures \( > \)
+\( 2500^{\circ} \mathrm{C}, \) we use",constant volume gas thermometer,thermocouple,resistance thermometer,pyrometer,,Physics,Thermodynamics,constant volume gas thermometer,1
+"The figure shows a cross-section of a
+double glass unit of a window on a
+vertical wall. A graph of the temperatures at different points within
+the unit is shown next to it. The
+temperature difference across the unit
+is 13 K. It has a cross-sectional are of 1.3
+and the rate of heat flow through it is 65
+W. Then the correct statement is (Glass
+has a thermal conductivity of
+\( \mathbf{1} W \boldsymbol{m}^{-1} \boldsymbol{K}^{-1} \boldsymbol{)} \)",The unit is in steady state and in thermal equilibrium.,The unit is in steady state but not in thermal equilibrium,The unit is not in steady state but is in thermal equilibrium.,The unit neither in steady state not in thermal equilibrium.,,Physics,Thermodynamics,The unit is in steady state and in thermal equilibrium.,1
+"When in thermal contact, the quantity of heat lost by the hotter body is the amount of heat gained by the colder body.",Equal to,Greater than,Less than,cannot say,,Physics,Thermodynamics,Equal to,1
+What is the process in which heat energy of both hot and cold body equalizes?,Calorimetry,Fermentation,Latent heat,Hidden heat,,Physics,Thermodynamics,Calorimetry,1
+"In a winter season, a heat pump is used to warm the room. A heat pump works \( 60 \mathrm{J} \) on the pump while it absorbs \( 90 \mathrm{J} \)
+of heat. How much heat is delivered to
+the house?","5,400 J",150 J,30 J,"1.5 J
+E . 0.67 J",,Physics,Thermodynamics,"5,400 J",1
+"Iron glows in red colour when it is
+heated to very high temperature. The reason for this is :",Heat we supply consumes red colour at high temperature,Mechanical energy is being converted into heat energy,All metals glow in red colour when heated,Heat energy is being converted into light energy,,Physics,Thermodynamics,Heat we supply consumes red colour at high temperature,1
+"is a process of transfer of
+heat by the actual movement of the medium particles.",Conduction,Convection,Radiation,All,,Physics,Thermodynamics,Conduction,1
+"Curie temperature is the temperature
+above which:",paramagnetic material becomes ferromagnetic material,ferromagnetic material becomes diamagnetic material,ferromagnetic material becomes paramagnetic material,paramagnetic material becomes diamagnetic material,,Physics,Thermodynamics,paramagnetic material becomes ferromagnetic material,1
+Molar heat capacity of water in equilibrium with the ice at constant pressure is,zero,Infinity,\( 40.45 k^{-1} \mathrm{mol}^{-1} \),,,Physics,Thermodynamics,zero,1
+"According to the Boltzmann's law of equipartition of energy, the energy per degree of freedom and at a temperature
+T K is :",(3/2) KT,(2/3) KT,кт,1/2 KT,,Physics,Thermodynamics,(3/2) KT,1
+"Fusion reaction takes place at high
+temperature because",\( \mathrm{KE} \) is high enough to overcome repulsion between nuclei,Nuclei are most stable at this temperature,Nuclei are unstable at this temperature,None of the above,,Physics,Thermodynamics,\( \mathrm{KE} \) is high enough to overcome repulsion between nuclei,1
+"For the construction of a thermometer
+one of the essential requirements is a thermometric substance which",remains liauid over the entire range of temperatures to be measured,has a property that varies linearly with temperature,has a property that varies with temperature,obey Boyle's law,,Physics,Thermodynamics,remains liauid over the entire range of temperatures to be measured,1
+"Assertion
+The density of water remains constant as it is cooled from room temperature
+until its temperature reaches \( 4^{\circ} C \)
+Reason
+
+Below \( 4^{\circ} C \),the density increases.",Both Assertion and Reason are correct and Reason is the correct explanation for Assertion,Both Assertion and Reason are correct but Reason is not the correct explanation for Assertion,Assertion is correct but Reason is incorrect,Both Assertion and Reason are incorrect,,Physics,Thermodynamics,Both Assertion and Reason are correct and Reason is the correct explanation for Assertion,1
+"A hot liquid is kept in a big room. The logarithm of the numerical value of the temperature difference between the
+liquid and the room is plotted against time. The plot will be very nearly",a straight line,a circular arc,a parabola,an ellipse.,,Physics,Thermodynamics,a straight line,1
+"A P-V diagram is obtained by changing
+the temperature of the gas as shown.
+During this process the gas is :",heated continuously,cooled continuously,heated in the beginning but cooled towards the end,cooled in the beginning but heated towards the end,,Physics,Thermodynamics,heated continuously,1
+Which one of the following substances has highest specific heat capacity at room temperature and atmospheric pressure?,water,Ice,Aluminium,Mercury,,Physics,Thermodynamics,water,1
+"Two thermometers are used to record
+the temperature of a room. If the bulb of
+one is wrapped in wet hanky:",The temperature recorded by both will be same.,The temperature recorded by the wet-bulb thermometer will be greater than that recorded by the other,The temperature recorded by dry-bulb thermometer will be greater than that recorded by the other,None of the above,,Physics,Thermodynamics,The temperature recorded by both will be same.,1
+"The excess temperature of a body falls
+from \( 12^{\circ} \mathrm{C} \) to \( 6^{\circ} \mathrm{C} \) in 5 minutes, then the
+time to fall the excess temperature
+from \( 6^{\circ} \mathrm{C} \) to \( 3^{\circ} \mathrm{C} \) is (assume the
+Newton's cooling is valid)
+A . 10 minutes",A . 10 minutes,7.5 minutes,5 minutes,2.5 minutes,,Physics,Thermodynamics,A . 10 minutes,1
+The temperature of a gas is due to,P.E. of its molecules,K.E. of its molecules,Attractive forces between molecules,Repulsive forces between molecules,,Physics,Thermodynamics,P.E. of its molecules,1
+"In isothermal expansion the pressure is
+determined by :",temperature only,compressibility only,both temperature and compressibility,latent heat,,Physics,Thermodynamics,temperature only,1
+"When the temperature of water rises, the rate of evaporation",increases,decreases,remain the same,first decrease then increases,,Physics,Thermodynamics,decreases,2
+Which among the following substances has the greatest specific heat?,Iron,Water,copper,Mercury,,Physics,Thermodynamics,Iron,1
+"When coal is mixed with a hot solvent
+and heated with hydrogen, it forms:",Ammonia,Liquid hydrocarbon,synthetic rubber,Plastic,,Physics,Thermodynamics,Ammonia,1
+Which of the following is NOT a Absolute Temperature Scale?,Celsius Scale,Rankine Scale,Kelvin Scale,None of these,,Physics,Thermodynamics,Celsius Scale,1
+"\( 150 \mathrm{g} \) of ice is mixed with \( 100 \mathrm{g} \) of water at temperature \( 80^{\circ} \mathrm{C} \). The latent heat of ice is 80 ca/g and the specific heat of water is \( 1 \mathrm{cal} / \mathrm{g}-^{\circ} \mathrm{C} \). Assuming no
+heat loss to the environment, the amount of ice which does not melt is",\( 100 \mathrm{g} \),8,\( 150 \mathrm{g} \),50g,,Physics,Thermodynamics,8,2
+"A thin tube of uniform cross-section is
+sealed at both ends. It lies horizontally.
+The middle \( 5 c m \) contains \( \mathrm{Hg} \) and two equal ends contain air at the same
+pressure \( P_{0} . \) When the tube is held at an
+angle of \( 60^{\circ} \) with the vertical, the length of the air column above and below the
+Hg are \( 46 \mathrm{cm} \) and \( 44.5 \mathrm{cm} \). Calculate
+pressure \( P_{0} \) in cm of Hg. Assume
+temperature of the system to be
+constant.",\( 55 \mathrm{cm} \) of \( \mathrm{Hg} \),\( 65 \mathrm{cm} \) of \( \mathrm{Hg} \),\( 70.4 \mathrm{cm} \) of \( \mathrm{Hg} \),\( 75.4 \mathrm{cm} \) of \( \mathrm{Hg} \),,Physics,Thermodynamics,\( 55 \mathrm{cm} \) of \( \mathrm{Hg} \),1
+"We have \( 20 \mathrm{Kg} \) of a block of a substance at its melting point. The substance has a latent heat of fusion of 1500 Joules per
+kilogram and a specific heat at of 2500 Joules per kilogram degree Celcius. How much heat is needed to change the block entirely into a liquid?",30000,750 J,1250,"3000 J
+E. 8000",,Physics,Thermodynamics,30000,1
+Which of the following is a restatement of first law of thermodynamics:,Guy-Lassac's Law,The principle of entropy,The principle of enthalpy,"conservation of energy
+E. Avogadro's hypothesis",,Physics,Thermodynamics,Guy-Lassac's Law,1
+"At temperature \( 0 K, \) the germanium behaves as a/an",conductor,insulator,super-conductor,ferromagnetic,,Physics,Thermodynamics,conductor,1
+The amount of heat required to change 1 kg of ice to water without a change in temperature is known as:,Specific latent heat of vaporisation,Specific latent heat of fusion,latent heat of vaporisation,latent heat of fusion,,Physics,Thermodynamics,Specific latent heat of vaporisation,1
+"Spot the statement which is true for
+temperature of gas and every kinetic
+model of gas:",Temperature \( \propto \) Average kinetic energy of the gas molecule,temperature \( \propto \frac{1}{K . E_{\text {of gas molecule}}} \),Temperature has no effect on kinetic energy of gas not,All true according to condition,,Physics,Thermodynamics,Temperature \( \propto \) Average kinetic energy of the gas molecule,1
+The temperature of transition from ferromagnetic property to paramagnetic property is called as:,Transition temperature,Critical temperature,Curie temperature,Triplet temperature,,Physics,Thermodynamics,Transition temperature,1
+The heat transfer in air is poor because,it take place mainly due to convection,it take place mainly due to conduction,it take place mainly due to radiation,all of the above,,Physics,Thermodynamics,it take place mainly due to convection,1
+"In experiment of convection heat transfer water inside the pipe, completely gets heated (with the application of heat source) can be explained best by which of the following statements,","Differences in densities produced between the bottom and the top of water, in turn produce the driving buoyant force which continuously circulates the water,",A continuous conductive channel is produced between the different layers of water in the pipe which circulates the heat,both the above explains correctly,all of the above,,Physics,Thermodynamics,"Differences in densities produced between the bottom and the top of water, in turn produce the driving buoyant force which continuously circulates the water,",1
+"\( N_{2} \) gas is assumed to behave ideally \( A \)
+given volume of \( N_{2} \) originally at \( 373 \mathrm{k} \)
+and 0.1013 M pa pressure is adiabatically compressed due to which
+its temperature rises to \( \mathbf{6 7 3} \boldsymbol{K}\left(\boldsymbol{C v}=\frac{\mathbf{5}}{\mathbf{2}} \boldsymbol{R}\right) \)
+Which of the following statement(s) is/are correct?
+This question has multiple correct options",The change in internal energy is 6235.5 J mole \( ^{-1} \),In this case the final internal pressure is equal to the external pressure,The final pressure of \( N_{2} \) is approximately 0.38 MPa,The final pressure of \( N_{2} \) is approximately 0.02 Mpa,,Physics,Thermodynamics,The change in internal energy is 6235.5 J mole \( ^{-1} \),1
+"Five blocks \( \boldsymbol{A}, \boldsymbol{B}, \boldsymbol{C}, \boldsymbol{D} \) \& \( \boldsymbol{E} \) of equal
+masses but made of different
+substances as shown in above figure,
+are heated to \( 100^{\circ} \mathrm{C} \) and placed on
+separate \( 10 k g \) blocks of ice that are at a
+temperature of \( 0^{\circ} \mathrm{C} \). Identify which substance melts the greatest amount
+of ice?",The substance with the lowest specific heat,The substance with the highest specific heat,The substance with the greatest surface area,"The substance with the smallest surface area
+E. The substance that started with the highest temperature",,Physics,Thermodynamics,The substance with the lowest specific heat,1
+"The temperature at which the domain
+structure gets destroyed and ferromagnetic substance is converted into paramagnetic substance is called
+as",Domain,Curie Temperature,Rowland,Magnetic Field Intensity,,Physics,Thermodynamics,Domain,1
+"In specific heat of a substance is infinite, it means",Heat is given out,Heat is taken out,No change in temperature takes place whether heat is taken in or given out,All of the above,,Physics,Thermodynamics,Heat is given out,1
+Heat causes-,change in temperature,chemical change,biological change,all of these,,Physics,Thermodynamics,change in temperature,1
+The quantity \( \frac{2 U}{f k T} \) represents (where \( U= \) internal energy of gas,mass of the gas,kinetic energy of the gas,number of moles of the gas,number of molecules in the gas,,Physics,Thermodynamics,mass of the gas,1
+"A liquid A has specific heat capacity higher than the liquid B. Which liquid can be used a heat reservoir to keep juice bottles without freezing?
+\( A \cdot A \)","Which liquid can be used a heat reservoir to keep juice bottles without freezing?
+\( A \cdot A \)",B,Both can be used,Data insufficient,,Physics,Thermodynamics,B,2
+"A hot body, obeying Newton's law of cooling is cooling down from its peak
+value \( 80^{\circ} C \) to \( 40^{\circ} C . \) How much time
+will it take to cool down from \( 62^{\circ} \mathrm{C} \) to
+\( \mathbf{3} \mathbf{2}^{o} \mathbf{C} ?(\operatorname{given} \ln \mathbf{2}=\mathbf{0 . 6 9 3}, \ln \mathbf{5}=\mathbf{1 . 6 0 9} \)",8.6 minutes,6.5 minutes,9.6 minutes,3.75 minutes,,Physics,Thermodynamics,8.6 minutes,1
+"A gas thermometer measure the temperature from, the variation of
+pressure of a sample of gas. If the pressure measured at the melting point of lead is 2.20 times the pressure
+measured at the triple point of water find the melting point of lead.
+\( A \cdot 601 K \)",\( A \cdot 601 K \),420 K,790 к,510 K,,Physics,Thermodynamics,\( A \cdot 601 K \),1
+"10 g of ice at \( -20^{\circ} C \) is dropped into a calorimeter containing 10 g of water at \( 10^{\circ} \mathrm{C} ; \) the specific heat of water is twice that of ice. When equilibrium is reached, the calorimeter will contain:",\( 20 \mathrm{g} \) of water,20 g of ice,\( 10 \mathrm{g} \) ice and \( 10 \mathrm{g} \) water,5 g ice and 15 g water,,Physics,Thermodynamics,\( 20 \mathrm{g} \) of water,1
+"Assertion:At constant pressure when a
+gas is heated from 40 to \( 41^{0} \mathrm{C} \), the increase in volume is \( \frac{1}{273} \) of its initial volume at \( 273 \mathrm{K} \)
+Reason:Volume coefficient of gas is \( \frac{1}{273}^{0} C \)","Both assertion (A) and reason
+(R) are correct and gives the correct explanation","Both assertion (A) and reason
+(R) are correct but R doesnt give the correct explanation",A is true but R is false,A is false but R is true,,Physics,Thermodynamics,"Both assertion (A) and reason
+(R) are correct and gives the correct explanation",1
+"A reversible engine takes heat from a
+reservoir at \( 527^{\circ} \mathrm{C} \) and gives out heat to
+\( a \sin k \) at \( 127^{\circ} \) C. How many Joules/s must it take from the
+reservoir to perform useful mechanical
+work at the rate of \( 750 W ? \)
+A . 257.14","How many Joules/s must it take from the
+reservoir to perform useful mechanical
+work at the rate of \( 750 W ? \)
+A . 257.14",1500,457.14,557.14,,Physics,Thermodynamics,1500,2
+"Two copper rods of the same length, but
+of different diameters of cross section
+are given the same amount of heat.
+Assuming no heat losses:",Thick rod expands more linearly,Thin rod expands more linearly,Both rods expand equally linearly,For large quantities of heat thick rod expands more and thin rod expands more for small quantities of heat.,,Physics,Thermodynamics,Thick rod expands more linearly,1
+has the highest specific latent heat of vaporisation.,steam,constant,can't say,none of the above,,Physics,Thermodynamics,steam,1
+"If we keep pop corn in a pressure cooker
+on a flame, heat is transferred from
+flame to corn by :",Conduction,Radiation,convection,,,Physics,Thermodynamics,Conduction,1
 "A slab of stone of area \( 0.36 m^{2} \) and
 thickness 0.1 is exposed on the lower surface to steam at \( 100 C \). A block
 of ice at \( 0 C \) rests on the upper surface
@@ -24,561 +148,136 @@
 :","In one hour \( 4.8 \mathrm{kg} \) of ice is melted. The thermal
 conductivity of slab is- (Given latent heat of fusion of ice \( =3.36 \times 10^{5} J k g^{-1} \)
 :","\( 1.29 \mathrm{J} / \mathrm{m} / \mathrm{s} / \mathrm{C} \)
-в. 2.05 \( J / m / s / C \)",\( 1.02 \mathrm{J} / \mathrm{m} / \mathrm{s} / \mathrm{C} \),\( 1.24 \mathrm{J} / \mathrm{m} / \mathrm{s} / \mathrm{C} \),Physics,Thermodynamics,"In one hour \( 4.8 \mathrm{kg} \) of ice is melted. The thermal
+в. 2.05 \( J / m / s / C \)",\( 1.02 \mathrm{J} / \mathrm{m} / \mathrm{s} / \mathrm{C} \),\( 1.24 \mathrm{J} / \mathrm{m} / \mathrm{s} / \mathrm{C} \),,Physics,Thermodynamics,"In one hour \( 4.8 \mathrm{kg} \) of ice is melted. The thermal
 conductivity of slab is- (Given latent heat of fusion of ice \( =3.36 \times 10^{5} J k g^{-1} \)
-<<<<<<< HEAD
 :",1
-=======
-:",1
->>>>>>> 0a4d9deb2f7bd9649dbad5817c22a46959689ba4
-"A liquid A has specific heat capacity higher than the liquid B. Which liquid can be used as a coolant in car
-radiators?
-\( A \cdot A \)","Which liquid can be used as a coolant in car
-radiators?
-<<<<<<< HEAD
-\( A \cdot A \)",B,Both can be used,Data insufficient,Physics,Thermodynamics,B,2
-=======
-\( A \cdot A \)",B,Both can be used,Data insufficient,Physics,Thermodynamics,B,2
->>>>>>> 0a4d9deb2f7bd9649dbad5817c22a46959689ba4
-"A volume 'V' and temperature 'T' was
-obtained, as shown in the diagram, when
-a given mass of gas was heated. During
-the heating process, the pressure is
-A . increased","During
-the heating process, the pressure is
-A . increased",decreased,remains constant,changed erratically,Physics,Thermodynamics,"During
-the heating process, the pressure is
-<<<<<<< HEAD
-A . increased",1
-"By the process of convection, the transfer of heat is always",Vertically downwards,Vertically upwards,Both,,Physics,Thermodynamics,Vertically downwards,1
-"Assertion
-The flow of heat energy from one body to the other depends upon the amount of heat energy in them
-Reason
-Heat flows from lower temperature of the body to higher temperature of the body",Both Assertion and Reason are correct and Reason is the correct explanation for Assertion,Both Assertion and Reason are correct but Reason is not the correct explanation for Assertion,Assertion is correct but Reason is incorrect,Both Assertion and Reason are incorrect,Physics,Thermodynamics,Both Assertion and Reason are correct and Reason is the correct explanation for Assertion,1
-=======
-A . increased",1
-"By the process of convection, the transfer of heat is always",Vertically downwards,Vertically upwards,Both,,Physics,Thermodynamics,Vertically downwards,1
-"Assertion
-The flow of heat energy from one body to the other depends upon the amount of heat energy in them
-Reason
-Heat flows from lower temperature of the body to higher temperature of the body",Both Assertion and Reason are correct and Reason is the correct explanation for Assertion,Both Assertion and Reason are correct but Reason is not the correct explanation for Assertion,Assertion is correct but Reason is incorrect,Both Assertion and Reason are incorrect,Physics,Thermodynamics,Both Assertion and Reason are correct and Reason is the correct explanation for Assertion,1
->>>>>>> 0a4d9deb2f7bd9649dbad5817c22a46959689ba4
-"Which of the following properties must be known in order to calculate the
-amount of heat needed to melt \( 1.0 \mathrm{kg} \) of
-ice at \( 0^{\circ} C ? \)
-I. The specific heat of water
-I. The latent heat of fusion for water
-III. The density of water.",I only,I and II only,"।, II, and III","II only
-<<<<<<< HEAD
-E. I and III only",Physics,Thermodynamics,I only,1
-=======
-E. I and III only",Physics,Thermodynamics,I only,1
->>>>>>> 0a4d9deb2f7bd9649dbad5817c22a46959689ba4
-"Rohan wants to test whether a white
-object or a black object would heat up faster in the Sun. The given picture shows you his experiment. These thermometers were left out in the Sun
-for 30 minutes.
+"Combustion of a fuel produces heat
+because:",of breaking of bonds of hydrocarbons,"of formation of bonds of byproducts \( \left(C O_{2}, H_{2} O\right) \)",of formation of bonds of hydrocarbons.,of nuclear fission in hydrocarbons.,,Physics,Thermodynamics,of breaking of bonds of hydrocarbons,1
+"Thermometer construction is based on
+the principle of",zeroth Law of Thermodynamics,First Law of Thermodynamics,Second Law of Thermodynamics,Third Law of Thermodynamics,,Physics,Thermodynamics,zeroth Law of Thermodynamics,1
+"Compressed air in the tube of a wheel of a cycle at normal temperature suddenly starts coming out from a puncture.The
+air inside:",starts becoming hotter,remains at the same temperature,starts becoming cooler,may become hotter or cooler depending upon the amount of water vapour present,,Physics,Thermodynamics,starts becoming hotter,1
+"Assertion
+A brass tumbler feels much colder than
+a wooden tray on a chilly day.
+Reason
+The thermal conductivity of brass is more than the thermal conductivity of
+wood.",A. Both Assertion and Reason are correct and Reason is the correct explanation for Assertion,Both Assertion and Reason are correct but Reason is not the correct explanation for Assertion,Assertion is correct but Reason is incorrect,Both Assertion and Reason are incorrect,,Physics,Thermodynamics,A. Both Assertion and Reason are correct and Reason is the correct explanation for Assertion,1
+"When two same conducting rod are
+kept at different temperature,",theirs resistivity will be different,their resistivity will be same,resistivity doesn't' depend on temperature,none of the above,,Physics,Thermodynamics,theirs resistivity will be different,1
+Pressure of an ideal gas is increased by keeping temperature constant. What is effect on kinetic energy of molecules?,Increase,Decrease,No change,Cannot be determined,,Physics,Thermodynamics,Increase,1
+"When an ideal gas expands isothermally, its internal energy will",increases,decreases,remains constant,becomes zero,,Physics,Thermodynamics,increases,1
+"In vacuum, heat is transferred by",conduction,convection,radiation,all the above three,,Physics,Thermodynamics,conduction,1
+Heat is,kinetic energy of molecules,potential and kinetic energy of molecules,Energy in transit,work done on the system,,Physics,Thermodynamics,kinetic energy of molecules,1
+"Mercury boils at \( 356^{\circ} \mathrm{C} \). However mercury thermometers are made such
+that they can measure temperatures up to \( 500^{\circ} \mathrm{C} \). This is done by :",maintaining vacuum above the mercury column in the steam of the thermometer,filling nitrogen gas at high pressure above the mercury column,filling nitrogen gas at low pressure above the mercury column,filling oxygen gas at high pressure above the mercury column,,Physics,Thermodynamics,maintaining vacuum above the mercury column in the steam of the thermometer,1
+"When you heat a bowl of water, we can observe that water starts circulating. This demonstrates:",conduction,convection,radiation,none,,Physics,Thermodynamics,conduction,1
+How should a thermometer be dipped inside beaker containing water,Vertically,Tilted,Any of the above way,None of the above way,,Physics,Thermodynamics,Vertically,1
+Which of the following is a restatement of first law of thermodynamics:,Guy-Lassac's Law,The principle of entropy,The principle of enthalpy,"conservation of energy
+E. Avogadro's hypothesis",,Physics,Thermodynamics,Guy-Lassac's Law,1
+Molar heat capacity of a gas does not depend on,Its temperature,Its molecular weight,Its atomicity,The conditions under which heat is supplied,,Physics,Thermodynamics,Its temperature,1
+"Assertion: P-V graph (at constant
+temperature) for ideal gas is rectangular
+parabola
+Reason: Ideal gas obeys Charle's law",Both assertion (A) and reason (R) are correct and R gives the correct explanation,Both assertion (A) and reason (R) are correct but R doesnt give the correct explanation,A is true but R is false,A is false but R is true,,Physics,Thermodynamics,Both assertion (A) and reason (R) are correct and R gives the correct explanation,1
+"An instrument used to measure high
+temperature is",Pyrheliometer,Pyrometer,Technometer,Pyknometer,,Physics,Thermodynamics,Pyrheliometer,1
+At low temperatures \( _{\text {thpe }} \) of thermometer is used.,A. mercury thermometer,water thermometer,alcohol thermometer,thermometers cannot be used,,Physics,Thermodynamics,A. mercury thermometer,1
+"A reversible process changes the state
+of a system in such a way that the net change in the combined entropy of the system and its surroundings is :",zero,Unity,Notequal,More than zero,,Physics,Thermodynamics,zero,1
+"When the reactor shuts down why does
+it require cooling?",To cool the reactor from chain reaction,To cool the reactor from fission reaction,Both (1) and (2),None of these,,Physics,Thermodynamics,To cool the reactor from chain reaction,1
+"A body initially at \( 60^{\circ} \mathrm{C} \) cools to \( 50^{\circ} \mathrm{C} \) in
+10 min. What will be it's temperature at the end of the next 10 min. if the roc
+temperature is \( 20^{\circ} \) C.Assume newton's
+law of cooling.
+A \( \cdot 42.50^{\circ} \mathrm{C} \)","Assume newton's
+law of cooling.
+A \( \cdot 42.50^{\circ} \mathrm{C} \)",\( 45^{\circ} \mathrm{C} \),\( 40.46^{\circ} \mathrm{C} \),\( 44.23^{\circ} \mathrm{C} \),,Physics,Thermodynamics,"Assume newton's
+law of cooling.
+A \( \cdot 42.50^{\circ} \mathrm{C} \)",1
+"Assertion
+In the warmer liquid, the greater
+number of molecules are energetic
+enough to escape the surface during
+evaporation.
+Reason
+Increase in temperature increases the
+rate of evaporation.",Both Assertion and Reason are correct and Reason is the correct explanation for Assertion,Both Assertion and Reason are correct but Reason is not the correct explanation for Assertion,Assertion is correct but Reason is incorrect,Both Assertion and Reason are incorrect,,Physics,Thermodynamics,Both Assertion and Reason are correct and Reason is the correct explanation for Assertion,1
+"A vessel contains a mixture consisting
+of \( m_{1}-7 g \) of nitrogen \( \left(M_{1}=28\right) \) and \( m_{2}= \)
+11 g of carbon dioxide \( \left(M_{2}=44\right) \) at
+temperature \( T-300 K \) and pressure \( P_{0}= \) atm. The density of the mixture is",\( 1.46 g \) per litre,\( 2.567 g \) per litre,\( 3.752 g \) per litre,\( 4.572 g \) per litre,,Physics,Thermodynamics,\( 1.46 g \) per litre,1
+"Assertion: The product of magnetic susceptibility and absolute temperature for a paramagnetic substance is constant.
+Reason: Susceptibility is positive but
+very small for paramagnetic substance",If both assertion and reason are true and reason is the correct explanation of assertion.,If both assertion and reason are true and reason is not the correct explanation of assertion.,If assertion is true but reason is false,If both assertion and reason are false,,Physics,Thermodynamics,If both assertion and reason are true and reason is the correct explanation of assertion.,1
+"Assertion
+The second law of thermodynamics
+states that the entropy of a closed or isolated system always increases. This means that all available energy is used
+up and there is no more potential for
+further useful work.
+Reason
+The system becomes disordered and
+also degraded",Both Assertion and Reason are correct and Reason is the correct explanation for Assertion,Both Assertion and Reason are correct but Reason is not the correct explanation for Assertion,Assertion is correct but Reason is incorrect,Both Assertion and Reason are incorrect,,Physics,Thermodynamics,Both Assertion and Reason are correct and Reason is the correct explanation for Assertion,1
+Define the term heat:,the condition or quality of being hot,the sensation of warmth or hotness,the degree of hotness; temperature,all of the above,,Physics,Thermodynamics,the condition or quality of being hot,1
+"Steam is passed into 22 gm of water at \( 20^{\circ} \mathrm{C} . \) The mass of water that will be
+present when the water acquires a
+temperature of \( 90^{\circ} \mathrm{C} \) (Latent heat of
+steam is 540 cal/g j is",\( 24.83 \mathrm{gm} \),24 gm,\( 36.6 \mathrm{gm} \),30 gm,,Physics,Thermodynamics,\( 24.83 \mathrm{gm} \),1
+"slowly neated tIII all the mercury spılls
+over
+\( P_{a t m}=76 \mathrm{cm} \) of Hg column
+Statement 1: The temperature of gas continuously increases.
 
-Which of the following statements is
-<<<<<<< HEAD
-true?",Thermometer 1 reads the same as thermometer,Thermometer 2 shows a higher temperature than thermometer,Thermometer 3 shows a higher temperature than thermometer,Thermometer 1 reads the same as thermometer,Physics,Thermodynamics,Thermometer 1 reads the same as thermometer,1
-=======
-true?",Thermometer 1 reads the same as thermometer,Thermometer 2 shows a higher temperature than thermometer,Thermometer 3 shows a higher temperature than thermometer,Thermometer 1 reads the same as thermometer,Physics,Thermodynamics,Thermometer 1 reads the same as thermometer,1
->>>>>>> 0a4d9deb2f7bd9649dbad5817c22a46959689ba4
-"Assertion
-If a gas container is placed in a moving
-train, the temperature of gas will increase.
-Reason
-<<<<<<< HEAD
-Kinetic energy of gas molecules will increase.",Both Assertion and Reason are correct and Reason is the correct explanation for Assertion,Both Assertion and Reason are correct but Reason is not the correct explanation for Assertion,Assertion is correct but Reason is incorrect,Assertion is incorrect but Reason is correct,Physics,Thermodynamics,Both Assertion and Reason are correct and Reason is the correct explanation for Assertion,1
-=======
-Kinetic energy of gas molecules will increase.",Both Assertion and Reason are correct and Reason is the correct explanation for Assertion,Both Assertion and Reason are correct but Reason is not the correct explanation for Assertion,Assertion is correct but Reason is incorrect,Assertion is incorrect but Reason is correct,Physics,Thermodynamics,Both Assertion and Reason are correct and Reason is the correct explanation for Assertion,1
->>>>>>> 0a4d9deb2f7bd9649dbad5817c22a46959689ba4
-"A slab of stone area \( 3500 \mathrm{cm}^{2} \) and
-thickness \( 10 \mathrm{cm} \) is exposed on the lower
-surface to steam at \( 100^{\circ} \mathrm{C} \). A block of
-ice at \( 0^{\circ} C \) rests on upper surface of the slab. In one hour \( 4.8 k g \) of ice of melted.
-The thermal conductivity of the stone is \( J s^{-1} m^{-1} k_{-1} \) is
-(Latent heat of ice \( =\mathbf{3 . 3 6} \times \mathbf{1 0}^{\mathbf{5}} \mathbf{J} / \mathbf{k g} \) )
-A . 12.0","In one hour \( 4.8 k g \) of ice of melted.
-The thermal conductivity of the stone is \( J s^{-1} m^{-1} k_{-1} \) is
-(Latent heat of ice \( =\mathbf{3 . 3 6} \times \mathbf{1 0}^{\mathbf{5}} \mathbf{J} / \mathbf{k g} \) )
-<<<<<<< HEAD
-A . 12.0",10.5,1.02,1.24,Physics,Thermodynamics,10.5,2
-"Iron have much lower specific heat
-than:",steel,Copper,water,none of the above,Physics,Thermodynamics,steel,1
-"In a cyclic heat engine operating between a source temperature of \( 600^{0} C \)
-and a sink temperature of \( 20^{0} C \), the least rate of heat rejection per kW net output of the engine is,",\( 0.505 \mathrm{kW} \),0.49 okw,\( 0.333 \mathrm{kw} \),none of the above,Physics,Thermodynamics,\( 0.333 \mathrm{kw} \),3
-"A sphere, a cube and a thin circular plate have the same mass and are
-made of the same material. All of them
-are heated to the same temperature. The rate of cooling is",The maximum for the sphere and minimum for the plate,"The maximum for the sphere and minimum for the cube
-(a) and (b)",Both,None of the above,Physics,Thermodynamics,The maximum for the sphere and minimum for the plate,1
-A compound of ammonia which sublimes on heating is:,ammonium sulphate,ammonium nitrate,ammonium chloride,ammonium nitrite,Physics,Thermodynamics,ammonium sulphate,1
-"In convection process rate of heat transfer is compared in the option between gas and liquid,choose
-the correct statement",gas convects more as compared to other,liquid convects more as compared to other,liquid convects more as compared to other only if certain factors assists water,none of the above,Physics,Thermodynamics,gas convects more as compared to other,1
-What is Latent Heat?,It is the heat given to a body and simultaneously the body releases it to the atmosphere,It is the heat given to a body to heat it by \( 1^{\circ} \mathrm{C} \),It is the heat given to body to change its state at constant temperature,None of the above,Physics,Thermodynamics,It is the heat given to a body and simultaneously the body releases it to the atmosphere,1
-"the thermal capacity of 40 g of aluminium \( \left(\text {specific } \quad \text {heat}=\frac{0.2 c a l}{g m \times C}\right) \)
-is",\( 40 \mathrm{cal} / C \),160cal/C,200 cal \( / C \),8cal/C,Physics,Thermodynamics,\( 40 \mathrm{cal} / C \),1
-"Assertion: Specific heat of a body is
-always more than its thermal capacity
-Reason : Thermal capacity is the heat required for raising temperature of unit mass of the body through unit degree.",Both assertion and reason are correct and reason is the correct explanation of the assertion.,"Both assertion and reason are correct, but reason is not the correct explanation of the assertion.",Assertion is correct but reason is incorrect,"Assertion is incorrect but Reason is correct
-E. Both assertion and reason is incorrect",Physics,Thermodynamics,Both assertion and reason are correct and reason is the correct explanation of the assertion.,1
-The mode of exchange of energy due to temperature difference is known as:,heat energy,electric energy,potential energy,kinetic energy,Physics,Thermodynamics,heat energy,1
-=======
-A . 12.0",10.5,1.02,1.24,Physics,Thermodynamics,10.5,2
-"Iron have much lower specific heat
-than:",steel,Copper,water,none of the above,Physics,Thermodynamics,steel,1
-"In a cyclic heat engine operating between a source temperature of \( 600^{0} C \)
-and a sink temperature of \( 20^{0} C \), the least rate of heat rejection per kW net output of the engine is,",\( 0.505 \mathrm{kW} \),0.49 okw,\( 0.333 \mathrm{kw} \),none of the above,Physics,Thermodynamics,\( 0.333 \mathrm{kw} \),3
-"A sphere, a cube and a thin circular plate have the same mass and are
-made of the same material. All of them
-are heated to the same temperature. The rate of cooling is",The maximum for the sphere and minimum for the plate,"The maximum for the sphere and minimum for the cube
-(a) and (b)",Both,None of the above,Physics,Thermodynamics,The maximum for the sphere and minimum for the plate,1
-A compound of ammonia which sublimes on heating is:,ammonium sulphate,ammonium nitrate,ammonium chloride,ammonium nitrite,Physics,Thermodynamics,ammonium sulphate,1
-"In convection process rate of heat transfer is compared in the option between gas and liquid,choose
-the correct statement",gas convects more as compared to other,liquid convects more as compared to other,liquid convects more as compared to other only if certain factors assists water,none of the above,Physics,Thermodynamics,gas convects more as compared to other,1
-What is Latent Heat?,It is the heat given to a body and simultaneously the body releases it to the atmosphere,It is the heat given to a body to heat it by \( 1^{\circ} \mathrm{C} \),It is the heat given to body to change its state at constant temperature,None of the above,Physics,Thermodynamics,It is the heat given to a body and simultaneously the body releases it to the atmosphere,1
-"the thermal capacity of 40 g of aluminium \( \left(\text {specific } \quad \text {heat}=\frac{0.2 c a l}{g m \times C}\right) \)
-is",\( 40 \mathrm{cal} / C \),160cal/C,200 cal \( / C \),8cal/C,Physics,Thermodynamics,\( 40 \mathrm{cal} / C \),1
-"Assertion: Specific heat of a body is
-always more than its thermal capacity
-Reason : Thermal capacity is the heat required for raising temperature of unit mass of the body through unit degree.",Both assertion and reason are correct and reason is the correct explanation of the assertion.,"Both assertion and reason are correct, but reason is not the correct explanation of the assertion.",Assertion is correct but reason is incorrect,"Assertion is incorrect but Reason is correct
-E. Both assertion and reason is incorrect",Physics,Thermodynamics,Both assertion and reason are correct and reason is the correct explanation of the assertion.,1
-The mode of exchange of energy due to temperature difference is known as:,heat energy,electric energy,potential energy,kinetic energy,Physics,Thermodynamics,heat energy,1
->>>>>>> 0a4d9deb2f7bd9649dbad5817c22a46959689ba4
-"Assertion:With increase in temperature
-the pressure of given gas increases
-Reason:Increase in temperature causes
-decrease in no. of collision of molecules
-with walls of container.","Both assertion (A) and reason
-(R) are correct and gives the correct explanation","Both assertion (A) and reason
-(R) are correct but \( R \) doesnt give the correct explanation",\( A \) is true but \( R \) is false,A is false but R is true,Physics,Thermodynamics,"Both assertion (A) and reason
-<<<<<<< HEAD
-(R) are correct and gives the correct explanation",1
-"The temperature, to which a gas must be cooled before it can be liquified by pressure alone, is known as its",Saturation point,Freezing point,Liquification temperature,critical temperature,Physics,Thermodynamics,Saturation point,1
-=======
-(R) are correct and gives the correct explanation",1
-"The temperature, to which a gas must be cooled before it can be liquified by pressure alone, is known as its",Saturation point,Freezing point,Liquification temperature,critical temperature,Physics,Thermodynamics,Saturation point,1
->>>>>>> 0a4d9deb2f7bd9649dbad5817c22a46959689ba4
-"Assertion
-A sphere, a cube and thin circular plate
-of the same mass are made of the same
-material. If all of them are heated to the
-same high temperature the rate of
-cooling is maximum for the plate and minimum for the sphere.
-Reason
-<<<<<<< HEAD
-The rate of loss of heat by radiation is proportional to the surface area.",A. Assertion is False and Reason is True,Reason is False and assertion is True,Both Assertion and Reason are True and reason correctly explains assertion,Both Assertion and Reason are True but assertion does not correctly explain reason,Physics,Thermodynamics,A. Assertion is False and Reason is True,1
+Statement 2: According to first law of
+thermodynamics \( d Q=d U+d W \)
+where symbols have their usual
+meaning.","Statement1 is true, statement 2 is true and statement 2 is correct explanation for statement 1","Statement1 is true, statement 2 is true and statement 2 is NOT the correct explanation for statement",Statement 1 is true statement 2 is false,"Statement 1 is false, statement 2 is true",,Physics,Thermodynamics,"Statement1 is true, statement 2 is true and statement 2 is correct explanation for statement 1",1
+"Assertion
+Two bodies at different temperatures, if brought in thermal contact do not necessary settle to the mean temperature.
+Reason
+The two bodies may have different thermal capacities.",Both Assertion and Reason are correct and Reason is the correct explanation for Assertion,Both Assertion and Reason are correct but Reason is not the correct explanation for Assertion,Assertion is correct but Reason is incorrect,Assertion is incorrect but Reason is correct,,Physics,Thermodynamics,Both Assertion and Reason are correct and Reason is the correct explanation for Assertion,1
+The gas thermometer are more sensitive than liquid thermometers because gases,expand more than liquid,are easily obtained,are much lighter,do not easily change their states,,Physics,Thermodynamics,expand more than liquid,1
 "Name the process associated with the
-following. Dry ice is kept at room temperature and at one atmospheric pressure.",Evaporation,Sublimation,condensation,Liquefaction,Physics,Thermodynamics,Evaporation,1
-"When the temperature of water rises, the rate of evaporation",increases,decreases,remain the same,first decrease then increases,Physics,Thermodynamics,increases,1
-An increase in temperature produces,an increase in the minority carrier current,an decrease in the minority carrier current,an increase in the majority carrier current,no carrier current,Physics,Thermodynamics,an increase in the minority carrier current,1
-Molar heat capacity of a gas does not depend on,Its temperature,Its molecular weight,Its atomicity,The conditions under which heat is supplied,Physics,Thermodynamics,Its temperature,1
-=======
-The rate of loss of heat by radiation is proportional to the surface area.",A. Assertion is False and Reason is True,Reason is False and assertion is True,Both Assertion and Reason are True and reason correctly explains assertion,Both Assertion and Reason are True but assertion does not correctly explain reason,Physics,Thermodynamics,A. Assertion is False and Reason is True,1
-"Name the process associated with the
-following. Dry ice is kept at room temperature and at one atmospheric pressure.",Evaporation,Sublimation,condensation,Liquefaction,Physics,Thermodynamics,Evaporation,1
-"When the temperature of water rises, the rate of evaporation",increases,decreases,remain the same,first decrease then increases,Physics,Thermodynamics,increases,1
-An increase in temperature produces,an increase in the minority carrier current,an decrease in the minority carrier current,an increase in the majority carrier current,no carrier current,Physics,Thermodynamics,an increase in the minority carrier current,1
-Molar heat capacity of a gas does not depend on,Its temperature,Its molecular weight,Its atomicity,The conditions under which heat is supplied,Physics,Thermodynamics,Its temperature,1
->>>>>>> 0a4d9deb2f7bd9649dbad5817c22a46959689ba4
-"The water equivalent of a copper
-calorimeter is 4.5 g. If specific heat of
-copper is \( 0.09 c a l / g /^{0} C, \) then \( \left(L_{f}=\right. \)
-\( 80 c a l / g m \)
-<<<<<<< HEAD
-This question has multiple correct options",Mass of the calorimeter is \( 0.5 \mathrm{kg} \),Thermal capacity of the calorimeter is \( 4.5 \mathrm{cal}^{0} / \mathrm{C} \),The heat required to raise the temperature of the calorimeter by \( 8^{0} C \) will be 36 cal.,Heat required to melt \( 15 \mathrm{gm} \) of ice at \( 0^{\circ} \mathrm{C} \) Placed in the calorimeter will be 1200 cal,Physics,Thermodynamics,Mass of the calorimeter is \( 0.5 \mathrm{kg} \),1
-"A piece of copper and a piece of germanium are cooled from room temperature to \( 80 K . \) Then, which one of the following is correct?",Resistance of each will increase,Resistance of each will decrease,Resistance of copper will decrease while that of germanium will increase,Resistance of copper will increase while that of germanium will decrease,Physics,Thermodynamics,Resistance of each will increase,1
-"According to law of conservation of
-energy, heat energy is transformed into which two types of energy?",Kinetic and potential energy,Mechanical and potential energy,Kinetic and thermal energy,Nuclear and potential energy,Physics,Thermodynamics,Kinetic and potential energy,1
-"A horizontal uniform glass tube of \( 100 \mathrm{cm} \) length is sealed at both ends contains 10 \( \mathrm{cm} \) mercury column in the middle the
-temperature and pressure of air on either side of mercury column are respectively \( 31^{0} \mathrm{C} \) and \( 76 \mathrm{cm} \) of mercury if the air
-column at one end is kept at \( 0^{0} \mathrm{C} \) and the other end at \( 273^{0} \mathrm{C} \) the pressure of
-air which is at \( 0^{0} \mathrm{C} \) is (in \( \mathrm{cm} \) of \( \mathrm{Hg} \) )",76,88.2,102.4,122,Physics,Thermodynamics,76,1
+following. Dry ice is kept at room temperature and at one atmospheric pressure.",Evaporation,Sublimation,condensation,Liquefaction,,Physics,Thermodynamics,Evaporation,1
+"The relation between internal energy U, pressure \( P \) and volume \( V \) of a gas in an adiabatic process is \( U=a+b P V, \) where a and b are positive constants. What is the value of \( \gamma \) ?",\( \frac{a}{b} \),\( \frac{b+1}{b} \),\( \frac{a+1}{a} \),,,Physics,Thermodynamics,\( \frac{a}{b} \),1
+"Two identical beakers with negligible thermal expansion are filled with water
+to the same level at \( 4^{\circ} \mathrm{C} \). If one say A is
+heated while the other one is cooled, then:
+This question has multiple correct options",water level in A must rise,water level in B must rise,water level in A must fall,water level in Bmust fall,,Physics,Thermodynamics,water level in A must rise,1
+"A heater coil is cut into two equal parts
+and only one part is now used in the heater. The heat generated will now be:",doubled.,four times,one-fourth,halved,,Physics,Thermodynamics,doubled.,1
+"While measuring the thermal conductivity of liquids, the upper part is kept hot and lower one cool so that:",convectional flow is stopped,radiation is stopped,conduction is easier,it is easier to perform the experiment,,Physics,Thermodynamics,convectional flow is stopped,1
+"Use of thermometer is based on which
+law of thermodynamics?",zeroth,First,second,Third,,Physics,Thermodynamics,zeroth,1
+"An electric heater converts electrical
+energy into:",chemical energy,heat energy,muscular energy,none of the above,,Physics,Thermodynamics,chemical energy,1
+"Gold has a very low specific heat
+compared to water.
+Based on this fact alone, which of the
+following do we know is true?",Gold melts at a much higher temperature than water.,"If I add heat to a chunk of gold, its temperature will go up more than a pot of water to which I add the same amount of heat.","If 1 add heat to a chunk of gold, its temperature will go up less than a pot of water to which I add the same amount of heat.","If I add heat to a chunk of gold, its temperature will go up more than a pot of the same mass of water to which I add the same amount of heat.
+E. If I add heat to a chunk of gold, its temperature will go up less than a pot of the same mass of water to which add the same amount of heat.",,Physics,Thermodynamics,Gold melts at a much higher temperature than water.,1
 "When the reactor shuts down why does
-it require cooling?",To cool the reactor from chain reaction,To cool the reactor from fission reaction,Both (1) and (2),None of these,Physics,Thermodynamics,To cool the reactor from chain reaction,1
-"Temperature at which liquid changes to
-gaseous state",Freezing point,Boiling point,Neutral state,,Physics,Thermodynamics,Freezing point,1
-"Sometimes, the remains of a dead
-animal escape destruction and become buried in sediment of ash or survives
-under heating, crushing or folding. The sediment or rock becomes elevated as a
-part of the land, escapes destructive erosion by water or wind and the object becomes exposed or dug out and comes to the attention of a zoologist. Such a phenomenon leads to the formation of:",A new species,A new animal,A new fossil,"No, this is not possible",Physics,Thermodynamics,A new species,1
-"The unit formerly used for measuring
-heat capacity of a body was:",Calories/('C),Joules/('C),calories,Joules,Physics,Thermodynamics,Calories/('C),1
-Pressure of an ideal gas is increased by keeping temperature constant. What is effect on kinetic energy of molecules?,Increase,Decrease,No change,Cannot be determined,Physics,Thermodynamics,Increase,1
-"In an ideal adiabatic gas expansion,
-This question has multiple correct options",entropy change in the gas itself is \( 0 . \),entropy change of the surrounding amosphere is zero.,entropy change of the surrounding amosphere \( + \) entropy change in the gas itself \( >0 \),all of the above,Physics,Thermodynamics,entropy change in the gas itself is \( 0 . \),1
-"Which one of the liquids, has the highest specific heat capacity?",water,Ether,Alcohol,None of the above,Physics,Thermodynamics,water,1
-"Name the device which is used to
-measure temperature.",Caloriemeter,Thermometer,vermier calliper,,Physics,Thermodynamics,Caloriemeter,1
-"When two vessels containing different quantity of water in it are heated to the same temperature difference, then
-which vessel will heat up fast?",The vessel with less quantity of water,The vessel with more quantity of water,Both vessels will be equally heated,Cannot be said,Physics,Thermodynamics,The vessel with less quantity of water,1
-"Which of the following option are
-related with the second law of
-thermodynamics (law of entropy)?",The heat lost by one object must be gained by another object,Heat flow naturally from a hotter body to a cooler body,Celsius degrees and Kelvin degrees are equivalent,"Heat can be transformed into work
-E. The average kinetic energy of molecules is proportional to temperature",Physics,Thermodynamics,The heat lost by one object must be gained by another object,1
-"Boiling water is changing into steam. Under this condition, the specific heat
-of water is",zero,one,infinite,less than one,Physics,Thermodynamics,zero,1
-Heat travels through vacuum by:,convection,radiation,conduction,of all these,Physics,Thermodynamics,convection,1
-=======
-This question has multiple correct options",Mass of the calorimeter is \( 0.5 \mathrm{kg} \),Thermal capacity of the calorimeter is \( 4.5 \mathrm{cal}^{0} / \mathrm{C} \),The heat required to raise the temperature of the calorimeter by \( 8^{0} C \) will be 36 cal.,Heat required to melt \( 15 \mathrm{gm} \) of ice at \( 0^{\circ} \mathrm{C} \) Placed in the calorimeter will be 1200 cal,Physics,Thermodynamics,Mass of the calorimeter is \( 0.5 \mathrm{kg} \),1
-"A piece of copper and a piece of germanium are cooled from room temperature to \( 80 K . \) Then, which one of the following is correct?",Resistance of each will increase,Resistance of each will decrease,Resistance of copper will decrease while that of germanium will increase,Resistance of copper will increase while that of germanium will decrease,Physics,Thermodynamics,Resistance of each will increase,1
-"According to law of conservation of
-energy, heat energy is transformed into which two types of energy?",Kinetic and potential energy,Mechanical and potential energy,Kinetic and thermal energy,Nuclear and potential energy,Physics,Thermodynamics,Kinetic and potential energy,1
-"A horizontal uniform glass tube of \( 100 \mathrm{cm} \) length is sealed at both ends contains 10 \( \mathrm{cm} \) mercury column in the middle the
-temperature and pressure of air on either side of mercury column are respectively \( 31^{0} \mathrm{C} \) and \( 76 \mathrm{cm} \) of mercury if the air
-column at one end is kept at \( 0^{0} \mathrm{C} \) and the other end at \( 273^{0} \mathrm{C} \) the pressure of
-air which is at \( 0^{0} \mathrm{C} \) is (in \( \mathrm{cm} \) of \( \mathrm{Hg} \) )",76,88.2,102.4,122,Physics,Thermodynamics,76,1
-"When the reactor shuts down why does
-it require cooling?",To cool the reactor from chain reaction,To cool the reactor from fission reaction,Both (1) and (2),None of these,Physics,Thermodynamics,To cool the reactor from chain reaction,1
-"Temperature at which liquid changes to
-gaseous state",Freezing point,Boiling point,Neutral state,,Physics,Thermodynamics,Freezing point,1
-"Sometimes, the remains of a dead
-animal escape destruction and become buried in sediment of ash or survives
-under heating, crushing or folding. The sediment or rock becomes elevated as a
-part of the land, escapes destructive erosion by water or wind and the object becomes exposed or dug out and comes to the attention of a zoologist. Such a phenomenon leads to the formation of:",A new species,A new animal,A new fossil,"No, this is not possible",Physics,Thermodynamics,A new species,1
-"The unit formerly used for measuring
-heat capacity of a body was:",Calories/('C),Joules/('C),calories,Joules,Physics,Thermodynamics,Calories/('C),1
-Pressure of an ideal gas is increased by keeping temperature constant. What is effect on kinetic energy of molecules?,Increase,Decrease,No change,Cannot be determined,Physics,Thermodynamics,Increase,1
-"In an ideal adiabatic gas expansion,
-This question has multiple correct options",entropy change in the gas itself is \( 0 . \),entropy change of the surrounding amosphere is zero.,entropy change of the surrounding amosphere \( + \) entropy change in the gas itself \( >0 \),all of the above,Physics,Thermodynamics,entropy change in the gas itself is \( 0 . \),1
-"Which one of the liquids, has the highest specific heat capacity?",water,Ether,Alcohol,None of the above,Physics,Thermodynamics,water,1
-"Name the device which is used to
-measure temperature.",Caloriemeter,Thermometer,vermier calliper,,Physics,Thermodynamics,Caloriemeter,1
-"When two vessels containing different quantity of water in it are heated to the same temperature difference, then
-which vessel will heat up fast?",The vessel with less quantity of water,The vessel with more quantity of water,Both vessels will be equally heated,Cannot be said,Physics,Thermodynamics,The vessel with less quantity of water,1
-"Which of the following option are
-related with the second law of
-thermodynamics (law of entropy)?",The heat lost by one object must be gained by another object,Heat flow naturally from a hotter body to a cooler body,Celsius degrees and Kelvin degrees are equivalent,"Heat can be transformed into work
-E. The average kinetic energy of molecules is proportional to temperature",Physics,Thermodynamics,The heat lost by one object must be gained by another object,1
-"Boiling water is changing into steam. Under this condition, the specific heat
-of water is",zero,one,infinite,less than one,Physics,Thermodynamics,zero,1
-Heat travels through vacuum by:,convection,radiation,conduction,of all these,Physics,Thermodynamics,convection,1
->>>>>>> 0a4d9deb2f7bd9649dbad5817c22a46959689ba4
-"An ideal gas is heated in a container that has a fixed volume. Identify which of the following will increase as a result of this heating?
-I. The pressure against the walls of the container
-Il. The average kinetic energy of the gas
-molecules
-III. The number of moles of gas in the
-container",I only,I and II only,II and III only,"II only
-<<<<<<< HEAD
-E . III only",Physics,Thermodynamics,II and III only,3
+it require cooling?",To cool the reactor from chain reaction,To cool the reactor from fission reaction,Both (1) and (2),None of these,,Physics,Thermodynamics,To cool the reactor from chain reaction,1
+"Choose the wrong statement when we
+measure the temperature of a water
+kept in a beaker:",Thermometer should be kept vertical so that the bulb does not touch sides or bottom of the beaker,Thermometer should be kept vertical so that the bulb touches the bottom of the beaker,Thermometer should not be kept tilted so that the bulb touches sides or bottom of the beaker,Thermometer should be kept tilted without touching bottom or sides of the beaker,,Physics,Thermodynamics,Thermometer should be kept vertical so that the bulb does not touch sides or bottom of the beaker,1
+"Assertion
+A spaceship while entering the earth's atmosphere is likely to catch fire.
+Reason
+The temperature of upper atmosphere is very high.",Both Assertion and Reason are correct and Reason is the correct explanation for Assertion,Both Assertion and Reason are correct but Reason is not the correct explanation for Assertion,Assertion is correct but Reason is incorrect,Both Assertion and Reason are incorrect,,Physics,Thermodynamics,Both Assertion and Reason are correct and Reason is the correct explanation for Assertion,1
+"The material that has largest specific
+heat is :",mercury,water,iron,diamond,,Physics,Thermodynamics,mercury,1
+"The relationship between band gap
+energy and temperature can be described by",supersymmetric quantum mechanics,hyperuniformity.,phonons theory.,Varshni's empirical expression,,Physics,Thermodynamics,hyperuniformity.,2
+Two guys in a room are feeling abnormalities. One of them wearing black suit and the other one wearing white suit are feeling different temperature on their body. Which of the following statements is correct :,Black suit guy will feel more heat due to its black colo,White suit guy will feel more heat due to its white color,Both will feel same heat,Neither A nor B,,Physics,Thermodynamics,Black suit guy will feel more heat due to its black colo,1
+"Two heater coils separately take 10 min and 5 min to boil a certain amount of
+water. If both the coils are connected in
+series, the time taken will be",2.5 min,3.33 min,7.5 min,15 min,,Physics,Thermodynamics,2.5 min,1
 "The heat energy obtainable from hot
 rocks present inside the earth crust is
-termed as",Nuclear energy,Tidal energy,Geothermal energy,None of these,Physics,Thermodynamics,Nuclear energy,1
-"Curie temperature is the temperature
-above which",Paramagnetic material becomes ferromagnetic material,Ferromagnetic material becomes diamgnetic material,Ferromagnetic material becomes paramagnetic material,Paramagnetic material becomes diamagnetic material,Physics,Thermodynamics,Paramagnetic material becomes ferromagnetic material,1
-"Inside human body,which of the following is responsible for heat transfer,",conduction,forced convection,free convection,none of the above,Physics,Thermodynamics,conduction,1
-Heat is not transferred by the process of convection in:,solid,liquid,gas,none of the above,Physics,Thermodynamics,solid,1
-=======
-E . III only",Physics,Thermodynamics,II and III only,3
-"The heat energy obtainable from hot
-rocks present inside the earth crust is
-termed as",Nuclear energy,Tidal energy,Geothermal energy,None of these,Physics,Thermodynamics,Nuclear energy,1
-"Curie temperature is the temperature
-above which",Paramagnetic material becomes ferromagnetic material,Ferromagnetic material becomes diamgnetic material,Ferromagnetic material becomes paramagnetic material,Paramagnetic material becomes diamagnetic material,Physics,Thermodynamics,Paramagnetic material becomes ferromagnetic material,1
-"Inside human body,which of the following is responsible for heat transfer,",conduction,forced convection,free convection,none of the above,Physics,Thermodynamics,conduction,1
-Heat is not transferred by the process of convection in:,solid,liquid,gas,none of the above,Physics,Thermodynamics,solid,1
->>>>>>> 0a4d9deb2f7bd9649dbad5817c22a46959689ba4
-"Assertion
-Latent heat of fusion of ice is
-\( \mathbf{3 3 6 0 0 0} \boldsymbol{J} \boldsymbol{k g}^{-\mathbf{1}} \)
-Reason
-Latent heat refers to heat required to
-<<<<<<< HEAD
-change of state without any change in temperature.",Both Assertion and Reason are correct and Reason is the correct explanation for Assertion,Both Assertion and Reason are correct but Reason is not the correct explanation for Assertion,Assertion is correct but Reason is incorrect,Both Assertion and Reason are incorrect,Physics,Thermodynamics,Both Assertion and Reason are correct and Reason is the correct explanation for Assertion,1
-"A piece of copper is heated in oven, then dropped into a beaker of water. If a student want to calculate the specific
-heat of copper then he must know or measure the value of all of the
-quantities below EXCEPT the:",mass of the water,original temperatures of the copper and the water,final (equilibrium) temperature of the copper and the water,"time taken to achieve equilibrium after the copper is dropped into the water
-E. specific heat of the water",Physics,Thermodynamics,mass of the water,1
-"Critical temperature can be defined as
-the",Temperature at which there is no motion between the molecules,Temperature at which a gas is converted into its liquid state,Temperature at which volume of a gas becomes zero,Temperature above which a gas cannot be liquefied no matter however high the pressure may be,Physics,Thermodynamics,Temperature at which there is no motion between the molecules,1
-"Spot the statement which is true for
-temperature of gas and every kinetic
-model of gas:",Temperature \( \propto \) Average kinetic energy of the gas molecule,temperature \( \propto \frac{1}{K . E_{\text {of gas molecule}}} \),Temperature has no effect on kinetic energy of gas not,All true according to condition,Physics,Thermodynamics,Temperature \( \propto \) Average kinetic energy of the gas molecule,1
-The internal energy of an ideal gas increases during an isothermal process when the gas is,Expanded by adding more molecules to it,Expanded by adding more heat to it,Expanded against zero pressure,Compressed by doing work on it,Physics,Thermodynamics,Expanded by adding more molecules to it,1
-"What sensation do we feel due to heat
-energy?",Sensation of hotness and coldness,Sensation of touch,Sensation of darkness,sensation of light,Physics,Thermodynamics,Sensation of hotness and coldness,1
-"The quantity of heat required to raise the temperature of unit mass of a substance through one degree Celsius
-is known as",Heat Capacity of body,Specific heat capacity of a body,Latent heat of body,Specific latent heat of a body,Physics,Thermodynamics,Heat Capacity of body,1
-"Mercury boils at \( 367^{\circ} \mathrm{C} \). Mercury thermometers are made such that they
-can measure temperature up to \( 500^{\circ} \mathrm{C} \) This done by",Filling nitrogen gas at high pressure above the mercury column,Fillıng oxygen gas at low pressure above the mercury column,Filling carbondioxide gas above mercury column,None of the above,Physics,Thermodynamics,Filling nitrogen gas at high pressure above the mercury column,1
-=======
-change of state without any change in temperature.",Both Assertion and Reason are correct and Reason is the correct explanation for Assertion,Both Assertion and Reason are correct but Reason is not the correct explanation for Assertion,Assertion is correct but Reason is incorrect,Both Assertion and Reason are incorrect,Physics,Thermodynamics,Both Assertion and Reason are correct and Reason is the correct explanation for Assertion,1
-"A piece of copper is heated in oven, then dropped into a beaker of water. If a student want to calculate the specific
-heat of copper then he must know or measure the value of all of the
-quantities below EXCEPT the:",mass of the water,original temperatures of the copper and the water,final (equilibrium) temperature of the copper and the water,"time taken to achieve equilibrium after the copper is dropped into the water
-E. specific heat of the water",Physics,Thermodynamics,mass of the water,1
-"Critical temperature can be defined as
-the",Temperature at which there is no motion between the molecules,Temperature at which a gas is converted into its liquid state,Temperature at which volume of a gas becomes zero,Temperature above which a gas cannot be liquefied no matter however high the pressure may be,Physics,Thermodynamics,Temperature at which there is no motion between the molecules,1
-"Spot the statement which is true for
-temperature of gas and every kinetic
-model of gas:",Temperature \( \propto \) Average kinetic energy of the gas molecule,temperature \( \propto \frac{1}{K . E_{\text {of gas molecule}}} \),Temperature has no effect on kinetic energy of gas not,All true according to condition,Physics,Thermodynamics,Temperature \( \propto \) Average kinetic energy of the gas molecule,1
-The internal energy of an ideal gas increases during an isothermal process when the gas is,Expanded by adding more molecules to it,Expanded by adding more heat to it,Expanded against zero pressure,Compressed by doing work on it,Physics,Thermodynamics,Expanded by adding more molecules to it,1
-"What sensation do we feel due to heat
-energy?",Sensation of hotness and coldness,Sensation of touch,Sensation of darkness,sensation of light,Physics,Thermodynamics,Sensation of hotness and coldness,1
-"The quantity of heat required to raise the temperature of unit mass of a substance through one degree Celsius
-is known as",Heat Capacity of body,Specific heat capacity of a body,Latent heat of body,Specific latent heat of a body,Physics,Thermodynamics,Heat Capacity of body,1
-"Mercury boils at \( 367^{\circ} \mathrm{C} \). Mercury thermometers are made such that they
-can measure temperature up to \( 500^{\circ} \mathrm{C} \) This done by",Filling nitrogen gas at high pressure above the mercury column,Fillıng oxygen gas at low pressure above the mercury column,Filling carbondioxide gas above mercury column,None of the above,Physics,Thermodynamics,Filling nitrogen gas at high pressure above the mercury column,1
->>>>>>> 0a4d9deb2f7bd9649dbad5817c22a46959689ba4
-"A copper block of mass \( 50 \mathrm{g} \) is heated to
-\( 100^{\circ} \) and placed on a block of ice at \( 0^{\circ} \mathrm{C} \)
-The specific heat of copper is \( 0.1 \mathrm{cal} \)
-\( g^{-1} \cdot C^{-1} \) and latent heat of ice is
-<<<<<<< HEAD
-\( 80 c a l g^{-1} . \) The amount of ice melted is",\( 6.15 \mathrm{g} \),\( 6.2 \mathrm{g} \),\( 6.25 \mathrm{g} \),\( 6.3 \mathrm{g} \),Physics,Thermodynamics,\( 6.15 \mathrm{g} \),1
-"Two thermometers are used to record
-the temperature of a room and the bulb
-of one is wrapped in wet hanky.",The temperature recorded by both will be same,The temperature recorded by the wet-bulb thermometer will be greater than that recorded by the other,The temperature recorded by dry-bulb thermometer will be greater than that recorded by the other,None of the above,Physics,Thermodynamics,The temperature recorded by both will be same,1
-"What function does a condenser
-perform,in heat pumps?",Condenser performs the most important function of cooling the room.,Condenser performs the most important function of heating the room.,Condenser performs the most important function of freezing outside the room,Condenser performs the most important function of heating the atmosphere,Physics,Thermodynamics,Condenser performs the most important function of cooling the room.,1
-=======
-\( 80 c a l g^{-1} . \) The amount of ice melted is",\( 6.15 \mathrm{g} \),\( 6.2 \mathrm{g} \),\( 6.25 \mathrm{g} \),\( 6.3 \mathrm{g} \),Physics,Thermodynamics,\( 6.15 \mathrm{g} \),1
-"Two thermometers are used to record
-the temperature of a room and the bulb
-of one is wrapped in wet hanky.",The temperature recorded by both will be same,The temperature recorded by the wet-bulb thermometer will be greater than that recorded by the other,The temperature recorded by dry-bulb thermometer will be greater than that recorded by the other,None of the above,Physics,Thermodynamics,The temperature recorded by both will be same,1
-"What function does a condenser
-perform,in heat pumps?",Condenser performs the most important function of cooling the room.,Condenser performs the most important function of heating the room.,Condenser performs the most important function of freezing outside the room,Condenser performs the most important function of heating the atmosphere,Physics,Thermodynamics,Condenser performs the most important function of cooling the room.,1
->>>>>>> 0a4d9deb2f7bd9649dbad5817c22a46959689ba4
-"Find the temperature at which the fundamental frequency of an organ pipe is independent of small variation in
-temperature in terms of the coefficient of linear expansion \( (\alpha) \) of the material of the tube
-A . \( 1 / 3 \alpha \)","\) of the material of the tube
-A . \( 1 / 3 \alpha \)",\( 1 / 2 \alpha \),\( 1 / 4 \alpha \),\( 1 / 5 \alpha \),Physics,Thermodynamics,"\) of the material of the tube
-<<<<<<< HEAD
-A . \( 1 / 3 \alpha \)",1
-The propagation of heat in vacuum takes place by,Conduction,Convection,Radiation,None of these,Physics,Thermodynamics,Conduction,1
-=======
-A . \( 1 / 3 \alpha \)",1
-The propagation of heat in vacuum takes place by,Conduction,Convection,Radiation,None of these,Physics,Thermodynamics,Conduction,1
->>>>>>> 0a4d9deb2f7bd9649dbad5817c22a46959689ba4
-"Assertion
-Ratio of isothermal bulk modulus and
-adiabatic bulk modulus for a
-monoatomic gas at a glven pressure is \( \frac{3}{5} \)
-<<<<<<< HEAD
-Reason This ratio is equal to \( \gamma=\frac{C_{p}}{C_{v}} \)",Both Assertion and Reason are correct and Reason is the correct explanation for Assertion,Both Assertion and Reason are correct but Reason is not the correct explanation for Assertion,Assertion is correct but Reason is incorrect,Both Assertion and Reason are incorrect,Physics,Thermodynamics,Both Assertion and Reason are correct and Reason is the correct explanation for Assertion,1
-"In isothermal expansion the pressure is
-determined by :",temperature only,compressibility only,both temperature and compressibility,latent heat,Physics,Thermodynamics,temperature only,1
-"Suppose a liquid in a container is heated at the top rather than at the bottom. What is the main process by
-which the rest of the liquid becomes hot
-\( ? \)",Conduction,Evaporation,Sublimation,None of these,Physics,Thermodynamics,Conduction,1
-"As the temperature of the medium increases,",speed of sound increases,speed of sound decreases,no effect on speed of sound,may increase or decrease,Physics,Thermodynamics,speed of sound increases,1
-Which one of the following heater element is used in electric press,Copper wire,Nichrome wire,Lead wire,Iron wire,Physics,Thermodynamics,Copper wire,1
-"At the molecular level what can be said
-about Heat energy?",Heat energy is equal to total mechanical energy of all its molecules,Heat energy is equal to total potential energy of all its molecules,Heat energy is equal to total kinetic energy of all its molecules,Heat energy is equal to total heat energy of all its molecules,Physics,Thermodynamics,Heat energy is equal to total mechanical energy of all its molecules,1
-It is accurate to say that the corona contains heat?,Yes,No,"In particular conditions, say during solar eclipse, it contains heat",None of these,Physics,Thermodynamics,No,2
-"The amount of heat energy required to raise the temperature off 1 kg of water
-through \( 1^{\circ} C \) is",Calorie,Thermal capacity,specific Heat,Kilo calorie,Physics,Thermodynamics,Calorie,1
-"The statement ""lt is impossible to
-construct a heat engine which can convert heat directly to work completely"" was given by",Clausius,Carnot,Plank,Kelvin \& Plank,Physics,Thermodynamics,Clausius,1
-"When two same conducting rod are
-kept at different temperature,",theirs resistivity will be different,their resistivity will be same,resistivity doesn't' depend on temperature,none of the above,Physics,Thermodynamics,theirs resistivity will be different,1
-"Two thermometers are used to record
-the temperature of a room. If the bulb of
-one is wrapped in wet hanky:",The temperature recorded by both will be same.,The temperature recorded by the wet-bulb thermometer will be greater than that recorded by the other,The temperature recorded by dry-bulb thermometer will be greater than that recorded by the other,None of the above,Physics,Thermodynamics,The temperature recorded by both will be same.,1
-=======
-Reason This ratio is equal to \( \gamma=\frac{C_{p}}{C_{v}} \)",Both Assertion and Reason are correct and Reason is the correct explanation for Assertion,Both Assertion and Reason are correct but Reason is not the correct explanation for Assertion,Assertion is correct but Reason is incorrect,Both Assertion and Reason are incorrect,Physics,Thermodynamics,Both Assertion and Reason are correct and Reason is the correct explanation for Assertion,1
-"In isothermal expansion the pressure is
-determined by :",temperature only,compressibility only,both temperature and compressibility,latent heat,Physics,Thermodynamics,temperature only,1
-"Suppose a liquid in a container is heated at the top rather than at the bottom. What is the main process by
-which the rest of the liquid becomes hot
-\( ? \)",Conduction,Evaporation,Sublimation,None of these,Physics,Thermodynamics,Conduction,1
-"As the temperature of the medium increases,",speed of sound increases,speed of sound decreases,no effect on speed of sound,may increase or decrease,Physics,Thermodynamics,speed of sound increases,1
-Which one of the following heater element is used in electric press,Copper wire,Nichrome wire,Lead wire,Iron wire,Physics,Thermodynamics,Copper wire,1
-"At the molecular level what can be said
-about Heat energy?",Heat energy is equal to total mechanical energy of all its molecules,Heat energy is equal to total potential energy of all its molecules,Heat energy is equal to total kinetic energy of all its molecules,Heat energy is equal to total heat energy of all its molecules,Physics,Thermodynamics,Heat energy is equal to total mechanical energy of all its molecules,1
-It is accurate to say that the corona contains heat?,Yes,No,"In particular conditions, say during solar eclipse, it contains heat",None of these,Physics,Thermodynamics,No,2
-"The amount of heat energy required to raise the temperature off 1 kg of water
-through \( 1^{\circ} C \) is",Calorie,Thermal capacity,specific Heat,Kilo calorie,Physics,Thermodynamics,Calorie,1
-"The statement ""lt is impossible to
-construct a heat engine which can convert heat directly to work completely"" was given by",Clausius,Carnot,Plank,Kelvin \& Plank,Physics,Thermodynamics,Clausius,1
-"When two same conducting rod are
-kept at different temperature,",theirs resistivity will be different,their resistivity will be same,resistivity doesn't' depend on temperature,none of the above,Physics,Thermodynamics,theirs resistivity will be different,1
-"Two thermometers are used to record
-the temperature of a room. If the bulb of
-one is wrapped in wet hanky:",The temperature recorded by both will be same.,The temperature recorded by the wet-bulb thermometer will be greater than that recorded by the other,The temperature recorded by dry-bulb thermometer will be greater than that recorded by the other,None of the above,Physics,Thermodynamics,The temperature recorded by both will be same.,1
->>>>>>> 0a4d9deb2f7bd9649dbad5817c22a46959689ba4
-"The absolute temperature T of a gas is
-plotted against its pressure \( \mathrm{P} \) for two
-different constant volumes \( V_{1} \) and \( V_{2} \)
-where \( V_{1}>V_{2} . \) T is plotted along \( x \) -axis
-and \( \mathrm{P} \) along \( \mathrm{y} \) -axis.","Slope for curve corresponding to volume \( V_{1} \) is greater
-than that corresponding to volume \( V_{2} \)",Slope for curve corresponding to volume \( V_{2} \) is greater than that corresponding to volume \( V_{1} \),Slope for both curves are equal,Slope for both curves are unequal such that they intersect at \( T=0 \),Physics,Thermodynamics,"Slope for curve corresponding to volume \( V_{1} \) is greater
-<<<<<<< HEAD
-than that corresponding to volume \( V_{2} \)",1
-=======
-than that corresponding to volume \( V_{2} \)",1
->>>>>>> 0a4d9deb2f7bd9649dbad5817c22a46959689ba4
-"The second law of thermodynamics
-implies:","whole of heat can be converted into mechanical
-energy",no heat engine can be \( 100 \% \) efficient,every heat engine has an efficiency of \( 100 \% \),"a refrigerator can reduce the temperature to absolute
-zero",Physics,Thermodynamics,"whole of heat can be converted into mechanical
-<<<<<<< HEAD
-energy",1
-Two bodies at different temperatures are kept in contact. If the body at higher temperature gets hotter than it violates which law of thermodynamics?,zeroth law of thermodynamics,First law of thermodynamics,second law of thermodynamics,Third law of thermodynamics,Physics,Thermodynamics,zeroth law of thermodynamics,1
-=======
-energy",1
-Two bodies at different temperatures are kept in contact. If the body at higher temperature gets hotter than it violates which law of thermodynamics?,zeroth law of thermodynamics,First law of thermodynamics,second law of thermodynamics,Third law of thermodynamics,Physics,Thermodynamics,zeroth law of thermodynamics,1
->>>>>>> 0a4d9deb2f7bd9649dbad5817c22a46959689ba4
-"Assertion
-During rapid pumping of air in tyres, air inside the tyre is hotter than
-atmospheric air.
-Reason
-Adiabatic process occurs at very high
-<<<<<<< HEAD
-rate",Both Assertion and Reason are correct and Reason is the correct explanation for Assertion.,Both Assertion and Reason are correct but Reason is not the correct explanation for Assertion,Assertion is correct but Reason is incorrect,Both Assertion and Reason are incorrect,Physics,Thermodynamics,Both Assertion and Reason are correct and Reason is the correct explanation for Assertion.,1
-"Assertion
-The flow of heat energy from one body to the other depends upon the amount of heat energy in them
-Reason
-Heat flows from lower temperature of the body to higher temperature of the body",Both Assertion and Reason are correct and Reason is the correct explanation for Assertion,Both Assertion and Reason are correct but Reason is not the correct explanation for Assertion,Assertion is correct but Reason is incorrect,Assertion is incorrect but Reason is correct,Physics,Thermodynamics,Both Assertion and Reason are correct and Reason is the correct explanation for Assertion,1
-"Mercury is often used in clinical thermometers.Which one of the
-following properties of mercury is not a reason for this ?",The coefficient of the thermal expansion is large,It is shiny,It is a liquid at room temperature,It has high density,Physics,Thermodynamics,The coefficient of the thermal expansion is large,1
-=======
-rate",Both Assertion and Reason are correct and Reason is the correct explanation for Assertion.,Both Assertion and Reason are correct but Reason is not the correct explanation for Assertion,Assertion is correct but Reason is incorrect,Both Assertion and Reason are incorrect,Physics,Thermodynamics,Both Assertion and Reason are correct and Reason is the correct explanation for Assertion.,1
-"Assertion
-The flow of heat energy from one body to the other depends upon the amount of heat energy in them
-Reason
-Heat flows from lower temperature of the body to higher temperature of the body",Both Assertion and Reason are correct and Reason is the correct explanation for Assertion,Both Assertion and Reason are correct but Reason is not the correct explanation for Assertion,Assertion is correct but Reason is incorrect,Assertion is incorrect but Reason is correct,Physics,Thermodynamics,Both Assertion and Reason are correct and Reason is the correct explanation for Assertion,1
-"Mercury is often used in clinical thermometers.Which one of the
-following properties of mercury is not a reason for this ?",The coefficient of the thermal expansion is large,It is shiny,It is a liquid at room temperature,It has high density,Physics,Thermodynamics,The coefficient of the thermal expansion is large,1
->>>>>>> 0a4d9deb2f7bd9649dbad5817c22a46959689ba4
-"Assertion
-In the refrigerator, the evaporator is located in the freezer section.
-Reason
-In the heat pump, the evaporator is located outside the room which is to be
-<<<<<<< HEAD
-heated.",A. Both Assertion and Reason are correct and Reason is the correct explanation for Assertion,Both Assertion and Reason are correct but Reason is not the correct explanation for Assertion,Assertion is correct but Reason is incorrect,Both Assertion and Reason are incorrect,Physics,Thermodynamics,A. Both Assertion and Reason are correct and Reason is the correct explanation for Assertion,1
-Among the following what should not be done while or before using a clinical thermometer?,Ensure that before use the mercury level is below \( 35^{\circ} \mathrm{C} \),Wash the thermometer with hot water.,"Handle the thermometer with care, as you handle any glass articles.",Don't hold the thermometer by the bulb while reading it,Physics,Thermodynamics,"Handle the thermometer with care, as you handle any glass articles.",3
-"Assertion
-Specific heat of a body is always greater than its thermal capacity.
-Reason
-Thermal capacity is the heat required for raising temperature of unit mass of the body through unit degree.",Both Assertion and Reason are correct and Reason is the correct explanation for Assertion,Both Assertion and Reason are correct but Reason is not the correct explanation for Assertion,Assertion is correct but Reason is incorrect,Both Assertion and Reason are incorrect,Physics,Thermodynamics,Both Assertion and Reason are correct and Reason is the correct explanation for Assertion,1
-=======
-heated.",A. Both Assertion and Reason are correct and Reason is the correct explanation for Assertion,Both Assertion and Reason are correct but Reason is not the correct explanation for Assertion,Assertion is correct but Reason is incorrect,Both Assertion and Reason are incorrect,Physics,Thermodynamics,A. Both Assertion and Reason are correct and Reason is the correct explanation for Assertion,1
-Among the following what should not be done while or before using a clinical thermometer?,Ensure that before use the mercury level is below \( 35^{\circ} \mathrm{C} \),Wash the thermometer with hot water.,"Handle the thermometer with care, as you handle any glass articles.",Don't hold the thermometer by the bulb while reading it,Physics,Thermodynamics,"Handle the thermometer with care, as you handle any glass articles.",3
-"Assertion
-Specific heat of a body is always greater than its thermal capacity.
-Reason
-Thermal capacity is the heat required for raising temperature of unit mass of the body through unit degree.",Both Assertion and Reason are correct and Reason is the correct explanation for Assertion,Both Assertion and Reason are correct but Reason is not the correct explanation for Assertion,Assertion is correct but Reason is incorrect,Both Assertion and Reason are incorrect,Physics,Thermodynamics,Both Assertion and Reason are correct and Reason is the correct explanation for Assertion,1
->>>>>>> 0a4d9deb2f7bd9649dbad5817c22a46959689ba4
-"statement
-(1): A metallic plate
-containing a circular hole is heated
-then the size of the hole increases.
-statement
-<<<<<<< HEAD
-(2): The expansion of the solid always takes place readily outwards.",statement 1 and statement 2 are correct and statement 2 is correct an explanation for statement 1,statement 1 and statement 2 are correct and statement 2 is not the correct explanation for statement,statement 1 is true and statement 2 is false,statement 1 is wrong and statement 2 is true,Physics,Thermodynamics,statement 1 and statement 2 are correct and statement 2 is correct an explanation for statement 1,1
-=======
-(2): The expansion of the solid always takes place readily outwards.",statement 1 and statement 2 are correct and statement 2 is correct an explanation for statement 1,statement 1 and statement 2 are correct and statement 2 is not the correct explanation for statement,statement 1 is true and statement 2 is false,statement 1 is wrong and statement 2 is true,Physics,Thermodynamics,statement 1 and statement 2 are correct and statement 2 is correct an explanation for statement 1,1
->>>>>>> 0a4d9deb2f7bd9649dbad5817c22a46959689ba4
-"kept in two identical vessels, which are
-placed in a freezer that extracts heat
-from them at the same rate causing
-each liquid to transform into a solid.
-The schematic figure shows the
-temperature T vs time t plot for the two
-materials. We denote the specific heat
-in the liquid states to be \( C_{L 1} \) and \( C_{L 2} \)
-for materials 1 and 2 respectively, and
-latent heats of fusion \( U_{1} \) and \( U_{2} \)
-respectively. Choose the correct option.","The schematic figure shows the
-temperature T vs time t plot for the two
-materials. We denote the specific heat
-in the liquid states to be \( C_{L 1} \) and \( C_{L 2} \)
-for materials 1 and 2 respectively, and
-latent heats of fusion \( U_{1} \) and \( U_{2} \)
-respectively. Choose the correct option.",\( C_{L 1}>C_{L 2} \) and \( U_{1}<U_{2} \),"\( C_{L 1}>C_{L 2} \) and \( U_{1}>U_{2} \)
-\( \mathbf{c} \cdot C_{L 1}<C_{L 2} \) and \( U_{1}>U_{2} \)",\( C_{L 1}<C_{L 2} \) and \( U_{1}<U_{2} \),Physics,Thermodynamics,"The schematic figure shows the
-temperature T vs time t plot for the two
-materials. We denote the specific heat
-in the liquid states to be \( C_{L 1} \) and \( C_{L 2} \)
-for materials 1 and 2 respectively, and
-latent heats of fusion \( U_{1} \) and \( U_{2} \)
-<<<<<<< HEAD
-respectively. Choose the correct option.",1
-Which among the following substances has the greatest specific heat?,Iron,Water,copper,Mercury,Physics,Thermodynamics,Iron,1
-"The air density at Mount Everest is less than that at the sea level. It is found by mountaineers that for one trip lasting a few hours, the extra oxygen needed by them corresponds to \( 30,000 c c \) at sea level (pressure 1 atmosphere,
-temperature \( 27^{\circ} \mathrm{C} \) ). Assume that the
-temperature around Mount Everest is -
-\( 73^{\circ} \mathrm{C} \) and that the oxygen cylinder has a capacity of 5.2 litters. The pressure at which oxygen be filled (at site) in the cylinder is",3.86 atm,5.00 atm,5.77 atm,1 atm,Physics,Thermodynamics,3.86 atm,1
-=======
-respectively. Choose the correct option.",1
-Which among the following substances has the greatest specific heat?,Iron,Water,copper,Mercury,Physics,Thermodynamics,Iron,1
-"The air density at Mount Everest is less than that at the sea level. It is found by mountaineers that for one trip lasting a few hours, the extra oxygen needed by them corresponds to \( 30,000 c c \) at sea level (pressure 1 atmosphere,
-temperature \( 27^{\circ} \mathrm{C} \) ). Assume that the
-temperature around Mount Everest is -
-\( 73^{\circ} \mathrm{C} \) and that the oxygen cylinder has a capacity of 5.2 litters. The pressure at which oxygen be filled (at site) in the cylinder is",3.86 atm,5.00 atm,5.77 atm,1 atm,Physics,Thermodynamics,3.86 atm,1
->>>>>>> 0a4d9deb2f7bd9649dbad5817c22a46959689ba4
-"Five blocks \( \boldsymbol{A}, \boldsymbol{B}, \boldsymbol{C}, \boldsymbol{D} \) \& \( \boldsymbol{E} \) of equal
-masses but made of different
-substances as shown in above figure,
-are heated to \( 100^{\circ} \mathrm{C} \) and placed on
-separate \( 10 k g \) blocks of ice that are at a
-temperature of \( 0^{\circ} \mathrm{C} \). Identify which substance melts the greatest amount
-of ice?",The substance with the lowest specific heat,The substance with the highest specific heat,The substance with the greatest surface area,"The substance with the smallest surface area
-<<<<<<< HEAD
-E. The substance that started with the highest temperature",Physics,Thermodynamics,The substance with the lowest specific heat,1
-Conversion of vapour into solid on cooling is called:,desublimation,vapour deposition,Both A and B,None of the above,Physics,Thermodynamics,desublimation,1
-The heating element in an electric iron is made up of :,nichrome,iron,constantan,tungsten,Physics,Thermodynamics,iron,2
-"In specific heat of a substance is infinite, it means",Heat is given out,Heat is taken out,No change in temperature takes place whether heat is taken in or given out,All of the above,Physics,Thermodynamics,Heat is given out,1
-Heat is transmitted from higher to lower temperature through actual motion of the molecule in,conduction,convection,radiation,all of these,Physics,Thermodynamics,conduction,1
-"Specific heat of a substance depends
-on its.",Mass,Volume,Temperature,colour,Physics,Thermodynamics,Mass,1
-"A coin is dipped in the molten wax in a glass tube. When we heat the upper part of the glass tube, the wax around the coil will not melt because:",Wax has a very high melting point,Wax is a good conductor of heat,Glass is a good conductor of heat,Wax or glass are bad conductors,Physics,Thermodynamics,Wax has a very high melting point,1
-"The adiabatic Bulk modulus of a
-diatomic gas at atmospheric pressure is",\( 0 \mathrm{Nm}^{-2} \),\( 1 \mathrm{Nm}^{-2} \),\( 1.4 \times 10^{4} N m^{-2} \),\( 1.4 \times 10^{5} \mathrm{Nm}^{-2} \),Physics,Thermodynamics,\( 0 \mathrm{Nm}^{-2} \),1
-=======
-E. The substance that started with the highest temperature",Physics,Thermodynamics,The substance with the lowest specific heat,1
-Conversion of vapour into solid on cooling is called:,desublimation,vapour deposition,Both A and B,None of the above,Physics,Thermodynamics,desublimation,1
-The heating element in an electric iron is made up of :,nichrome,iron,constantan,tungsten,Physics,Thermodynamics,iron,2
-"In specific heat of a substance is infinite, it means",Heat is given out,Heat is taken out,No change in temperature takes place whether heat is taken in or given out,All of the above,Physics,Thermodynamics,Heat is given out,1
-Heat is transmitted from higher to lower temperature through actual motion of the molecule in,conduction,convection,radiation,all of these,Physics,Thermodynamics,conduction,1
-"Specific heat of a substance depends
-on its.",Mass,Volume,Temperature,colour,Physics,Thermodynamics,Mass,1
-"A coin is dipped in the molten wax in a glass tube. When we heat the upper part of the glass tube, the wax around the coil will not melt because:",Wax has a very high melting point,Wax is a good conductor of heat,Glass is a good conductor of heat,Wax or glass are bad conductors,Physics,Thermodynamics,Wax has a very high melting point,1
-"The adiabatic Bulk modulus of a
-diatomic gas at atmospheric pressure is",\( 0 \mathrm{Nm}^{-2} \),\( 1 \mathrm{Nm}^{-2} \),\( 1.4 \times 10^{4} N m^{-2} \),\( 1.4 \times 10^{5} \mathrm{Nm}^{-2} \),Physics,Thermodynamics,\( 0 \mathrm{Nm}^{-2} \),1
->>>>>>> 0a4d9deb2f7bd9649dbad5817c22a46959689ba4
-"The Van der Waal's equation of state for some gases can be expressed as:
-\( \left(\boldsymbol{P}+\frac{\boldsymbol{a}}{\boldsymbol{V}^{2}}\right)(\boldsymbol{V}-\boldsymbol{b})=\boldsymbol{R} \boldsymbol{T} \)
-where \( P \) is the pressure, \( V \) is the molar volume, and \( T \) is the absolute
-temperature of the given sample of gas and \( a, b \) and \( R \) are constants.
-
-<<<<<<< HEAD
-In the above problem, the dimensional formula for \( \mathrm{RT} \) is same as that of",Energy,Force,specific heat,Latent heat,Physics,Thermodynamics,Energy,1
-"The internal energy of an isolated
-system",keeps on changing,remains constant,zero,none of these,Physics,Thermodynamics,zero,3
-"According to the Boltzmann's law of equipartition of energy, the energy per degree of freedom and at a temperature
-T K is :",(3/2) KT,(2/3) KT,кт,1/2 KT,Physics,Thermodynamics,(3/2) KT,1
-"A thermometer has a low thermal
-capacity. Why is this an advantage?",The thermometer does not absorb much thermal energy to raise its own temperature,The thermometer does not conduct much thermal energy to the surroundings,The thermometer does not melt when it gets hot,"The thermometer does not radiate much thermal
-energy to the surroundings",Physics,Thermodynamics,The thermometer does not absorb much thermal energy to raise its own temperature,1
-Heat energy transferred in bodies at thermal equilibrium is,Very high and positive,Very low and positive,zero,negative,Physics,Thermodynamics,Very high and positive,1
-=======
-In the above problem, the dimensional formula for \( \mathrm{RT} \) is same as that of",Energy,Force,specific heat,Latent heat,Physics,Thermodynamics,Energy,1
-"The internal energy of an isolated
-system",keeps on changing,remains constant,zero,none of these,Physics,Thermodynamics,zero,3
-"According to the Boltzmann's law of equipartition of energy, the energy per degree of freedom and at a temperature
-T K is :",(3/2) KT,(2/3) KT,кт,1/2 KT,Physics,Thermodynamics,(3/2) KT,1
-"A thermometer has a low thermal
-capacity. Why is this an advantage?",The thermometer does not absorb much thermal energy to raise its own temperature,The thermometer does not conduct much thermal energy to the surroundings,The thermometer does not melt when it gets hot,"The thermometer does not radiate much thermal
-energy to the surroundings",Physics,Thermodynamics,The thermometer does not absorb much thermal energy to raise its own temperature,1
-Heat energy transferred in bodies at thermal equilibrium is,Very high and positive,Very low and positive,zero,negative,Physics,Thermodynamics,Very high and positive,1
->>>>>>> 0a4d9deb2f7bd9649dbad5817c22a46959689ba4
-"(A): the linear coefficients of expansion
-of a crystal along three perpendicular
-\( \operatorname{axes} \operatorname{are} \alpha, \frac{-\alpha}{2}, \frac{\alpha}{5} . \) its volume
-coefficient is \( \frac{7 \alpha}{10} \)
-(B): For an-isotropic solids
-\( \boldsymbol{r}=\boldsymbol{\alpha}_{\boldsymbol{x}}+\boldsymbol{\alpha}_{\boldsymbol{y}}+\boldsymbol{\alpha}_{\boldsymbol{z}} \)
-\( A \cdot A \) and \( B \) are correct and \( B \) is correct explanation for \( A \)",": the linear coefficients of expansion
-of a crystal along three perpendicular
-\( \operatorname{axes} \operatorname{are} \alpha, \frac{-\alpha}{2}, \frac{\alpha}{5} . \) its volume
-coefficient is \( \frac{7 \alpha}{10} \)
-(B): For an-isotropic solids
-\( \boldsymbol{r}=\boldsymbol{\alpha}_{\boldsymbol{x}}+\boldsymbol{\alpha}_{\boldsymbol{y}}+\boldsymbol{\alpha}_{\boldsymbol{z}} \)
-<<<<<<< HEAD
-\( A \cdot A \) and \( B \) are correct and \( B \) is correct explanation for \( A \)",A and B are correct and B is not correct explanation for \( A \),A is true and B is false,A and B both are wrong,Physics,Thermodynamics,A is true and B is false,3
-=======
-\( A \cdot A \) and \( B \) are correct and \( B \) is correct explanation for \( A \)",A and B are correct and B is not correct explanation for \( A \),A is true and B is false,A and B both are wrong,Physics,Thermodynamics,A is true and B is false,3
->>>>>>> 0a4d9deb2f7bd9649dbad5817c22a46959689ba4+termed as",Nuclear energy,Tidal energy,Geothermal energy,None of these,,Physics,Thermodynamics,Nuclear energy,1
+The thermal conductivity of a rod depends on:,length,mass,area of cross-section,material of rod,,Physics,Thermodynamics,length,1
+"The uneven heating of land takes place
+due to",Direction of sunlight,Direction of wind,Temperature of the earth,None of the above,,Physics,Thermodynamics,Direction of sunlight,1
+"When heat energy is supplied to the substance, kinetic energy of its molecules:",Increases,Decreases,Remains Same,cannot be predicted,,Physics,Thermodynamics,Increases,1