<<<<<<< HEAD
question,option_1,option_2,option_3,option_4,Subject,topic,correct_answer,Correct_Option_Number
"What remains constant in uniform
circular motion?",Velocity,Speedd,Displacement,Direction,Physics,Mechanics,Displacement,3
=======
question,option_1,option_2,option_3,option_4,Subject,topic,correct_answer,Correct_Option_Number
"What remains constant in uniform
circular motion?",Velocity,Speedd,Displacement,Direction,Physics,Mechanics,Displacement,3
>>>>>>> 0a4d9deb2f7bd9649dbad5817c22a46959689ba4
"Assertion
A dipole \( P \) applies a force \( F \) on dipole \( Q \) and dipole \( Q \) applies a force \( F \) on dipole
\( \boldsymbol{P} \)
Reason
<<<<<<< HEAD
Action and reaction are equal and opposite.",Both Assertion and Reason are correct and Reason is the correct explanation for Assertion,Both Assertion and Reason are correct but Reason is not the correct explanation for Assertion,Assertion is correct but Reason is incorrect,Both Assertion and Reason are incorrect,Physics,Mechanics,Both Assertion and Reason are correct and Reason is the correct explanation for Assertion,1
=======
Action and reaction are equal and opposite.",Both Assertion and Reason are correct and Reason is the correct explanation for Assertion,Both Assertion and Reason are correct but Reason is not the correct explanation for Assertion,Assertion is correct but Reason is incorrect,Both Assertion and Reason are incorrect,Physics,Mechanics,Both Assertion and Reason are correct and Reason is the correct explanation for Assertion,1
>>>>>>> 0a4d9deb2f7bd9649dbad5817c22a46959689ba4
"Two blocks \( A \) and \( B \), each of mass \( m \), are
connected by a massless spring of natural length L and spring constant k. The blocks are initially resting on a smooth horizontal floor with the spring
at its natural length as shown in Fig. A
third identical block \( C \), also of mass \( m \)
moves on the floor with a speed \( \mathbf{v} \) along the line joining \( A \) and \( B \) and collides with \( A, \) then
<<<<<<< HEAD
This question has multiple correct options",The KE of the AB system at maximum compression of the spring is zero.,The KE of the AB system at maximum compression of the spring is \( (1 / 4) m v^{2} \),The maximum compression of the spring is \( v \sqrt{\frac{m}{k}} \),The maximum compression of the spring is \( v \sqrt{\frac{m}{2 k}} \),Physics,Mechanics,The KE of the AB system at maximum compression of the spring is zero.,1
"If the earth stops rotating about its axis, then the magnitude of gravity",increases everywhere on the surface of earth,will increase only at the poles,will not change at the poles,All of the above,Physics,Mechanics,increases everywhere on the surface of earth,1
"The length of an iron wire is \( L \) and area
of cross-section is \( A \). The increase in
length is \( l \) on applying the force \( F \) on its two ends. Which of the statement is
correct?",Increase in length is inversely proportional to its length,Increase in length is proportional to area of crosssection,Increase in length is inversely proportional to area of cross-section,Increase in length is proportional to Young's modulus,Physics,Mechanics,Increase in length is inversely proportional to its length,1
=======
This question has multiple correct options",The KE of the AB system at maximum compression of the spring is zero.,The KE of the AB system at maximum compression of the spring is \( (1 / 4) m v^{2} \),The maximum compression of the spring is \( v \sqrt{\frac{m}{k}} \),The maximum compression of the spring is \( v \sqrt{\frac{m}{2 k}} \),Physics,Mechanics,The KE of the AB system at maximum compression of the spring is zero.,1
"If the earth stops rotating about its axis, then the magnitude of gravity",increases everywhere on the surface of earth,will increase only at the poles,will not change at the poles,All of the above,Physics,Mechanics,increases everywhere on the surface of earth,1
"The length of an iron wire is \( L \) and area
of cross-section is \( A \). The increase in
length is \( l \) on applying the force \( F \) on its two ends. Which of the statement is
correct?",Increase in length is inversely proportional to its length,Increase in length is proportional to area of crosssection,Increase in length is inversely proportional to area of cross-section,Increase in length is proportional to Young's modulus,Physics,Mechanics,Increase in length is inversely proportional to its length,1
>>>>>>> 0a4d9deb2f7bd9649dbad5817c22a46959689ba4
"A particle of mass \( 1 \mathrm{gm} \) and charge \( 1 \mu C \) is held at rest on a frictionless horizontal surface at distance \( 1 \mathrm{m} \) from the fixed charge 2 mC. If the particle is released, it will be repelled. The speed of the particle when it is at a distance of
\( 10 \mathrm{m} \) from the fixed charge
A \( \cdot 60 m s^{-1} \)","If the particle is released, it will be repelled. The speed of the particle when it is at a distance of
\( 10 \mathrm{m} \) from the fixed charge
A \( \cdot 60 m s^{-1} \)",\( 100 \mathrm{ms}^{-1} \),\( 90 m s^{-1} \),\( 180 \mathrm{ms}^{-1} \),Physics,Mechanics,"If the particle is released, it will be repelled. The speed of the particle when it is at a distance of
\( 10 \mathrm{m} \) from the fixed charge
<<<<<<< HEAD
A \( \cdot 60 m s^{-1} \)",1
=======
A \( \cdot 60 m s^{-1} \)",1
>>>>>>> 0a4d9deb2f7bd9649dbad5817c22a46959689ba4
"Assertion
Newton's third law of motion is
applicable only when bodies are in
motion.
Reason
<<<<<<< HEAD
Newton's third law applies to all types of forces.e.g. gravitational, electric or magnetic forces etc.",A. Both Assertion and Reason are correct and Reason is the correct explanation for Assertion,Both Assertion and Reason are correct but Reason is not the correct explanation for Assertion,Assertion is correct but Reason is incorrect,Assertion is incorrect but Reason is correct,Physics,Mechanics,A. Both Assertion and Reason are correct and Reason is the correct explanation for Assertion,1
=======
Newton's third law applies to all types of forces.e.g. gravitational, electric or magnetic forces etc.",A. Both Assertion and Reason are correct and Reason is the correct explanation for Assertion,Both Assertion and Reason are correct but Reason is not the correct explanation for Assertion,Assertion is correct but Reason is incorrect,Assertion is incorrect but Reason is correct,Physics,Mechanics,A. Both Assertion and Reason are correct and Reason is the correct explanation for Assertion,1
>>>>>>> 0a4d9deb2f7bd9649dbad5817c22a46959689ba4
"A wedge of mass \( 10 \mathrm{kg} \) is moving
rightwards. A block of mass \( 10 k g \) is
placed on it. Friction coefficient
between wedge and block is \( 0.8 . \) Then
\( \left[\text {take } g=10 m / s^{2}\right] \)
This question has multiple correct options",If wedge is moving with constant velocity then friction acting on block is 64N,If wedge is moving with constant velocity then acceleration of block is zero,"If wedge is moving with \( a=2 \hat{i} m / s^{2} \) then friction
acting on block is \( 44 \mathrm{N} \)","If wedge is moving with \( a=10 \hat{i} m / s^{2} \) then friction is
<<<<<<< HEAD
zero",Physics,Mechanics,If wedge is moving with constant velocity then friction acting on block is 64N,1
"In the figure shown, a cubical block is held stationary against a rough wall by
applying force, ' \( \boldsymbol{F}^{\prime} \), then incorrect
statement among the following is",frictional force \( f=M g \),"\( F=N, N \) is normal reaction",\( F \) does not apply any toque,\( N \) does not apply any torque,Physics,Mechanics,frictional force \( f=M g \),1
Which of the following material is likely to have least friction?,woodd,Plasticç,Glass,Paper,Physics,Mechanics,woodd,1
=======
zero",Physics,Mechanics,If wedge is moving with constant velocity then friction acting on block is 64N,1
"In the figure shown, a cubical block is held stationary against a rough wall by
applying force, ' \( \boldsymbol{F}^{\prime} \), then incorrect
statement among the following is",frictional force \( f=M g \),"\( F=N, N \) is normal reaction",\( F \) does not apply any toque,\( N \) does not apply any torque,Physics,Mechanics,frictional force \( f=M g \),1
Which of the following material is likely to have least friction?,woodd,Plasticç,Glass,Paper,Physics,Mechanics,woodd,1
>>>>>>> 0a4d9deb2f7bd9649dbad5817c22a46959689ba4
"The vertical forces that the ground
exerts on a stationary van are shown.
The van is \( 2.50 \mathrm{m} \) long with the wheels
at a distance of \( 0.600 \mathrm{m} \) from the front
of the van and \( 0.400 \mathrm{m} \) from the rear of
the van.

What is the horizontal distance of the
<<<<<<< HEAD
van's centre of gravity from the front of the van?",\( 0.540 \mathrm{m} \),0.960 m,\( 1.14 \mathrm{m} \),\( 1.36 \mathrm{m} \),Physics,Mechanics,\( 0.540 \mathrm{m} \),1
Which is not the unit of Force?,Pound,Dyne,Joule,Newton,Physics,Mechanics,Pound,1
"Induced electromotive force in a coil
does not depend on",Number of turns in the coil,Intensity of the magnetic field,Relative speed between coil and the magnet,Resistance of the coil,Physics,Mechanics,Number of turns in the coil,1
Weightlessness in the satellite is due to,zero gravitational acceleration,zero acceleration,zero mass,None of these,Physics,Mechanics,zero gravitational acceleration,1
"A fruit (mass \( =50 g \) ) falls from a tree
because of gravitational attraction between the earth and the fruit. Which
of the following statements is true if \( x \) is the force exerted by the earth on the fruit and \( y \) is the force exerted by the fruit on the earth?",x is much greater than y,\( x \) and y are equal,y is greater than \( x \),y is equal to zero,Physics,Mechanics,x is much greater than y,1
=======
van's centre of gravity from the front of the van?",\( 0.540 \mathrm{m} \),0.960 m,\( 1.14 \mathrm{m} \),\( 1.36 \mathrm{m} \),Physics,Mechanics,\( 0.540 \mathrm{m} \),1
Which is not the unit of Force?,Pound,Dyne,Joule,Newton,Physics,Mechanics,Pound,1
"Induced electromotive force in a coil
does not depend on",Number of turns in the coil,Intensity of the magnetic field,Relative speed between coil and the magnet,Resistance of the coil,Physics,Mechanics,Number of turns in the coil,1
Weightlessness in the satellite is due to,zero gravitational acceleration,zero acceleration,zero mass,None of these,Physics,Mechanics,zero gravitational acceleration,1
"A fruit (mass \( =50 g \) ) falls from a tree
because of gravitational attraction between the earth and the fruit. Which
of the following statements is true if \( x \) is the force exerted by the earth on the fruit and \( y \) is the force exerted by the fruit on the earth?",x is much greater than y,\( x \) and y are equal,y is greater than \( x \),y is equal to zero,Physics,Mechanics,x is much greater than y,1
>>>>>>> 0a4d9deb2f7bd9649dbad5817c22a46959689ba4
"toppr
Q Type your question-
the rails is \( 1 m . \) A conducting rod of
mass \( 0.5 k g \) can slide on the rails
frictionlessly. The rod is tied at
midpoint to a light string passing over a smooth pulley fixed to the edge of the
table. A mass of 0.5kg tied to the other
end of the string hangs vertically as shown in the Figure. A uniform magnetic field of \( 0.5 T \) can be applied in
vertically downward direction. If the system is released from rest, then, point out incorrect statements from the
following:
I be the acceleration due to gravity]
<<<<<<< HEAD
This question has multiple correct options","When the magnetic field is put on, the acceleration of the system increases from \( \frac{g}{3} \) to \( \frac{g}{2} \)","Due to induction, the change in the acceleration of the system is same as that obtained by increasing the mass of the rod by \( 0.5 k g \) in the absence of the magnetic field.","Due to induction, the change in the acceleration of the system is same as that obtained by decreasing the mass of the rod by \( 0.25 \mathrm{kg} \) in the absence of magnetic field","When the magnetic field is put on, the acceleration of the system decreases from \( \frac{g}{2} \) to \( \frac{g}{3} \)",Physics,Mechanics,"When the magnetic field is put on, the acceleration of the system increases from \( \frac{g}{3} \) to \( \frac{g}{2} \)",1
=======
This question has multiple correct options","When the magnetic field is put on, the acceleration of the system increases from \( \frac{g}{3} \) to \( \frac{g}{2} \)","Due to induction, the change in the acceleration of the system is same as that obtained by increasing the mass of the rod by \( 0.5 k g \) in the absence of the magnetic field.","Due to induction, the change in the acceleration of the system is same as that obtained by decreasing the mass of the rod by \( 0.25 \mathrm{kg} \) in the absence of magnetic field","When the magnetic field is put on, the acceleration of the system decreases from \( \frac{g}{2} \) to \( \frac{g}{3} \)",Physics,Mechanics,"When the magnetic field is put on, the acceleration of the system increases from \( \frac{g}{3} \) to \( \frac{g}{2} \)",1
>>>>>>> 0a4d9deb2f7bd9649dbad5817c22a46959689ba4
"Assertion
If no external force acts on a system of
particles, then the centre of mass will
not move in any direction.
Reason
If net external force is zero, then the
linear momentum of the system
<<<<<<< HEAD
changes.",Both Assertion and Reason are correct and Reason is the correct explanation for Assertion,Both Assertion and Reason are correct but Reason is not the correct explanation for Assertion,Assertion is correct but Reason is incorrect,Both Assertion and Reason are incorrect,Physics,Mechanics,Both Assertion and Reason are correct and Reason is the correct explanation for Assertion,1
=======
changes.",Both Assertion and Reason are correct and Reason is the correct explanation for Assertion,Both Assertion and Reason are correct but Reason is not the correct explanation for Assertion,Assertion is correct but Reason is incorrect,Both Assertion and Reason are incorrect,Physics,Mechanics,Both Assertion and Reason are correct and Reason is the correct explanation for Assertion,1
>>>>>>> 0a4d9deb2f7bd9649dbad5817c22a46959689ba4
"A particle of mass \( M \) is executing oscillations about the origin on the \( x \)
axis. Its potential energy is \( |\boldsymbol{U}|=\boldsymbol{K}\left|\boldsymbol{x}^{2}\right| \)
where \( K \) is a positive constant. If the
amplitude of oscillations is \( a \), then its
<<<<<<< HEAD
period \( \boldsymbol{T} \) is",proportional to \( 1 / \sqrt{a} \),independent of \( a \),proportional to \( \sqrt{a} \),proportional to \( a^{1 / 2} / 2 \) poorional,Physics,Mechanics,proportional to \( 1 / \sqrt{a} \),1
"Choose the correct statement about the
properties of magnetic lines of forces.",Lines of force are not imaginary lines,Lines of force cannot be mapped on paper,Lines of force do not intersect each other,Lines of force always intersect each other,Physics,Mechanics,Lines of force are not imaginary lines,1
"If an external force and the frictional
force are acting on a body, which is in rest on the floor, and are equal and opposite, then the frictional force is:",rolling friction.,sliding friction.,static friction.,Both B and C,Physics,Mechanics,rolling friction.,1
=======
period \( \boldsymbol{T} \) is",proportional to \( 1 / \sqrt{a} \),independent of \( a \),proportional to \( \sqrt{a} \),proportional to \( a^{1 / 2} / 2 \) poorional,Physics,Mechanics,proportional to \( 1 / \sqrt{a} \),1
"Choose the correct statement about the
properties of magnetic lines of forces.",Lines of force are not imaginary lines,Lines of force cannot be mapped on paper,Lines of force do not intersect each other,Lines of force always intersect each other,Physics,Mechanics,Lines of force are not imaginary lines,1
"If an external force and the frictional
force are acting on a body, which is in rest on the floor, and are equal and opposite, then the frictional force is:",rolling friction.,sliding friction.,static friction.,Both B and C,Physics,Mechanics,rolling friction.,1
>>>>>>> 0a4d9deb2f7bd9649dbad5817c22a46959689ba4
"A very long uniform helix is made of thin
metal wire. The axis of helix is vertical.
A small bead begins to slide down the
fixed helix starting from rest.

Considering friction between bead and
wire of helix to be non-zero, which of the
following statements is/ are true as
long as bead moves on helix.
<<<<<<< HEAD
This question has multiple correct options",The speed of bead keeps on increasing.,The magnitude of frictional force on bead remains constant,The speed of bead first increases and then remains constant,The magnitude of frictional force increases and then remains constant.,Physics,Mechanics,The speed of bead keeps on increasing.,1
Around the centre of gravity vanishes. Fill in the blank.,Resultant acceleration due to gravity force,Resultant velocity due to gravity force,Resultant torque due to gravity force,,Physics,Mechanics,Resultant acceleration due to gravity force,1
"The dimensions of torque are same as
that of",Moment of force,Pressure,Acceleration,Impulse,Physics,Mechanics,Moment of force,1
"In a new system, unit of mass is \( 10 \mathrm{kg} \) unit of length is \( 5 \mathrm{m} \) and unit of time is
10s. Then in the new system 5N is equal
to :",5 new units,10 new units,15 new units,20 new units,Physics,Mechanics,5 new units,1
When you hit a wall and sponge with equal force. Which case will hurt more?,Both equally,wall,sponge,No comparison,Physics,Mechanics,Both equally,1
=======
This question has multiple correct options",The speed of bead keeps on increasing.,The magnitude of frictional force on bead remains constant,The speed of bead first increases and then remains constant,The magnitude of frictional force increases and then remains constant.,Physics,Mechanics,The speed of bead keeps on increasing.,1
Around the centre of gravity vanishes. Fill in the blank.,Resultant acceleration due to gravity force,Resultant velocity due to gravity force,Resultant torque due to gravity force,,Physics,Mechanics,Resultant acceleration due to gravity force,1
"The dimensions of torque are same as
that of",Moment of force,Pressure,Acceleration,Impulse,Physics,Mechanics,Moment of force,1
"In a new system, unit of mass is \( 10 \mathrm{kg} \) unit of length is \( 5 \mathrm{m} \) and unit of time is
10s. Then in the new system 5N is equal
to :",5 new units,10 new units,15 new units,20 new units,Physics,Mechanics,5 new units,1
When you hit a wall and sponge with equal force. Which case will hurt more?,Both equally,wall,sponge,No comparison,Physics,Mechanics,Both equally,1
>>>>>>> 0a4d9deb2f7bd9649dbad5817c22a46959689ba4
"Assertion
Many great rivers flow towards the equator. The sediments that they carry
increase the time of rotation of the
earth about its own axis.
Reason
<<<<<<< HEAD
The angular momentum of the earth about its rotation axis is conserved.",A. Both Assertion and Reason are correct and Reason is the correct explanation for Assertion,Both Assertion and Reason are correct but Reason is not the correct explanation for Assertion,Assertion is correct but Reason is incorrect,Assertion is incorrect but Reason is correct,Physics,Mechanics,A. Both Assertion and Reason are correct and Reason is the correct explanation for Assertion,1
Which of the following statements about angular momentum is correct?,It is moment of inertia,It is directly proportional to moment of inertia,. tis a scalar quantity,All of these,Physics,Mechanics,It is moment of inertia,1
"A particle is acted upon by a force given
by \( \boldsymbol{F}=-\boldsymbol{\alpha} \boldsymbol{x}^{3}-\boldsymbol{\beta} \boldsymbol{x}^{4} \) where \( \boldsymbol{\alpha} \) and \( \boldsymbol{\beta} \) are
positive constants. At the point \( x=0 \)
the particle is",In stable equilibrium,In unstable equilibrium,In neutral equilibrium,Not in equilibrium,Physics,Mechanics,In stable equilibrium,1
"If the mass of a planet is \( 10 \% \) less than that of the earth and the radius is \( 20 \% \)
greater than that of the earth, the
acceleration due to gravity on the planet will be.",\( 5 / 8 \) times that on the surface of the earth,\( 3 / 4 \) times that on the surface of the earth,\( 1 / 2 \) times that on the surface of the earth,\( 9 / 10 \) times that on the surface of the earth,Physics,Mechanics,\( 5 / 8 \) times that on the surface of the earth,1
The force which tries to bring the body back to its mean position is called,deforming force,restoring force,gravitational force,buoyant force,Physics,Mechanics,deforming force,1
=======
The angular momentum of the earth about its rotation axis is conserved.",A. Both Assertion and Reason are correct and Reason is the correct explanation for Assertion,Both Assertion and Reason are correct but Reason is not the correct explanation for Assertion,Assertion is correct but Reason is incorrect,Assertion is incorrect but Reason is correct,Physics,Mechanics,A. Both Assertion and Reason are correct and Reason is the correct explanation for Assertion,1
Which of the following statements about angular momentum is correct?,It is moment of inertia,It is directly proportional to moment of inertia,. tis a scalar quantity,All of these,Physics,Mechanics,It is moment of inertia,1
"A particle is acted upon by a force given
by \( \boldsymbol{F}=-\boldsymbol{\alpha} \boldsymbol{x}^{3}-\boldsymbol{\beta} \boldsymbol{x}^{4} \) where \( \boldsymbol{\alpha} \) and \( \boldsymbol{\beta} \) are
positive constants. At the point \( x=0 \)
the particle is",In stable equilibrium,In unstable equilibrium,In neutral equilibrium,Not in equilibrium,Physics,Mechanics,In stable equilibrium,1
"If the mass of a planet is \( 10 \% \) less than that of the earth and the radius is \( 20 \% \)
greater than that of the earth, the
acceleration due to gravity on the planet will be.",\( 5 / 8 \) times that on the surface of the earth,\( 3 / 4 \) times that on the surface of the earth,\( 1 / 2 \) times that on the surface of the earth,\( 9 / 10 \) times that on the surface of the earth,Physics,Mechanics,\( 5 / 8 \) times that on the surface of the earth,1
The force which tries to bring the body back to its mean position is called,deforming force,restoring force,gravitational force,buoyant force,Physics,Mechanics,deforming force,1
>>>>>>> 0a4d9deb2f7bd9649dbad5817c22a46959689ba4
"A toy car with charge \( q \) moves on a frictionless horizontal plane surface under the influence of a uniform electric field \( \vec{E} \). Due to the force \( \boldsymbol{q} \overrightarrow{\boldsymbol{E}} \), its
velocity increases from 0 to 6 m/s in
one second duration. At that instant the
direction of the field is reversed. The car
continues to move for two more seconds
under the influence of this field. The
average velocity and the average speed
of the toy car between 0 to 3 seconds
are respectively
A \( .2 \mathrm{m} / \mathrm{s}, 4 \mathrm{m} / \mathrm{s} \)","The car
continues to move for two more seconds
under the influence of this field. The
average velocity and the average speed
of the toy car between 0 to 3 seconds
are respectively
A \( .2 \mathrm{m} / \mathrm{s}, 4 \mathrm{m} / \mathrm{s} \)","\( 1 \mathrm{m} / \mathrm{s}, 3.5 \mathrm{m} / \mathrm{s} \)","\( 1 \mathrm{m} / \mathrm{s}, 3 \mathrm{m} / \mathrm{s} \)","\( 1.5 \mathrm{m} / \mathrm{s}, 3 \mathrm{m} / \mathrm{s} \)",Physics,Mechanics,"The car
continues to move for two more seconds
under the influence of this field. The
average velocity and the average speed
of the toy car between 0 to 3 seconds
are respectively
<<<<<<< HEAD
A \( .2 \mathrm{m} / \mathrm{s}, 4 \mathrm{m} / \mathrm{s} \)",1
Which one of the following processes depends on gravity?,Conduction,Convection,Radiation,None of these,Physics,Mechanics,Conduction,1
"During dry weather, clothes made of synthetic fibre often stick to the skin. Which type of force is responsible for this phenomenon?",Electrostatic force,Frictional force,Inter Molecular force,None of the above,Physics,Mechanics,Electrostatic force,1
"Three forces \( A, B \) and \( C \) acting at a point are in equilibrium. The ratio of angles between \( A \) and \( B ; B \) and \( C ; \) and
\( A \) and \( C \) is \( 1: 2: 3 . \) Then, \( A: B: C \) is",\( 1: \frac{\sqrt{3}}{2}: \frac{1}{2} \),\( \frac{1}{2}: \frac{\sqrt{3}}{2}: 1 \),\( _{1: \frac{1}{2}: \frac{1}{3}} \),"\( 1: \frac{1}{\sqrt{2}}: \frac{1}{\sqrt{3}} \)
E. None of these",Physics,Mechanics,\( 1: \frac{\sqrt{3}}{2}: \frac{1}{2} \),1
Which of the following statements is wrong? Magnetic lines of force,Form closed circuits,Never intersect,Are densest near the poles,None of the above,Physics,Mechanics,Form closed circuits,1
"Two particles \( A_{1} \) and \( A_{2} \) of masses
\( \boldsymbol{m}_{1}, \boldsymbol{m}_{2}\left(\boldsymbol{m}_{1}>\boldsymbol{m}_{2}\right) \) have the same de
Broglie wavelength. Then",their momenta are the same,their energies are the same.,momentum of \( A_{1} \) is less than momentum of \( A_{2} \),energy of \( A_{1} \) is more than the energy of \( A_{2} \),Physics,Mechanics,their momenta are the same,1
"Assertion
The value of acceleration due to gravity does not depend upon the mass of the body.
Reason
Acceleration due to gravity is a constant quantity.",Both Assertion and Reason are correct and Reason is the correct explanation for Assertion,Both Assertion and Reason are correct but Reason is not the correct explanation for Assertion,Assertion is correct but Reason is incorrect,Assertion is incorrect but Reason is correct,Physics,Mechanics,Assertion is correct but Reason is incorrect,3
"A solid sphere is rolling down on
inclined plane from rest and rectangular block of same mass is also slipping down simultaneously from rest on a similar smooth inclined plane.",Both of them will reach the bottom simultaneously.,The sphere will reach the bottom first,The rectangular block will reach the bottom first,Depends on density of materia,Physics,Mechanics,Both of them will reach the bottom simultaneously.,1
Which of the following class of forces is different from others?,Pulling of a cart,Stretching of a coiled spring,Kicking of a football,weight of the body,Physics,Mechanics,Pulling of a cart,1
=======
A \( .2 \mathrm{m} / \mathrm{s}, 4 \mathrm{m} / \mathrm{s} \)",1
Which one of the following processes depends on gravity?,Conduction,Convection,Radiation,None of these,Physics,Mechanics,Conduction,1
"During dry weather, clothes made of synthetic fibre often stick to the skin. Which type of force is responsible for this phenomenon?",Electrostatic force,Frictional force,Inter Molecular force,None of the above,Physics,Mechanics,Electrostatic force,1
"Three forces \( A, B \) and \( C \) acting at a point are in equilibrium. The ratio of angles between \( A \) and \( B ; B \) and \( C ; \) and
\( A \) and \( C \) is \( 1: 2: 3 . \) Then, \( A: B: C \) is",\( 1: \frac{\sqrt{3}}{2}: \frac{1}{2} \),\( \frac{1}{2}: \frac{\sqrt{3}}{2}: 1 \),\( _{1: \frac{1}{2}: \frac{1}{3}} \),"\( 1: \frac{1}{\sqrt{2}}: \frac{1}{\sqrt{3}} \)
E. None of these",Physics,Mechanics,\( 1: \frac{\sqrt{3}}{2}: \frac{1}{2} \),1
Which of the following statements is wrong? Magnetic lines of force,Form closed circuits,Never intersect,Are densest near the poles,None of the above,Physics,Mechanics,Form closed circuits,1
"Two particles \( A_{1} \) and \( A_{2} \) of masses
\( \boldsymbol{m}_{1}, \boldsymbol{m}_{2}\left(\boldsymbol{m}_{1}>\boldsymbol{m}_{2}\right) \) have the same de
Broglie wavelength. Then",their momenta are the same,their energies are the same.,momentum of \( A_{1} \) is less than momentum of \( A_{2} \),energy of \( A_{1} \) is more than the energy of \( A_{2} \),Physics,Mechanics,their momenta are the same,1
"Assertion
The value of acceleration due to gravity does not depend upon the mass of the body.
Reason
Acceleration due to gravity is a constant quantity.",Both Assertion and Reason are correct and Reason is the correct explanation for Assertion,Both Assertion and Reason are correct but Reason is not the correct explanation for Assertion,Assertion is correct but Reason is incorrect,Assertion is incorrect but Reason is correct,Physics,Mechanics,Assertion is correct but Reason is incorrect,3
"A solid sphere is rolling down on
inclined plane from rest and rectangular block of same mass is also slipping down simultaneously from rest on a similar smooth inclined plane.",Both of them will reach the bottom simultaneously.,The sphere will reach the bottom first,The rectangular block will reach the bottom first,Depends on density of materia,Physics,Mechanics,Both of them will reach the bottom simultaneously.,1
Which of the following class of forces is different from others?,Pulling of a cart,Stretching of a coiled spring,Kicking of a football,weight of the body,Physics,Mechanics,Pulling of a cart,1
>>>>>>> 0a4d9deb2f7bd9649dbad5817c22a46959689ba4
"A body is lifted over route I and then
route II such that force is always
tangent to the path. Coefficient of
friction is same for both the paths. Work
<<<<<<< HEAD
done",on both routes is same,on route lis more,on route II is more.,on both routes is zero,Physics,Mechanics,on both routes is same,1
Bioenergy is obtained from energy stored in biomass.,chemical,heat,nuclear,thermal,Physics,Mechanics,chemical,1
=======
done",on both routes is same,on route lis more,on route II is more.,on both routes is zero,Physics,Mechanics,on both routes is same,1
Bioenergy is obtained from energy stored in biomass.,chemical,heat,nuclear,thermal,Physics,Mechanics,chemical,1
>>>>>>> 0a4d9deb2f7bd9649dbad5817c22a46959689ba4
"A metal bar of \( 70 \mathrm{cm} \) long and \( 4 \mathrm{kg} \) in mass supported on two knife edges placed \( 20 \mathrm{cm} \) from each end. A \( 6 \mathrm{kg} \) load is suspended at \( 30 \mathrm{cm} \) from on end.
Find the normal reaction at the knife-
edge. (assume it to be of uniform cross
section and homogeneous)
\( A \cdot 55 \mathrm{N} \) at \( K_{1} \) and \( 33 \mathrm{N} \) at \( K_{2} \)","A \( 6 \mathrm{kg} \) load is suspended at \( 30 \mathrm{cm} \) from on end.
Find the normal reaction at the knife-
edge. (assume it to be of uniform cross
section and homogeneous)
\( A \cdot 55 \mathrm{N} \) at \( K_{1} \) and \( 33 \mathrm{N} \) at \( K_{2} \)",\( 45 \mathrm{N} \) at \( K_{1} \) and \( 53 \mathrm{N} \) at \( K_{2} \),\( 55 \mathrm{N} \) at \( K_{1} \) and \( 43 \mathrm{N} \) at \( K_{2} \),43 N at \( K_{1} \) and \( 55 \mathrm{N} \) at \( K_{2} \),Physics,Mechanics,"A \( 6 \mathrm{kg} \) load is suspended at \( 30 \mathrm{cm} \) from on end.
Find the normal reaction at the knife-
edge. (assume it to be of uniform cross
section and homogeneous)
<<<<<<< HEAD
\( A \cdot 55 \mathrm{N} \) at \( K_{1} \) and \( 33 \mathrm{N} \) at \( K_{2} \)",1
=======
\( A \cdot 55 \mathrm{N} \) at \( K_{1} \) and \( 33 \mathrm{N} \) at \( K_{2} \)",1
>>>>>>> 0a4d9deb2f7bd9649dbad5817c22a46959689ba4
"A rectangular coil of wire of 500 turns of
area \( 10 \times 5 c m^{2} \) carries a current of \( 2 A \)
in a magnetic field of induction \( 2 \times \)
\( 10^{-3} T . \) If the plane of the coil is parallel
to the field. The torque on the coil is (in
\( N m) \)
A . 0.1","The torque on the coil is (in
\( N m) \)
A . 0.1",0.01,0.001,,Physics,Mechanics,"The torque on the coil is (in
\( N m) \)
<<<<<<< HEAD
A . 0.1",1
a flywheel is in the form of a solid circular wheel of mass \( 72 \mathrm{kg} \) and radius \( 50 \mathrm{cm} \) and it makes 70 r.p.m. then the energy of revolution is:,245534 J,24000 J,4795000,4791600 J,Physics,Mechanics,245534 J,1
=======
A . 0.1",1
a flywheel is in the form of a solid circular wheel of mass \( 72 \mathrm{kg} \) and radius \( 50 \mathrm{cm} \) and it makes 70 r.p.m. then the energy of revolution is:,245534 J,24000 J,4795000,4791600 J,Physics,Mechanics,245534 J,1
>>>>>>> 0a4d9deb2f7bd9649dbad5817c22a46959689ba4
"Assertion
Many great rivers flow towards the equator. The sediments that they carry
increase the time of rotation of the
earth about its own axis.
Reason
<<<<<<< HEAD
The angular momentum of the earth about its rotation axis is conserved.",A. Both Assertion and Reason are correct and Reason is the correct explanation for Assertion,Both Assertion and Reason are correct but Reason is not the correct explanation for Assertion,Assertion is correct but Reason is incorrect,Assertion is incorrect but Reason is correct,Physics,Mechanics,A. Both Assertion and Reason are correct and Reason is the correct explanation for Assertion,1
Change in the shape of a body caused by the application of a force (stress) is called as:,ductility,deformation,hardness,rigidity,Physics,Mechanics,rigidity,4
=======
The angular momentum of the earth about its rotation axis is conserved.",A. Both Assertion and Reason are correct and Reason is the correct explanation for Assertion,Both Assertion and Reason are correct but Reason is not the correct explanation for Assertion,Assertion is correct but Reason is incorrect,Assertion is incorrect but Reason is correct,Physics,Mechanics,A. Both Assertion and Reason are correct and Reason is the correct explanation for Assertion,1
Change in the shape of a body caused by the application of a force (stress) is called as:,ductility,deformation,hardness,rigidity,Physics,Mechanics,rigidity,4
>>>>>>> 0a4d9deb2f7bd9649dbad5817c22a46959689ba4
"A sphere \( A \) moving with speed \( u \) and
rotating with an angular velocity \( \omega \)
makes a head-on elastic collision with
an identical stationary sphere \( \boldsymbol{B} \). There
is no friction between the surfaces of \( \boldsymbol{A} \)
and \( B . \) Choose the correct
alternative(s). Discard gravity.
<<<<<<< HEAD
This question has multiple correct options",\( A \) will stop moving but continue to rotate with an angular velocity \( \omega \),\( A \) will come to rest and stop rotating,\( B \) will move with speed \( u \) without rotating,\( B \) will move with speed \( u \) and rotate with an angular velocity \( \omega \),Physics,Mechanics,\( A \) will stop moving but continue to rotate with an angular velocity \( \omega \),1
=======
This question has multiple correct options",\( A \) will stop moving but continue to rotate with an angular velocity \( \omega \),\( A \) will come to rest and stop rotating,\( B \) will move with speed \( u \) without rotating,\( B \) will move with speed \( u \) and rotate with an angular velocity \( \omega \),Physics,Mechanics,\( A \) will stop moving but continue to rotate with an angular velocity \( \omega \),1
>>>>>>> 0a4d9deb2f7bd9649dbad5817c22a46959689ba4
"Assertion
On polishing the surface the friction
decreases upto certain limit but
increases beyond that
Reason
On polishing the surface, the irregularities are cut off but beyond a certain limit the surface molecules
exert strong attractive forces on each
<<<<<<< HEAD
other",Both Assertion and Reason are correct and Reason is the correct explanation for Assertion,Both Assertion and Reason are correct but Reason is not the correct explanation for Assertion,Assertion is correct but Reason is incorrect,Both Assertion and Reason are incorrect,Physics,Mechanics,Both Assertion and Reason are correct and Reason is the correct explanation for Assertion,1
"When a horse pulls a wagon, the force that causes the horse to move forward
is the force:",the ground exerts on it,it exerts on the ground,the wagon exerts on it,it exerts on the wagon,Physics,Mechanics,the ground exerts on it,1
"A sphere, a cube and a thin circular disc all made of the same material, have
same mass. Their initial temperature is
\( 3 \times 10^{3}^{\circ} \mathrm{C} . \) The body which cools
rapidly is :",sphere,cube,both sphere and cube,circular plate,Physics,Mechanics,sphere,1
A graph is plotted with PV/T on y-axis and mass of the gas along x-axis for different gases. The graph is,a straight line parallel to x-axis for all the gases,a straight line passing through origin with a slope having a constant value for all the gases,a straight line passing through origin with a slope having different values for different gases,a straight line parallel to y-axis for all the gases,Physics,Mechanics,a straight line parallel to x-axis for all the gases,1
=======
other",Both Assertion and Reason are correct and Reason is the correct explanation for Assertion,Both Assertion and Reason are correct but Reason is not the correct explanation for Assertion,Assertion is correct but Reason is incorrect,Both Assertion and Reason are incorrect,Physics,Mechanics,Both Assertion and Reason are correct and Reason is the correct explanation for Assertion,1
"When a horse pulls a wagon, the force that causes the horse to move forward
is the force:",the ground exerts on it,it exerts on the ground,the wagon exerts on it,it exerts on the wagon,Physics,Mechanics,the ground exerts on it,1
"A sphere, a cube and a thin circular disc all made of the same material, have
same mass. Their initial temperature is
\( 3 \times 10^{3}^{\circ} \mathrm{C} . \) The body which cools
rapidly is :",sphere,cube,both sphere and cube,circular plate,Physics,Mechanics,sphere,1
A graph is plotted with PV/T on y-axis and mass of the gas along x-axis for different gases. The graph is,a straight line parallel to x-axis for all the gases,a straight line passing through origin with a slope having a constant value for all the gases,a straight line passing through origin with a slope having different values for different gases,a straight line parallel to y-axis for all the gases,Physics,Mechanics,a straight line parallel to x-axis for all the gases,1
>>>>>>> 0a4d9deb2f7bd9649dbad5817c22a46959689ba4
"A solid sphere of radius \( R \) made of
material of bulk modulus \( \boldsymbol{K} \), is
surrounded by a liquid in a cylindrical container. A massless piston of area \( \boldsymbol{A} \) floats on the surface of liquid. When a mass \( m \) is placed on the piston to compress the liquid, the fractional
change in the radius of the sphere \( \boldsymbol{\delta} \boldsymbol{R} / \boldsymbol{R} \) is :","When a mass \( m \) is placed on the piston to compress the liquid, the fractional
change in the radius of the sphere \( \boldsymbol{\delta} \boldsymbol{R} / \boldsymbol{R} \) is :","\( m g / A K \)
в. \( m g / 3 A K \)",\( m g / A \),\( m g / 3 A R \),Physics,Mechanics,"When a mass \( m \) is placed on the piston to compress the liquid, the fractional
<<<<<<< HEAD
change in the radius of the sphere \( \boldsymbol{\delta} \boldsymbol{R} / \boldsymbol{R} \) is :",1
=======
change in the radius of the sphere \( \boldsymbol{\delta} \boldsymbol{R} / \boldsymbol{R} \) is :",1
>>>>>>> 0a4d9deb2f7bd9649dbad5817c22a46959689ba4
"Assertion
The centre of mass of a body may lie where there is no mass
Reason
Centre of mass of a body is a point, where the whole mass of the body is
<<<<<<< HEAD
supposed to be concentrated",Both Assertion and Reason are correct and Reason is the correct explanation for Assertion,Both Assertion and Reason are correct but Reason is not the correct explanation for Assertion,Assertion is correct but Reason is incorrect,Assertion is incorrect but Reason is correct,Physics,Mechanics,Both Assertion and Reason are correct and Reason is the correct explanation for Assertion,1
=======
supposed to be concentrated",Both Assertion and Reason are correct and Reason is the correct explanation for Assertion,Both Assertion and Reason are correct but Reason is not the correct explanation for Assertion,Assertion is correct but Reason is incorrect,Assertion is incorrect but Reason is correct,Physics,Mechanics,Both Assertion and Reason are correct and Reason is the correct explanation for Assertion,1
>>>>>>> 0a4d9deb2f7bd9649dbad5817c22a46959689ba4
"A nail has \( 2 c m^{2} \) at one end and \( \frac{1}{100} c m^{2} \) at the other end. A force of 1000 gwt is applied on the first end. Calculate the
pressure acting on the wall?
A \( \cdot 78 \times 10^{6} \) dunecm\( ^{-2} \)","A force of 1000 gwt is applied on the first end. Calculate the
pressure acting on the wall?
A \( \cdot 78 \times 10^{6} \) dunecm\( ^{-2} \)",\( 88 \times 10^{6} \) dynecm\( ^{-2} \),\( 98 \times 10^{6} \) dynecm \( ^{-2} \),\( 95 \times 10^{6} \) dynecm \( ^{-2} \),Physics,Mechanics,"A force of 1000 gwt is applied on the first end. Calculate the
pressure acting on the wall?
<<<<<<< HEAD
A \( \cdot 78 \times 10^{6} \) dunecm\( ^{-2} \)",1
"To overcome the effect weightlessness
in an artificial satellite","the satellite is rotated around its axis with
compartment of astronaut at the centre of the satellite.",the satellite is shaped like wheel.,the satellite is rotated around and around till weightlessness disappears.,the compartment of astronaut is kept on the periphery of rotating wheel like satellite.,Physics,Mechanics,"the satellite is rotated around its axis with
compartment of astronaut at the centre of the satellite.",1
=======
A \( \cdot 78 \times 10^{6} \) dunecm\( ^{-2} \)",1
"To overcome the effect weightlessness
in an artificial satellite","the satellite is rotated around its axis with
compartment of astronaut at the centre of the satellite.",the satellite is shaped like wheel.,the satellite is rotated around and around till weightlessness disappears.,the compartment of astronaut is kept on the periphery of rotating wheel like satellite.,Physics,Mechanics,"the satellite is rotated around its axis with
compartment of astronaut at the centre of the satellite.",1
>>>>>>> 0a4d9deb2f7bd9649dbad5817c22a46959689ba4
"Assertion
The bob of a simple pendulum is a ball full of water. If a fine hole is made in the
bottom of the ball, the time period first increases and then decreases.
Reason
<<<<<<< HEAD
As water flows out of the bob the weight of bob decreases.",Both Assertion and Reason are correct and Reason is the correct explanation for Assertion,Both Assertion and Reason are correct but Reason is not the correct explanation for Assertion,Assertion is correct but Reason is incorrect,Both Assertion and Reason are incorrect,Physics,Mechanics,Both Assertion and Reason are correct and Reason is the correct explanation for Assertion,1
=======
As water flows out of the bob the weight of bob decreases.",Both Assertion and Reason are correct and Reason is the correct explanation for Assertion,Both Assertion and Reason are correct but Reason is not the correct explanation for Assertion,Assertion is correct but Reason is incorrect,Both Assertion and Reason are incorrect,Physics,Mechanics,Both Assertion and Reason are correct and Reason is the correct explanation for Assertion,1
>>>>>>> 0a4d9deb2f7bd9649dbad5817c22a46959689ba4
"Assertion
In circular motion work done by all the
forces acting on the body is zero.
Reason

Centripetal force and velocity are
<<<<<<< HEAD
mutually perpendicular.",Both Assertion and Reason are correct and Reason is the correct explanation for Assertion,Both Assertion and Reason are correct but Reason is not the correct explanation for Assertion,Assertion is correct but Reason is incorrect,Both Assertion and Reason are incorrect,Physics,Mechanics,Both Assertion and Reason are correct and Reason is the correct explanation for Assertion,1
=======
mutually perpendicular.",Both Assertion and Reason are correct and Reason is the correct explanation for Assertion,Both Assertion and Reason are correct but Reason is not the correct explanation for Assertion,Assertion is correct but Reason is incorrect,Both Assertion and Reason are incorrect,Physics,Mechanics,Both Assertion and Reason are correct and Reason is the correct explanation for Assertion,1
>>>>>>> 0a4d9deb2f7bd9649dbad5817c22a46959689ba4
"A circular plate of diameter \( ^{\prime} \boldsymbol{d}^{\prime} \) is kept
in contact with a square plate of edge
\( d^{\prime} \) as shown in figure. The density of material and thickness are same
everywhere. The center of mass of the
<<<<<<< HEAD
composite system will be",inside the circular plate,inside the square plate,at the point of contact,outside the syestem,Physics,Mechanics,inside the circular plate,1
The limiting value of static friction is,Equal to the dynamic friction,Always less than the dynamic friction,Always greater than dynamic friction,Less than the rolling friction,Physics,Mechanics,Equal to the dynamic friction,1
"The incorrect statement regarding the
lines of force of the magnetic field B is:",magnetic intensity is a measure of lines of force passing through unit area held normal to it.,magnetic lines of force form a closed curve.,"inside a magnet, its magnetic lines of force move from north pole of a magnet towards its south pole.",magnetic lines of force never cut each other.,Physics,Mechanics,magnetic intensity is a measure of lines of force passing through unit area held normal to it.,1
=======
composite system will be",inside the circular plate,inside the square plate,at the point of contact,outside the syestem,Physics,Mechanics,inside the circular plate,1
The limiting value of static friction is,Equal to the dynamic friction,Always less than the dynamic friction,Always greater than dynamic friction,Less than the rolling friction,Physics,Mechanics,Equal to the dynamic friction,1
"The incorrect statement regarding the
lines of force of the magnetic field B is:",magnetic intensity is a measure of lines of force passing through unit area held normal to it.,magnetic lines of force form a closed curve.,"inside a magnet, its magnetic lines of force move from north pole of a magnet towards its south pole.",magnetic lines of force never cut each other.,Physics,Mechanics,magnetic intensity is a measure of lines of force passing through unit area held normal to it.,1
>>>>>>> 0a4d9deb2f7bd9649dbad5817c22a46959689ba4
"If we consider molecules of an ideal gas
in a box with a frictionless piston and
now the box is heated and piston moves
slowly outwards then:",the force on piston is due to molecular collision with piston,the molecules collide with piston and return back with same speed,the molecular collision with piston is inelastic,"both (a) and
<<<<<<< HEAD
(b) are correct",Physics,Mechanics,the force on piston is due to molecular collision with piston,1
=======
(b) are correct",Physics,Mechanics,the force on piston is due to molecular collision with piston,1
>>>>>>> 0a4d9deb2f7bd9649dbad5817c22a46959689ba4
"Two particles of masses \( m_{1} \) and
\( \boldsymbol{m}_{2}\left(\boldsymbol{m}_{1}>\boldsymbol{m}_{2}\right), \) initially at rest, move
towards each other under an inverse
square law force of attraction. Pick out
the correct statement about the centre
<<<<<<< HEAD
of mass (CM) ofthe system",The CM moves towards \( m_{1} \),The CM moves towards \( m_{2} \),The CM remains at rest,The motion of CM is accelerated,Physics,Mechanics,The CM moves towards \( m_{1} \),1
Earth pulls every object towards it with a force called:,Friction,Gravity,Tension,Collision,Physics,Mechanics,Friction,1
"When a force retards the motion of a
body, the work done is :",zero,Negative,Positive,Positive or negative depending upon the magnitude of force and displacement,Physics,Mechanics,zero,1
"Find force constant for small oscillation
around equilibrium:",\( 580 N m^{-1} \),\( 58 N m^{-1} \),\( 400 N m^{-1} \),none of these,Physics,Mechanics,\( 580 N m^{-1} \),1
Which fuel has the highest energy content per unit of mass of any chemical fuel?,Petrol,Hydrogen,Uranium,coal,Physics,Mechanics,Petrol,1
How is pressure related to force?,Directly proportional,Inversely proportional,Either A or B,Neither A nor B,Physics,Mechanics,Directly proportional,1
"Asha lifts a doll from the floor and
places it on a table. If the weight of the doll is known, what else does one need
to know in order to calculate the work
Asha has done on the doll?",The time required,Height of the table,Mass of the doll,cost of the doll or the table,Physics,Mechanics,The time required,1
"A rough ball is thrown such that it
rotates clockwise about a horizontal
axis and simultaneously moves right in viscous air as shown. The force on the
ball due to magnus effect acts",Upwards,Downwards,Towards left,Towards right,Physics,Mechanics,Upwards,1
=======
of mass (CM) ofthe system",The CM moves towards \( m_{1} \),The CM moves towards \( m_{2} \),The CM remains at rest,The motion of CM is accelerated,Physics,Mechanics,The CM moves towards \( m_{1} \),1
Earth pulls every object towards it with a force called:,Friction,Gravity,Tension,Collision,Physics,Mechanics,Friction,1
"When a force retards the motion of a
body, the work done is :",zero,Negative,Positive,Positive or negative depending upon the magnitude of force and displacement,Physics,Mechanics,zero,1
"Find force constant for small oscillation
around equilibrium:",\( 580 N m^{-1} \),\( 58 N m^{-1} \),\( 400 N m^{-1} \),none of these,Physics,Mechanics,\( 580 N m^{-1} \),1
Which fuel has the highest energy content per unit of mass of any chemical fuel?,Petrol,Hydrogen,Uranium,coal,Physics,Mechanics,Petrol,1
How is pressure related to force?,Directly proportional,Inversely proportional,Either A or B,Neither A nor B,Physics,Mechanics,Directly proportional,1
"Asha lifts a doll from the floor and
places it on a table. If the weight of the doll is known, what else does one need
to know in order to calculate the work
Asha has done on the doll?",The time required,Height of the table,Mass of the doll,cost of the doll or the table,Physics,Mechanics,The time required,1
"A rough ball is thrown such that it
rotates clockwise about a horizontal
axis and simultaneously moves right in viscous air as shown. The force on the
ball due to magnus effect acts",Upwards,Downwards,Towards left,Towards right,Physics,Mechanics,Upwards,1
>>>>>>> 0a4d9deb2f7bd9649dbad5817c22a46959689ba4
"Assertion
If there is no external torque acting on a body about its center of mass, then the velocity of the center of mass remains constant.
Reason
The linear momentum of an isolated
<<<<<<< HEAD
system remains constant.",Both Assertion and Reason are correct and Reason is the correct explanation for Assertion,Both Assertion and Reason are correct but Reason is not the correct explanation for Assertion,Assertion is incorrect but Reason is correct,Both Assertion and Reason are incorrect,Physics,Mechanics,Both Assertion and Reason are correct and Reason is the correct explanation for Assertion,1
In which of the following cases more friction is desirable?,Movement of piston in a cylinder,Braking of a vehicle,skating on a track,All of the above,Physics,Mechanics,Movement of piston in a cylinder,1
"The kinetic energy acquired by a mass \( \mathrm{m} \) after travelling a fixed distance from rest under the action of constant force
is",directly proportional to velocity.,directly proportional to m.,independent of m.,inversely proportional to \( \mathrm{m} \).,Physics,Mechanics,directly proportional to velocity.,1
Which of the following is the correct decreasing order of the strengths of four fundamental forces of nature?,Electromagnetic force >weak nuclear force>gravitational force>strong nuclear force.,Strong nuclear force>weak nuclear force>electromagnetic force>gravitational force,Gravitational force>electromagnetic force>strong nuclear force>weak nuclear force,strong nuclear force>electromagnetic force>weak nuclear force>gravitational force,Physics,Mechanics,Electromagnetic force >weak nuclear force>gravitational force>strong nuclear force.,1
"In a physical balance working on the principle of moments, when \( 5 \mathrm{mg} \) weight is placed on the left plan, the beam becomes horizontal. Both the
empty pans of the balance are of equal mass. Which of the following statements is correct?",Both the arms are of same length.,Every object that is weighed using this balance appears lighter than its actual weight,Left arm is longer than the right arm.,Left arm is shorter than the right arm.,Physics,Mechanics,Both the arms are of same length.,1
"A force \( F \) is applied horizontally on a cylinder in the line of centre as shown in
the figure. The cylinder is on a rough surface of coefficient of friction \( \mu . \) The
direction of the friction force acting on the cylinder will be",In the direction of \( F \),zero,In the opposite direction of \( F \),Cannot be ascertained,Physics,Mechanics,zero,2
The unit of mass in SI system is and the unit of weight in \( \mathrm{S} \) I system is,"kg, Newton","m, Ampere","seconds, Joule","ergs, Newton",Physics,Mechanics,"kg, Newton",1
"Which of the following statement best
describe torque?",is the vector product of force and lever arm length.,is a scalar and has no direction associated with it,is always equal to force.,"is always greater for shorter lever arms.
E. must always equal zero",Physics,Mechanics,is the vector product of force and lever arm length.,1
=======
system remains constant.",Both Assertion and Reason are correct and Reason is the correct explanation for Assertion,Both Assertion and Reason are correct but Reason is not the correct explanation for Assertion,Assertion is incorrect but Reason is correct,Both Assertion and Reason are incorrect,Physics,Mechanics,Both Assertion and Reason are correct and Reason is the correct explanation for Assertion,1
In which of the following cases more friction is desirable?,Movement of piston in a cylinder,Braking of a vehicle,skating on a track,All of the above,Physics,Mechanics,Movement of piston in a cylinder,1
"The kinetic energy acquired by a mass \( \mathrm{m} \) after travelling a fixed distance from rest under the action of constant force
is",directly proportional to velocity.,directly proportional to m.,independent of m.,inversely proportional to \( \mathrm{m} \).,Physics,Mechanics,directly proportional to velocity.,1
Which of the following is the correct decreasing order of the strengths of four fundamental forces of nature?,Electromagnetic force >weak nuclear force>gravitational force>strong nuclear force.,Strong nuclear force>weak nuclear force>electromagnetic force>gravitational force,Gravitational force>electromagnetic force>strong nuclear force>weak nuclear force,strong nuclear force>electromagnetic force>weak nuclear force>gravitational force,Physics,Mechanics,Electromagnetic force >weak nuclear force>gravitational force>strong nuclear force.,1
"In a physical balance working on the principle of moments, when \( 5 \mathrm{mg} \) weight is placed on the left plan, the beam becomes horizontal. Both the
empty pans of the balance are of equal mass. Which of the following statements is correct?",Both the arms are of same length.,Every object that is weighed using this balance appears lighter than its actual weight,Left arm is longer than the right arm.,Left arm is shorter than the right arm.,Physics,Mechanics,Both the arms are of same length.,1
"A force \( F \) is applied horizontally on a cylinder in the line of centre as shown in
the figure. The cylinder is on a rough surface of coefficient of friction \( \mu . \) The
direction of the friction force acting on the cylinder will be",In the direction of \( F \),zero,In the opposite direction of \( F \),Cannot be ascertained,Physics,Mechanics,zero,2
The unit of mass in SI system is and the unit of weight in \( \mathrm{S} \) I system is,"kg, Newton","m, Ampere","seconds, Joule","ergs, Newton",Physics,Mechanics,"kg, Newton",1
"Which of the following statement best
describe torque?",is the vector product of force and lever arm length.,is a scalar and has no direction associated with it,is always equal to force.,"is always greater for shorter lever arms.
E. must always equal zero",Physics,Mechanics,is the vector product of force and lever arm length.,1
>>>>>>> 0a4d9deb2f7bd9649dbad5817c22a46959689ba4
"Assertion
In a two-body collision, the momenta of
the particles are equal and opposite to one another, before as well as after the
collision when measured in the centre
of mass frame.
Reason
<<<<<<< HEAD
The momentum of the system is zero from the centre of mass frame.",Both Assertion and Reason are correct and Reason is the correct explanation for Assertion,Both Assertion and Reason are correct but Reason is not the correct explanation for Assertion,Assertion is correct but Reason is incorrect,Both Assertion and Reason are incorrect,Physics,Mechanics,Both Assertion and Reason are correct and Reason is the correct explanation for Assertion,1
"A beaker containing water is balanced on the pan of a common balance. A solid of specific gravity 1 and mass 5 g is tied to the arm of the balance and immersed
in water contained in the beaker.The
scale pan with the beaker",goes down,goes up,remains unchanged,none of these,Physics,Mechanics,goes down,1
=======
The momentum of the system is zero from the centre of mass frame.",Both Assertion and Reason are correct and Reason is the correct explanation for Assertion,Both Assertion and Reason are correct but Reason is not the correct explanation for Assertion,Assertion is correct but Reason is incorrect,Both Assertion and Reason are incorrect,Physics,Mechanics,Both Assertion and Reason are correct and Reason is the correct explanation for Assertion,1
"A beaker containing water is balanced on the pan of a common balance. A solid of specific gravity 1 and mass 5 g is tied to the arm of the balance and immersed
in water contained in the beaker.The
scale pan with the beaker",goes down,goes up,remains unchanged,none of these,Physics,Mechanics,goes down,1
>>>>>>> 0a4d9deb2f7bd9649dbad5817c22a46959689ba4
"Assertion
Linear momentum of a body changes even when it is moving uniformly in a
circle.
Reason
In uniform circular motion velocity
<<<<<<< HEAD
remains constant.",Both Assertion and Reason are correct and Reason is the correct explanation for Assertion,Both Assertion and Reason are correct but Reason is not the correct explanation for Assertion,Assertion is correct but Reason is incorrect,Both Assertion and Reason are incorrect,Physics,Mechanics,Both Assertion and Reason are correct and Reason is the correct explanation for Assertion,1
"The weakest forces of interaction
among all classified forces are",electrostatic forces,gravitational forces,weak nuclear forces,electromagnetic forces,Physics,Mechanics,electrostatic forces,1
"In which of the following cases the net
force is not zero?",A kite skillfully held stationary in the sky,A ball freely falling from a height,An aeroplane rising upwards at an angle of \( 45^{\circ} \) with the horizontal with a constant speed,A cork floating on the surface of water,Physics,Mechanics,A kite skillfully held stationary in the sky,1
=======
remains constant.",Both Assertion and Reason are correct and Reason is the correct explanation for Assertion,Both Assertion and Reason are correct but Reason is not the correct explanation for Assertion,Assertion is correct but Reason is incorrect,Both Assertion and Reason are incorrect,Physics,Mechanics,Both Assertion and Reason are correct and Reason is the correct explanation for Assertion,1
"The weakest forces of interaction
among all classified forces are",electrostatic forces,gravitational forces,weak nuclear forces,electromagnetic forces,Physics,Mechanics,electrostatic forces,1
"In which of the following cases the net
force is not zero?",A kite skillfully held stationary in the sky,A ball freely falling from a height,An aeroplane rising upwards at an angle of \( 45^{\circ} \) with the horizontal with a constant speed,A cork floating on the surface of water,Physics,Mechanics,A kite skillfully held stationary in the sky,1
>>>>>>> 0a4d9deb2f7bd9649dbad5817c22a46959689ba4
"An automobile is started from rest with
one of its doors initially at right angles. If the hinges of the door are toward the front of the car, the door will shut as the
automobile picks up speed. The acceleration a is constant and the
centre of mass is at a distance d from
the hinges. The time \( T \) needed for the doors to close is given by:
\( \left[\text {Given}: \int_{0}^{\frac{\pi}{2}} \frac{\boldsymbol{d} \boldsymbol{\theta}}{\sqrt{\sin \theta}}=\boldsymbol{N}\right] \) (Consider
the door as a square plate)
A \( \cdot \mathrm{T}=(\sqrt{\frac{3 \mathrm{d}}{2 \mathrm{a}}}) \mathrm{N} \)","The acceleration a is constant and the
centre of mass is at a distance d from
the hinges. The time \( T \) needed for the doors to close is given by:
\( \left[\text {Given}: \int_{0}^{\frac{\pi}{2}} \frac{\boldsymbol{d} \boldsymbol{\theta}}{\sqrt{\sin \theta}}=\boldsymbol{N}\right] \) (Consider
the door as a square plate)
A \( \cdot \mathrm{T}=(\sqrt{\frac{3 \mathrm{d}}{2 \mathrm{a}}}) \mathrm{N} \)",\( \mathrm{T}=(\sqrt{\frac{\mathrm{d}}{3 \mathrm{a}}}) \mathrm{N} \),\( \mathrm{T}=(\sqrt{\frac{2 \mathrm{d}}{\mathrm{a}}}) \mathrm{N} \),\( \mathrm{T}=(\sqrt{\frac{2 \mathrm{d}}{3 \mathrm{a}}}) \mathrm{N} \),Physics,Mechanics,"The acceleration a is constant and the
centre of mass is at a distance d from
the hinges. The time \( T \) needed for the doors to close is given by:
\( \left[\text {Given}: \int_{0}^{\frac{\pi}{2}} \frac{\boldsymbol{d} \boldsymbol{\theta}}{\sqrt{\sin \theta}}=\boldsymbol{N}\right] \) (Consider
the door as a square plate)
<<<<<<< HEAD
A \( \cdot \mathrm{T}=(\sqrt{\frac{3 \mathrm{d}}{2 \mathrm{a}}}) \mathrm{N} \)",1
=======
A \( \cdot \mathrm{T}=(\sqrt{\frac{3 \mathrm{d}}{2 \mathrm{a}}}) \mathrm{N} \)",1
>>>>>>> 0a4d9deb2f7bd9649dbad5817c22a46959689ba4
"Assertion
Graph between potential energy of a spring versus the extension or compression of the spring is a straight
line
Reason
Potential energy of a stretched or
compressed spring is proportional to
<<<<<<< HEAD
square of extension or compression",Both Assertion and Reason are correct and Reason is the correct explanation for Assertion,Both Assertion and Reason are correct but Reason is not the correct explanation for Assertion,Assertion is correct but Reason is incorrect,Assertion is incorrect but Reason is correct,Physics,Mechanics,Both Assertion and Reason are correct and Reason is the correct explanation for Assertion,1
"When a sphere rolls down an inclined plane, then identify the correct statement related to the work done by
friction force",The friction force does positive translational work,The friction force does negative rotational work,The net work done by friction is zero,All of the above,Physics,Mechanics,The friction force does positive translational work,1
=======
square of extension or compression",Both Assertion and Reason are correct and Reason is the correct explanation for Assertion,Both Assertion and Reason are correct but Reason is not the correct explanation for Assertion,Assertion is correct but Reason is incorrect,Assertion is incorrect but Reason is correct,Physics,Mechanics,Both Assertion and Reason are correct and Reason is the correct explanation for Assertion,1
"When a sphere rolls down an inclined plane, then identify the correct statement related to the work done by
friction force",The friction force does positive translational work,The friction force does negative rotational work,The net work done by friction is zero,All of the above,Physics,Mechanics,The friction force does positive translational work,1
>>>>>>> 0a4d9deb2f7bd9649dbad5817c22a46959689ba4
"Assertion
Speed of a particle moving in a circle varies with time as, \( \boldsymbol{v}=(\mathbf{4} \boldsymbol{t}-\mathbf{1 2}) . \) Such
type of circular motion is not possible.
Reason

<<<<<<< HEAD
Speed cannot change linearly with time.",Both Assertion and Reason are correct and Reason is the correct explanation for Assertion,Both Assertion and Reason are correct but Reason is not the correct explanation for Assertion,Assertion is correct but Reason is incorrect,Both Assertion is incorrect and Reason is correct,Physics,Mechanics,Both Assertion and Reason are correct and Reason is the correct explanation for Assertion,1
"A machine gun fires a bullet of mass
\( 40 g \) with a velocity \( 1200 m / s . \) The man holding it can exert a maximum force of
\( 144 N \) on the gun. How many bullets can be fired per second at the most?",Only one,Three,can fire any number of bullets,\( 144 \times 48 \),Physics,Mechanics,Three,2
"In which following events is a pushing
force involved?
This question has multiple correct options",Badminton,Javelin,Archery,Bowling,Physics,Mechanics,Badminton,1
"Assertion
Warming a room by a heat blower is an example of forced convection.
Reason
Natural convection takes place due to gravity",Both Assertion and Reason are correct and Reason is the correct explanation for Assertion,Both Assertion and Reason are correct but Reason is not the correct explanation for Assertion,Assertion is correct but Reason is incorrect,Assertion is incorrect but Reason is correct,Physics,Mechanics,Both Assertion and Reason are correct and Reason is the correct explanation for Assertion,1
Resultant force acting on a diamagnetic material in a magnetic field is in direction.,From stronger to the weaker part of the magnetic field,From weaker to the stronger part of the magnetic field,Perpendicular to the magnetic field,In the direction making \( 60^{\circ} \) to the magnetic field,Physics,Mechanics,From stronger to the weaker part of the magnetic field,1
"is said to be done only when the force applied on a body makes the body
to move.",work,Momentum,Retardation,None of these,Physics,Mechanics,work,1
"Calculate the means free path of
nitrogen molecule at \( 27^{\circ} \mathrm{C} \) when pressure is 1.0 atm. Given, diameter of nitrogen molecule \( =1.5 \stackrel{o}{A}, k_{B}= \)
\( 1.38 \times 10^{-23} J K^{-1} . \) If the average speed
of nitrogen molecule is \( 675 m s^{-1} \). The time taken by the molecule between two successive collisions is?",0.6 ns,\( 0.4 \mathrm{ns} \),\( 0.8 \mathrm{ns} \),0.3 ns,Physics,Mechanics,0.6 ns,1
Which of the following affects the elasticity of a substance?,Hammering and annealing,Change in temperature,Impurity in substance,All of the above,Physics,Mechanics,Hammering and annealing,1
Magnetic lines of force causes,The picture on a computer screen,Radio reception interference,Aurora Borealis,"V.H.S. films
E. All of these",Physics,Mechanics,The picture on a computer screen,1
The torque and magnetic potential energy of a magnetic dipole in most stable position in a uniform magnetic field( \( \bar{B} \) ) having magnetic moment \( (\bar{m}) \) will be.,#NAME?,"mB, zero","zero, mB","Zero, -mB",Physics,Mechanics,#NAME?,1
"A wire \( 2 \mathrm{m} \) in length suspended vertically stretches by \( 10 \mathrm{mm} \) when the mass of \( 10 \mathrm{kg} \) is attached to the lower end. The elastic potential energy gain by the wire is? \( \left(\operatorname{take} g=10 m / s^{2}\right) \)
A . 0.5","The elastic potential energy gain by the wire is? \( \left(\operatorname{take} g=10 m / s^{2}\right) \)
A . 0.5",5 J,50,500 J,Physics,Mechanics,50,3
=======
Speed cannot change linearly with time.",Both Assertion and Reason are correct and Reason is the correct explanation for Assertion,Both Assertion and Reason are correct but Reason is not the correct explanation for Assertion,Assertion is correct but Reason is incorrect,Both Assertion is incorrect and Reason is correct,Physics,Mechanics,Both Assertion and Reason are correct and Reason is the correct explanation for Assertion,1
"A machine gun fires a bullet of mass
\( 40 g \) with a velocity \( 1200 m / s . \) The man holding it can exert a maximum force of
\( 144 N \) on the gun. How many bullets can be fired per second at the most?",Only one,Three,can fire any number of bullets,\( 144 \times 48 \),Physics,Mechanics,Three,2
"In which following events is a pushing
force involved?
This question has multiple correct options",Badminton,Javelin,Archery,Bowling,Physics,Mechanics,Badminton,1
"Assertion
Warming a room by a heat blower is an example of forced convection.
Reason
Natural convection takes place due to gravity",Both Assertion and Reason are correct and Reason is the correct explanation for Assertion,Both Assertion and Reason are correct but Reason is not the correct explanation for Assertion,Assertion is correct but Reason is incorrect,Assertion is incorrect but Reason is correct,Physics,Mechanics,Both Assertion and Reason are correct and Reason is the correct explanation for Assertion,1
Resultant force acting on a diamagnetic material in a magnetic field is in direction.,From stronger to the weaker part of the magnetic field,From weaker to the stronger part of the magnetic field,Perpendicular to the magnetic field,In the direction making \( 60^{\circ} \) to the magnetic field,Physics,Mechanics,From stronger to the weaker part of the magnetic field,1
"is said to be done only when the force applied on a body makes the body
to move.",work,Momentum,Retardation,None of these,Physics,Mechanics,work,1
"Calculate the means free path of
nitrogen molecule at \( 27^{\circ} \mathrm{C} \) when pressure is 1.0 atm. Given, diameter of nitrogen molecule \( =1.5 \stackrel{o}{A}, k_{B}= \)
\( 1.38 \times 10^{-23} J K^{-1} . \) If the average speed
of nitrogen molecule is \( 675 m s^{-1} \). The time taken by the molecule between two successive collisions is?",0.6 ns,\( 0.4 \mathrm{ns} \),\( 0.8 \mathrm{ns} \),0.3 ns,Physics,Mechanics,0.6 ns,1
Which of the following affects the elasticity of a substance?,Hammering and annealing,Change in temperature,Impurity in substance,All of the above,Physics,Mechanics,Hammering and annealing,1
Magnetic lines of force causes,The picture on a computer screen,Radio reception interference,Aurora Borealis,"V.H.S. films
E. All of these",Physics,Mechanics,The picture on a computer screen,1
The torque and magnetic potential energy of a magnetic dipole in most stable position in a uniform magnetic field( \( \bar{B} \) ) having magnetic moment \( (\bar{m}) \) will be.,#NAME?,"mB, zero","zero, mB","Zero, -mB",Physics,Mechanics,#NAME?,1
"A wire \( 2 \mathrm{m} \) in length suspended vertically stretches by \( 10 \mathrm{mm} \) when the mass of \( 10 \mathrm{kg} \) is attached to the lower end. The elastic potential energy gain by the wire is? \( \left(\operatorname{take} g=10 m / s^{2}\right) \)
A . 0.5","The elastic potential energy gain by the wire is? \( \left(\operatorname{take} g=10 m / s^{2}\right) \)
A . 0.5",5 J,50,500 J,Physics,Mechanics,50,3
>>>>>>> 0a4d9deb2f7bd9649dbad5817c22a46959689ba4
"A pendulum bob is held stationary by a horizontal force H. The three forces
acting on the bob are shown in the
diagram.
The tension in the string of the pendulum is T. The weight of the pendulum bob is W.The string is held at
an angle of \( 30^{\circ} \) to the vertical.
<<<<<<< HEAD
Which statement is correct?",\( H=T \cos 30 \),\( T=H \sin 30 \),\( W=T \sin 30 \),\( W=T \cos 30 \),Physics,Mechanics,\( H=T \cos 30 \),1
"Sir Isaac Newton's third law of motion is
called the action-reaction law. Which of
the following statements appropriately describes the action-reaction forces?",They act on different objects,They act on the same object,They are unequal in magnitude,"They act at right angles to one another
E. They act in the same direction",Physics,Mechanics,They act on different objects,1
The equivalent quantity of mass in electricity is :,current,self inductance,potential,charge,Physics,Mechanics,current,1
Which of the following is the weakest force?,Nuclear force,Gravitational force,Electromagnetic force,None of these,Physics,Mechanics,Nuclear force,1
=======
Which statement is correct?",\( H=T \cos 30 \),\( T=H \sin 30 \),\( W=T \sin 30 \),\( W=T \cos 30 \),Physics,Mechanics,\( H=T \cos 30 \),1
"Sir Isaac Newton's third law of motion is
called the action-reaction law. Which of
the following statements appropriately describes the action-reaction forces?",They act on different objects,They act on the same object,They are unequal in magnitude,"They act at right angles to one another
E. They act in the same direction",Physics,Mechanics,They act on different objects,1
The equivalent quantity of mass in electricity is :,current,self inductance,potential,charge,Physics,Mechanics,current,1
Which of the following is the weakest force?,Nuclear force,Gravitational force,Electromagnetic force,None of these,Physics,Mechanics,Nuclear force,1
>>>>>>> 0a4d9deb2f7bd9649dbad5817c22a46959689ba4<|MERGE_RESOLUTION|>--- conflicted
+++ resolved
@@ -1,210 +1,83 @@
-<<<<<<< HEAD
-question,option_1,option_2,option_3,option_4,Subject,topic,correct_answer,Correct_Option_Number
-"What remains constant in uniform
-circular motion?",Velocity,Speedd,Displacement,Direction,Physics,Mechanics,Displacement,3
-=======
-question,option_1,option_2,option_3,option_4,Subject,topic,correct_answer,Correct_Option_Number
-"What remains constant in uniform
-circular motion?",Velocity,Speedd,Displacement,Direction,Physics,Mechanics,Displacement,3
->>>>>>> 0a4d9deb2f7bd9649dbad5817c22a46959689ba4
-"Assertion
-A dipole \( P \) applies a force \( F \) on dipole \( Q \) and dipole \( Q \) applies a force \( F \) on dipole
-\( \boldsymbol{P} \)
-Reason
-<<<<<<< HEAD
-Action and reaction are equal and opposite.",Both Assertion and Reason are correct and Reason is the correct explanation for Assertion,Both Assertion and Reason are correct but Reason is not the correct explanation for Assertion,Assertion is correct but Reason is incorrect,Both Assertion and Reason are incorrect,Physics,Mechanics,Both Assertion and Reason are correct and Reason is the correct explanation for Assertion,1
-=======
-Action and reaction are equal and opposite.",Both Assertion and Reason are correct and Reason is the correct explanation for Assertion,Both Assertion and Reason are correct but Reason is not the correct explanation for Assertion,Assertion is correct but Reason is incorrect,Both Assertion and Reason are incorrect,Physics,Mechanics,Both Assertion and Reason are correct and Reason is the correct explanation for Assertion,1
->>>>>>> 0a4d9deb2f7bd9649dbad5817c22a46959689ba4
-"Two blocks \( A \) and \( B \), each of mass \( m \), are
-connected by a massless spring of natural length L and spring constant k. The blocks are initially resting on a smooth horizontal floor with the spring
-at its natural length as shown in Fig. A
-third identical block \( C \), also of mass \( m \)
-moves on the floor with a speed \( \mathbf{v} \) along the line joining \( A \) and \( B \) and collides with \( A, \) then
-<<<<<<< HEAD
-This question has multiple correct options",The KE of the AB system at maximum compression of the spring is zero.,The KE of the AB system at maximum compression of the spring is \( (1 / 4) m v^{2} \),The maximum compression of the spring is \( v \sqrt{\frac{m}{k}} \),The maximum compression of the spring is \( v \sqrt{\frac{m}{2 k}} \),Physics,Mechanics,The KE of the AB system at maximum compression of the spring is zero.,1
-"If the earth stops rotating about its axis, then the magnitude of gravity",increases everywhere on the surface of earth,will increase only at the poles,will not change at the poles,All of the above,Physics,Mechanics,increases everywhere on the surface of earth,1
-"The length of an iron wire is \( L \) and area
-of cross-section is \( A \). The increase in
-length is \( l \) on applying the force \( F \) on its two ends. Which of the statement is
-correct?",Increase in length is inversely proportional to its length,Increase in length is proportional to area of crosssection,Increase in length is inversely proportional to area of cross-section,Increase in length is proportional to Young's modulus,Physics,Mechanics,Increase in length is inversely proportional to its length,1
-=======
-This question has multiple correct options",The KE of the AB system at maximum compression of the spring is zero.,The KE of the AB system at maximum compression of the spring is \( (1 / 4) m v^{2} \),The maximum compression of the spring is \( v \sqrt{\frac{m}{k}} \),The maximum compression of the spring is \( v \sqrt{\frac{m}{2 k}} \),Physics,Mechanics,The KE of the AB system at maximum compression of the spring is zero.,1
-"If the earth stops rotating about its axis, then the magnitude of gravity",increases everywhere on the surface of earth,will increase only at the poles,will not change at the poles,All of the above,Physics,Mechanics,increases everywhere on the surface of earth,1
-"The length of an iron wire is \( L \) and area
-of cross-section is \( A \). The increase in
-length is \( l \) on applying the force \( F \) on its two ends. Which of the statement is
-correct?",Increase in length is inversely proportional to its length,Increase in length is proportional to area of crosssection,Increase in length is inversely proportional to area of cross-section,Increase in length is proportional to Young's modulus,Physics,Mechanics,Increase in length is inversely proportional to its length,1
->>>>>>> 0a4d9deb2f7bd9649dbad5817c22a46959689ba4
-"A particle of mass \( 1 \mathrm{gm} \) and charge \( 1 \mu C \) is held at rest on a frictionless horizontal surface at distance \( 1 \mathrm{m} \) from the fixed charge 2 mC. If the particle is released, it will be repelled. The speed of the particle when it is at a distance of
-\( 10 \mathrm{m} \) from the fixed charge
-A \( \cdot 60 m s^{-1} \)","If the particle is released, it will be repelled. The speed of the particle when it is at a distance of
-\( 10 \mathrm{m} \) from the fixed charge
-A \( \cdot 60 m s^{-1} \)",\( 100 \mathrm{ms}^{-1} \),\( 90 m s^{-1} \),\( 180 \mathrm{ms}^{-1} \),Physics,Mechanics,"If the particle is released, it will be repelled. The speed of the particle when it is at a distance of
-\( 10 \mathrm{m} \) from the fixed charge
-<<<<<<< HEAD
-A \( \cdot 60 m s^{-1} \)",1
-=======
-A \( \cdot 60 m s^{-1} \)",1
->>>>>>> 0a4d9deb2f7bd9649dbad5817c22a46959689ba4
-"Assertion
-Newton's third law of motion is
-applicable only when bodies are in
-motion.
-Reason
-<<<<<<< HEAD
-Newton's third law applies to all types of forces.e.g. gravitational, electric or magnetic forces etc.",A. Both Assertion and Reason are correct and Reason is the correct explanation for Assertion,Both Assertion and Reason are correct but Reason is not the correct explanation for Assertion,Assertion is correct but Reason is incorrect,Assertion is incorrect but Reason is correct,Physics,Mechanics,A. Both Assertion and Reason are correct and Reason is the correct explanation for Assertion,1
-=======
-Newton's third law applies to all types of forces.e.g. gravitational, electric or magnetic forces etc.",A. Both Assertion and Reason are correct and Reason is the correct explanation for Assertion,Both Assertion and Reason are correct but Reason is not the correct explanation for Assertion,Assertion is correct but Reason is incorrect,Assertion is incorrect but Reason is correct,Physics,Mechanics,A. Both Assertion and Reason are correct and Reason is the correct explanation for Assertion,1
->>>>>>> 0a4d9deb2f7bd9649dbad5817c22a46959689ba4
-"A wedge of mass \( 10 \mathrm{kg} \) is moving
-rightwards. A block of mass \( 10 k g \) is
-placed on it. Friction coefficient
-between wedge and block is \( 0.8 . \) Then
-\( \left[\text {take } g=10 m / s^{2}\right] \)
-This question has multiple correct options",If wedge is moving with constant velocity then friction acting on block is 64N,If wedge is moving with constant velocity then acceleration of block is zero,"If wedge is moving with \( a=2 \hat{i} m / s^{2} \) then friction
-acting on block is \( 44 \mathrm{N} \)","If wedge is moving with \( a=10 \hat{i} m / s^{2} \) then friction is
-<<<<<<< HEAD
-zero",Physics,Mechanics,If wedge is moving with constant velocity then friction acting on block is 64N,1
-"In the figure shown, a cubical block is held stationary against a rough wall by
-applying force, ' \( \boldsymbol{F}^{\prime} \), then incorrect
-statement among the following is",frictional force \( f=M g \),"\( F=N, N \) is normal reaction",\( F \) does not apply any toque,\( N \) does not apply any torque,Physics,Mechanics,frictional force \( f=M g \),1
-Which of the following material is likely to have least friction?,woodd,Plasticç,Glass,Paper,Physics,Mechanics,woodd,1
-=======
-zero",Physics,Mechanics,If wedge is moving with constant velocity then friction acting on block is 64N,1
-"In the figure shown, a cubical block is held stationary against a rough wall by
-applying force, ' \( \boldsymbol{F}^{\prime} \), then incorrect
-statement among the following is",frictional force \( f=M g \),"\( F=N, N \) is normal reaction",\( F \) does not apply any toque,\( N \) does not apply any torque,Physics,Mechanics,frictional force \( f=M g \),1
-Which of the following material is likely to have least friction?,woodd,Plasticç,Glass,Paper,Physics,Mechanics,woodd,1
->>>>>>> 0a4d9deb2f7bd9649dbad5817c22a46959689ba4
-"The vertical forces that the ground
-exerts on a stationary van are shown.
-The van is \( 2.50 \mathrm{m} \) long with the wheels
-at a distance of \( 0.600 \mathrm{m} \) from the front
-of the van and \( 0.400 \mathrm{m} \) from the rear of
-the van.
-
-What is the horizontal distance of the
-<<<<<<< HEAD
-van's centre of gravity from the front of the van?",\( 0.540 \mathrm{m} \),0.960 m,\( 1.14 \mathrm{m} \),\( 1.36 \mathrm{m} \),Physics,Mechanics,\( 0.540 \mathrm{m} \),1
-Which is not the unit of Force?,Pound,Dyne,Joule,Newton,Physics,Mechanics,Pound,1
-"Induced electromotive force in a coil
-does not depend on",Number of turns in the coil,Intensity of the magnetic field,Relative speed between coil and the magnet,Resistance of the coil,Physics,Mechanics,Number of turns in the coil,1
-Weightlessness in the satellite is due to,zero gravitational acceleration,zero acceleration,zero mass,None of these,Physics,Mechanics,zero gravitational acceleration,1
-"A fruit (mass \( =50 g \) ) falls from a tree
-because of gravitational attraction between the earth and the fruit. Which
-of the following statements is true if \( x \) is the force exerted by the earth on the fruit and \( y \) is the force exerted by the fruit on the earth?",x is much greater than y,\( x \) and y are equal,y is greater than \( x \),y is equal to zero,Physics,Mechanics,x is much greater than y,1
-=======
-van's centre of gravity from the front of the van?",\( 0.540 \mathrm{m} \),0.960 m,\( 1.14 \mathrm{m} \),\( 1.36 \mathrm{m} \),Physics,Mechanics,\( 0.540 \mathrm{m} \),1
-Which is not the unit of Force?,Pound,Dyne,Joule,Newton,Physics,Mechanics,Pound,1
-"Induced electromotive force in a coil
-does not depend on",Number of turns in the coil,Intensity of the magnetic field,Relative speed between coil and the magnet,Resistance of the coil,Physics,Mechanics,Number of turns in the coil,1
-Weightlessness in the satellite is due to,zero gravitational acceleration,zero acceleration,zero mass,None of these,Physics,Mechanics,zero gravitational acceleration,1
-"A fruit (mass \( =50 g \) ) falls from a tree
-because of gravitational attraction between the earth and the fruit. Which
-of the following statements is true if \( x \) is the force exerted by the earth on the fruit and \( y \) is the force exerted by the fruit on the earth?",x is much greater than y,\( x \) and y are equal,y is greater than \( x \),y is equal to zero,Physics,Mechanics,x is much greater than y,1
->>>>>>> 0a4d9deb2f7bd9649dbad5817c22a46959689ba4
-"toppr
-Q Type your question-
-the rails is \( 1 m . \) A conducting rod of
-mass \( 0.5 k g \) can slide on the rails
-frictionlessly. The rod is tied at
-midpoint to a light string passing over a smooth pulley fixed to the edge of the
-table. A mass of 0.5kg tied to the other
-end of the string hangs vertically as shown in the Figure. A uniform magnetic field of \( 0.5 T \) can be applied in
-vertically downward direction. If the system is released from rest, then, point out incorrect statements from the
-following:
-I be the acceleration due to gravity]
-<<<<<<< HEAD
-This question has multiple correct options","When the magnetic field is put on, the acceleration of the system increases from \( \frac{g}{3} \) to \( \frac{g}{2} \)","Due to induction, the change in the acceleration of the system is same as that obtained by increasing the mass of the rod by \( 0.5 k g \) in the absence of the magnetic field.","Due to induction, the change in the acceleration of the system is same as that obtained by decreasing the mass of the rod by \( 0.25 \mathrm{kg} \) in the absence of magnetic field","When the magnetic field is put on, the acceleration of the system decreases from \( \frac{g}{2} \) to \( \frac{g}{3} \)",Physics,Mechanics,"When the magnetic field is put on, the acceleration of the system increases from \( \frac{g}{3} \) to \( \frac{g}{2} \)",1
-=======
-This question has multiple correct options","When the magnetic field is put on, the acceleration of the system increases from \( \frac{g}{3} \) to \( \frac{g}{2} \)","Due to induction, the change in the acceleration of the system is same as that obtained by increasing the mass of the rod by \( 0.5 k g \) in the absence of the magnetic field.","Due to induction, the change in the acceleration of the system is same as that obtained by decreasing the mass of the rod by \( 0.25 \mathrm{kg} \) in the absence of magnetic field","When the magnetic field is put on, the acceleration of the system decreases from \( \frac{g}{2} \) to \( \frac{g}{3} \)",Physics,Mechanics,"When the magnetic field is put on, the acceleration of the system increases from \( \frac{g}{3} \) to \( \frac{g}{2} \)",1
->>>>>>> 0a4d9deb2f7bd9649dbad5817c22a46959689ba4
-"Assertion
-If no external force acts on a system of
-particles, then the centre of mass will
-not move in any direction.
-Reason
-If net external force is zero, then the
-linear momentum of the system
-<<<<<<< HEAD
-changes.",Both Assertion and Reason are correct and Reason is the correct explanation for Assertion,Both Assertion and Reason are correct but Reason is not the correct explanation for Assertion,Assertion is correct but Reason is incorrect,Both Assertion and Reason are incorrect,Physics,Mechanics,Both Assertion and Reason are correct and Reason is the correct explanation for Assertion,1
-=======
-changes.",Both Assertion and Reason are correct and Reason is the correct explanation for Assertion,Both Assertion and Reason are correct but Reason is not the correct explanation for Assertion,Assertion is correct but Reason is incorrect,Both Assertion and Reason are incorrect,Physics,Mechanics,Both Assertion and Reason are correct and Reason is the correct explanation for Assertion,1
->>>>>>> 0a4d9deb2f7bd9649dbad5817c22a46959689ba4
-"A particle of mass \( M \) is executing oscillations about the origin on the \( x \)
-axis. Its potential energy is \( |\boldsymbol{U}|=\boldsymbol{K}\left|\boldsymbol{x}^{2}\right| \)
-where \( K \) is a positive constant. If the
-amplitude of oscillations is \( a \), then its
-<<<<<<< HEAD
-period \( \boldsymbol{T} \) is",proportional to \( 1 / \sqrt{a} \),independent of \( a \),proportional to \( \sqrt{a} \),proportional to \( a^{1 / 2} / 2 \) poorional,Physics,Mechanics,proportional to \( 1 / \sqrt{a} \),1
-"Choose the correct statement about the
-properties of magnetic lines of forces.",Lines of force are not imaginary lines,Lines of force cannot be mapped on paper,Lines of force do not intersect each other,Lines of force always intersect each other,Physics,Mechanics,Lines of force are not imaginary lines,1
-"If an external force and the frictional
-force are acting on a body, which is in rest on the floor, and are equal and opposite, then the frictional force is:",rolling friction.,sliding friction.,static friction.,Both B and C,Physics,Mechanics,rolling friction.,1
-=======
-period \( \boldsymbol{T} \) is",proportional to \( 1 / \sqrt{a} \),independent of \( a \),proportional to \( \sqrt{a} \),proportional to \( a^{1 / 2} / 2 \) poorional,Physics,Mechanics,proportional to \( 1 / \sqrt{a} \),1
-"Choose the correct statement about the
-properties of magnetic lines of forces.",Lines of force are not imaginary lines,Lines of force cannot be mapped on paper,Lines of force do not intersect each other,Lines of force always intersect each other,Physics,Mechanics,Lines of force are not imaginary lines,1
-"If an external force and the frictional
-force are acting on a body, which is in rest on the floor, and are equal and opposite, then the frictional force is:",rolling friction.,sliding friction.,static friction.,Both B and C,Physics,Mechanics,rolling friction.,1
->>>>>>> 0a4d9deb2f7bd9649dbad5817c22a46959689ba4
-"A very long uniform helix is made of thin
-metal wire. The axis of helix is vertical.
-A small bead begins to slide down the
-fixed helix starting from rest.
-
-Considering friction between bead and
-wire of helix to be non-zero, which of the
-following statements is/ are true as
-long as bead moves on helix.
-<<<<<<< HEAD
-This question has multiple correct options",The speed of bead keeps on increasing.,The magnitude of frictional force on bead remains constant,The speed of bead first increases and then remains constant,The magnitude of frictional force increases and then remains constant.,Physics,Mechanics,The speed of bead keeps on increasing.,1
-Around the centre of gravity vanishes. Fill in the blank.,Resultant acceleration due to gravity force,Resultant velocity due to gravity force,Resultant torque due to gravity force,,Physics,Mechanics,Resultant acceleration due to gravity force,1
-"The dimensions of torque are same as
-that of",Moment of force,Pressure,Acceleration,Impulse,Physics,Mechanics,Moment of force,1
-"In a new system, unit of mass is \( 10 \mathrm{kg} \) unit of length is \( 5 \mathrm{m} \) and unit of time is
-10s. Then in the new system 5N is equal
-to :",5 new units,10 new units,15 new units,20 new units,Physics,Mechanics,5 new units,1
-When you hit a wall and sponge with equal force. Which case will hurt more?,Both equally,wall,sponge,No comparison,Physics,Mechanics,Both equally,1
-=======
-This question has multiple correct options",The speed of bead keeps on increasing.,The magnitude of frictional force on bead remains constant,The speed of bead first increases and then remains constant,The magnitude of frictional force increases and then remains constant.,Physics,Mechanics,The speed of bead keeps on increasing.,1
-Around the centre of gravity vanishes. Fill in the blank.,Resultant acceleration due to gravity force,Resultant velocity due to gravity force,Resultant torque due to gravity force,,Physics,Mechanics,Resultant acceleration due to gravity force,1
-"The dimensions of torque are same as
-that of",Moment of force,Pressure,Acceleration,Impulse,Physics,Mechanics,Moment of force,1
-"In a new system, unit of mass is \( 10 \mathrm{kg} \) unit of length is \( 5 \mathrm{m} \) and unit of time is
-10s. Then in the new system 5N is equal
-to :",5 new units,10 new units,15 new units,20 new units,Physics,Mechanics,5 new units,1
-When you hit a wall and sponge with equal force. Which case will hurt more?,Both equally,wall,sponge,No comparison,Physics,Mechanics,Both equally,1
->>>>>>> 0a4d9deb2f7bd9649dbad5817c22a46959689ba4
-"Assertion
-Many great rivers flow towards the equator. The sediments that they carry
-increase the time of rotation of the
-earth about its own axis.
-Reason
-<<<<<<< HEAD
-The angular momentum of the earth about its rotation axis is conserved.",A. Both Assertion and Reason are correct and Reason is the correct explanation for Assertion,Both Assertion and Reason are correct but Reason is not the correct explanation for Assertion,Assertion is correct but Reason is incorrect,Assertion is incorrect but Reason is correct,Physics,Mechanics,A. Both Assertion and Reason are correct and Reason is the correct explanation for Assertion,1
-Which of the following statements about angular momentum is correct?,It is moment of inertia,It is directly proportional to moment of inertia,. tis a scalar quantity,All of these,Physics,Mechanics,It is moment of inertia,1
-"A particle is acted upon by a force given
-by \( \boldsymbol{F}=-\boldsymbol{\alpha} \boldsymbol{x}^{3}-\boldsymbol{\beta} \boldsymbol{x}^{4} \) where \( \boldsymbol{\alpha} \) and \( \boldsymbol{\beta} \) are
-positive constants. At the point \( x=0 \)
-the particle is",In stable equilibrium,In unstable equilibrium,In neutral equilibrium,Not in equilibrium,Physics,Mechanics,In stable equilibrium,1
-"If the mass of a planet is \( 10 \% \) less than that of the earth and the radius is \( 20 \% \)
-greater than that of the earth, the
-acceleration due to gravity on the planet will be.",\( 5 / 8 \) times that on the surface of the earth,\( 3 / 4 \) times that on the surface of the earth,\( 1 / 2 \) times that on the surface of the earth,\( 9 / 10 \) times that on the surface of the earth,Physics,Mechanics,\( 5 / 8 \) times that on the surface of the earth,1
-The force which tries to bring the body back to its mean position is called,deforming force,restoring force,gravitational force,buoyant force,Physics,Mechanics,deforming force,1
-=======
-The angular momentum of the earth about its rotation axis is conserved.",A. Both Assertion and Reason are correct and Reason is the correct explanation for Assertion,Both Assertion and Reason are correct but Reason is not the correct explanation for Assertion,Assertion is correct but Reason is incorrect,Assertion is incorrect but Reason is correct,Physics,Mechanics,A. Both Assertion and Reason are correct and Reason is the correct explanation for Assertion,1
-Which of the following statements about angular momentum is correct?,It is moment of inertia,It is directly proportional to moment of inertia,. tis a scalar quantity,All of these,Physics,Mechanics,It is moment of inertia,1
-"A particle is acted upon by a force given
-by \( \boldsymbol{F}=-\boldsymbol{\alpha} \boldsymbol{x}^{3}-\boldsymbol{\beta} \boldsymbol{x}^{4} \) where \( \boldsymbol{\alpha} \) and \( \boldsymbol{\beta} \) are
-positive constants. At the point \( x=0 \)
-the particle is",In stable equilibrium,In unstable equilibrium,In neutral equilibrium,Not in equilibrium,Physics,Mechanics,In stable equilibrium,1
-"If the mass of a planet is \( 10 \% \) less than that of the earth and the radius is \( 20 \% \)
-greater than that of the earth, the
-acceleration due to gravity on the planet will be.",\( 5 / 8 \) times that on the surface of the earth,\( 3 / 4 \) times that on the surface of the earth,\( 1 / 2 \) times that on the surface of the earth,\( 9 / 10 \) times that on the surface of the earth,Physics,Mechanics,\( 5 / 8 \) times that on the surface of the earth,1
-The force which tries to bring the body back to its mean position is called,deforming force,restoring force,gravitational force,buoyant force,Physics,Mechanics,deforming force,1
->>>>>>> 0a4d9deb2f7bd9649dbad5817c22a46959689ba4
+question,option_1,option_2,option_3,option_4,correct_option,Subject,topic,correct_answer,Correct_Option_Number
+"Assertion
+The center of mass of a body may lie where there is no mass.
+Reason
+Centre of mass of a body is a point, where the whole mass of the body is
+supposed to be concentrated.",A. Both Assertion and Reason are correct and Reason is the correct explanation for Assertion,Both Assertion and Reason are correct but Reason is not the correct explanation for Assertion,Assertion is correct but Reason is incorrect,Assertion is incorrect but Reason is correct,,Physics,Mechanics,A. Both Assertion and Reason are correct and Reason is the correct explanation for Assertion,1
+"A point mass of \( 10 k g \) is placed at the
+centre of Earth. The weight of the point mass will be",zero,Infinite,Less than zero,\( 10 k g \),,Physics,Mechanics,zero,1
+"Assertion: Stress is the internal force
+per unit area of a body Reason: Rubber is more elastic than
+stee",If both assertion and reason are true but the reason is the correct explanation of assertion.,If both assertion and reason are true but the reason is not the correct explanation of assertion,If assertion is true but reason is false,"If both the assertion and reason are false.
+E. If reason is true but assertion is false",,Physics,Mechanics,If both assertion and reason are true but the reason is the correct explanation of assertion.,1
+"If the radius of the earth were to shrink
+by one percent, its mass remaining the same, acceleration due to gravity on the
+earth's surface would:",decrease,reamain unchanged,increase,be zero,,Physics,Mechanics,decrease,1
+Which of the following is a non-contact force?,Gravitational force,Magnetic forces,Electric force,All,,Physics,Mechanics,Gravitational force,1
+Which of the following is a self adjusted force?,sliding friction,static friction,limiting friction,dynamic friction,,Physics,Mechanics,sliding friction,1
+"Block A mass 2 kg is placed over a block
+B mass 8 kg. The combination is placed on a rough horizontal surface. If \( \mathrm{g}=10 \mathrm{ms}^{-2} \)
+coefficient offiction between \( \mathbf{B} \) and
+floor \( =0.5, \) coefficient offfiction
+betweenA and \( \mathrm{B}=0.4 \) and a horizontal
+force on \( 10 \mathrm{N} \) is placed of8 \( \mathrm{kg} \) block, then the force friction between \( A \)
+and B is:",\( 100 N \),50N,\( 40 \mathrm{N} \),None of these,,Physics,Mechanics,\( 100 N \),1
+"A positroniuim consists of an electron and a positron revolving about their common centre of mass. Calculate the
+kinetic energy of the electron in ground
+state:",1.51 eV,3.4 eV,\( 6.8 e V \),13.6 eV,,Physics,Mechanics,1.51 eV,1
+"The force of friction is
+normal reaction between the surfaces.",Inversely propotional to,directly propotional to,propotional to the square of,independent of,,Physics,Mechanics,Inversely propotional to,1
+Center of gravity is usually located where,less mass is concentrated,less weight is concentrated,more mass is concentrated,more weight is concentrated,,Physics,Mechanics,less mass is concentrated,1
+"A disc and a ring of same mass are rolling and if their kinetic energies are equal, then the ratio of their velocities
+will be:",\( \sqrt{4}: \sqrt{3} \),\( \sqrt{3}: \sqrt{4} \),\( \sqrt{3}: \sqrt{2} \),\( \sqrt{2}: \sqrt{3} \),,Physics,Mechanics,\( \sqrt{4}: \sqrt{3} \),1
+An electric dipole will experience a net force when it is placed in :,Uniform electric field,A non-uniform electric field,Both the above cases,None of these,,Physics,Mechanics,Uniform electric field,1
+"In a uniform circular motion, radial
+acceleration is due to",Change in position of the particle along \( X \) axis,Change in position of the particle along Y axis,Change in direction of tangential velocity,Change in magnitude of tangential velocity,,Physics,Mechanics,Change in position of the particle along \( X \) axis,1
+"A body of mass \( 3 k g \) falls from the multi-
+storeyed building \( 100 m \) high and
+buries itself \( 2 m \) deep in the sand. The
+time of penetration is","The
+time of penetration is",\( 9 s e c \),"0.9 sec
+\( c .0 .09 s e c \)",10 sec,,Physics,Mechanics,"The
+time of penetration is",1
+A body is accelerated by applying a force of 30 N. The change in the momentum of the body after 2 sec is?,\( 7.5 \mathrm{kg}-\mathrm{m} / \mathrm{s} \),\( 30 \mathrm{kg}-\mathrm{m} / \mathrm{s} \),\( 120 \mathrm{kg}-\mathrm{m} / \mathrm{s} \),\( 60 \mathrm{kg}-\mathrm{m} / \mathrm{s} \),,Physics,Mechanics,\( 7.5 \mathrm{kg}-\mathrm{m} / \mathrm{s} \),1
+"A block of mass \( m=0.1 \mathrm{kg} \) is released from a height of \( 4 \mathrm{m} \) on a curved smooth surface. On the horizontal surface, path
+AB is smooth and path BC offers
+coefficient of friction \( \mu=0.1 . \) If the impact of block with the vertical wall at
+C be perfectly elastic, the total distance covered by the block on the horizontal surface before coming to rest will be :
+\( \left(\operatorname{take} g=10 m / s^{2}\right) \)",\( 29 \mathrm{m} \),49 \( \mathrm{m} \),\( 59 \mathrm{m} \),\( 109 \mathrm{m} \),,Physics,Mechanics,\( 29 \mathrm{m} \),1
+"A metal cube of side length \( 8.0 \mathrm{cm} \) has its upper surface displaced with
+respect to the bottom by \( 0.10 m m \) when
+a tangential force of \( 4 \times 10^{9} \mathrm{N} \) is applied
+at the top with bottom surface fixed. The rigidity modulus of the material of the cube is :
+A \( \cdot 4 \times 10^{9} N / m^{2} \)","The rigidity modulus of the material of the cube is :
+A \( \cdot 4 \times 10^{9} N / m^{2} \)",\( 5 \times 10^{14} N / m^{2} \),\( 8 \times 10^{9} N / m^{2} \),\( 1 \times 10^{9} N / m^{2} \),,Physics,Mechanics,"The rigidity modulus of the material of the cube is :
+A \( \cdot 4 \times 10^{9} N / m^{2} \)",1
+"The circular motion of a particle with
+constant speed is",periodic and simple harmonic,simple harmonic but not periodic.,neither periodic nor simple harmonic.,periodic but not simple harmonic.,,Physics,Mechanics,periodic and simple harmonic,1
+Define biomass.,Fossil fuels are also called biomass.,The wastes and dead parts of living beings are called biomass.,The wastes from industrial applications are called biomass.,The wastes and dead parts of living beings buried deep inside the earth are called biomass.,,Physics,Mechanics,Fossil fuels are also called biomass.,1
+"A net force \( \sum F_{x}(t)=A+B t^{2} \) in the \( +x \)
+direction is applied to a girl of mass \( \mathrm{m} \) The force starts at \( t=0 \) and continues
+until time t.
+This question has multiple correct options",Impulse of the force is \( 2 B t \),Her speed at time t is \( \frac{A}{m} t+\left(\frac{B}{3 m}\right) t^{3} \),Impulse of the force is \( A t+\left(\frac{B}{3}\right) t^{3} \),Her speed at time tis \( \left(\frac{2 B}{m}\right) t \),,Physics,Mechanics,Impulse of the force is \( 2 B t \),1
+"Assertion
+In a 'tug-of-war' game, both teams exert force on the other through the rope.
+Reason
+
+The team that pulls the rope harder wins.",Both Assertion and Reason are correct and Reason is the correct explanation for Assertion,Both Assertion and Reason are correct but Reason is not the correct explanation for Assertion,Assertion is correct but Reason is incorrect,Both Assertion and Reason are incorrect,,Physics,Mechanics,Both Assertion and Reason are correct and Reason is the correct explanation for Assertion,1
+"The resultant of all the forces acting on the body in static equilibrium should be
+equal to",one,zero,Two,More than one,,Physics,Mechanics,one,1
+"Two bodies of masses \( m_{1} \) and \( m_{2} \) are
+placed at distance X from each other.
+IfX is kept constant and the masses of
+the two bodies are increased to \( 2 m_{1} \)
+and \( 2 m_{2}, \) then the value of gravitational force between them will become",4 times,2 times,8 times,\( 1 / 4 \) times,,Physics,Mechanics,4 times,1
+In uniform circular motion the particle moves with a,Constant speed,Variable speed,constant acceleration,Variable acceleration,,Physics,Mechanics,Constant speed,1
+"If you place pivot at center of a meter rule, weight has no",property,Concern,Turning effect,Magnitude,,Physics,Mechanics,property,1
+"When mass is rotating in a plane about a
+fixed point, its angular momentum is directed along",the axis of rotation,line at an angle of \( 45^{\circ} \) to the axis of rotation,the radius,the tangent to the orbitt,,Physics,Mechanics,the axis of rotation,1
+"A ring type flywheel of mass \( 100 k g \) and
+diameter \( 2 m \) is rotating at the rate of \( \frac{5}{11} r e v / s . \) Then",the moment of inertia of the wheel is 100 kgm \( ^{-2} \).,the kinetic energy of rotation of the flywheel is \( 5 x \) \( 10^{3} J \),the angular momentum associated with the flywheel is \( 10^{3} J s \),"the flywheel, if subjected to a retarding torque of \( 250 N m, \) will come to rest in \( 4 s \)",,Physics,Mechanics,the moment of inertia of the wheel is 100 kgm \( ^{-2} \).,1
 "A toy car with charge \( q \) moves on a frictionless horizontal plane surface under the influence of a uniform electric field \( \vec{E} \). Due to the force \( \boldsymbol{q} \overrightarrow{\boldsymbol{E}} \), its
 velocity increases from 0 to 6 m/s in
 one second duration. At that instant the
@@ -220,451 +93,268 @@
 average velocity and the average speed
 of the toy car between 0 to 3 seconds
 are respectively
-A \( .2 \mathrm{m} / \mathrm{s}, 4 \mathrm{m} / \mathrm{s} \)","\( 1 \mathrm{m} / \mathrm{s}, 3.5 \mathrm{m} / \mathrm{s} \)","\( 1 \mathrm{m} / \mathrm{s}, 3 \mathrm{m} / \mathrm{s} \)","\( 1.5 \mathrm{m} / \mathrm{s}, 3 \mathrm{m} / \mathrm{s} \)",Physics,Mechanics,"The car
+A \( .2 \mathrm{m} / \mathrm{s}, 4 \mathrm{m} / \mathrm{s} \)","\( 1 \mathrm{m} / \mathrm{s}, 3.5 \mathrm{m} / \mathrm{s} \)","\( 1 \mathrm{m} / \mathrm{s}, 3 \mathrm{m} / \mathrm{s} \)","\( 1.5 \mathrm{m} / \mathrm{s}, 3 \mathrm{m} / \mathrm{s} \)",,Physics,Mechanics,"The car
 continues to move for two more seconds
 under the influence of this field. The
 average velocity and the average speed
 of the toy car between 0 to 3 seconds
 are respectively
-<<<<<<< HEAD
 A \( .2 \mathrm{m} / \mathrm{s}, 4 \mathrm{m} / \mathrm{s} \)",1
-Which one of the following processes depends on gravity?,Conduction,Convection,Radiation,None of these,Physics,Mechanics,Conduction,1
-"During dry weather, clothes made of synthetic fibre often stick to the skin. Which type of force is responsible for this phenomenon?",Electrostatic force,Frictional force,Inter Molecular force,None of the above,Physics,Mechanics,Electrostatic force,1
-"Three forces \( A, B \) and \( C \) acting at a point are in equilibrium. The ratio of angles between \( A \) and \( B ; B \) and \( C ; \) and
-\( A \) and \( C \) is \( 1: 2: 3 . \) Then, \( A: B: C \) is",\( 1: \frac{\sqrt{3}}{2}: \frac{1}{2} \),\( \frac{1}{2}: \frac{\sqrt{3}}{2}: 1 \),\( _{1: \frac{1}{2}: \frac{1}{3}} \),"\( 1: \frac{1}{\sqrt{2}}: \frac{1}{\sqrt{3}} \)
-E. None of these",Physics,Mechanics,\( 1: \frac{\sqrt{3}}{2}: \frac{1}{2} \),1
-Which of the following statements is wrong? Magnetic lines of force,Form closed circuits,Never intersect,Are densest near the poles,None of the above,Physics,Mechanics,Form closed circuits,1
-"Two particles \( A_{1} \) and \( A_{2} \) of masses
-\( \boldsymbol{m}_{1}, \boldsymbol{m}_{2}\left(\boldsymbol{m}_{1}>\boldsymbol{m}_{2}\right) \) have the same de
-Broglie wavelength. Then",their momenta are the same,their energies are the same.,momentum of \( A_{1} \) is less than momentum of \( A_{2} \),energy of \( A_{1} \) is more than the energy of \( A_{2} \),Physics,Mechanics,their momenta are the same,1
-"Assertion
-The value of acceleration due to gravity does not depend upon the mass of the body.
-Reason
-Acceleration due to gravity is a constant quantity.",Both Assertion and Reason are correct and Reason is the correct explanation for Assertion,Both Assertion and Reason are correct but Reason is not the correct explanation for Assertion,Assertion is correct but Reason is incorrect,Assertion is incorrect but Reason is correct,Physics,Mechanics,Assertion is correct but Reason is incorrect,3
-"A solid sphere is rolling down on
-inclined plane from rest and rectangular block of same mass is also slipping down simultaneously from rest on a similar smooth inclined plane.",Both of them will reach the bottom simultaneously.,The sphere will reach the bottom first,The rectangular block will reach the bottom first,Depends on density of materia,Physics,Mechanics,Both of them will reach the bottom simultaneously.,1
-Which of the following class of forces is different from others?,Pulling of a cart,Stretching of a coiled spring,Kicking of a football,weight of the body,Physics,Mechanics,Pulling of a cart,1
-=======
-A \( .2 \mathrm{m} / \mathrm{s}, 4 \mathrm{m} / \mathrm{s} \)",1
-Which one of the following processes depends on gravity?,Conduction,Convection,Radiation,None of these,Physics,Mechanics,Conduction,1
-"During dry weather, clothes made of synthetic fibre often stick to the skin. Which type of force is responsible for this phenomenon?",Electrostatic force,Frictional force,Inter Molecular force,None of the above,Physics,Mechanics,Electrostatic force,1
-"Three forces \( A, B \) and \( C \) acting at a point are in equilibrium. The ratio of angles between \( A \) and \( B ; B \) and \( C ; \) and
-\( A \) and \( C \) is \( 1: 2: 3 . \) Then, \( A: B: C \) is",\( 1: \frac{\sqrt{3}}{2}: \frac{1}{2} \),\( \frac{1}{2}: \frac{\sqrt{3}}{2}: 1 \),\( _{1: \frac{1}{2}: \frac{1}{3}} \),"\( 1: \frac{1}{\sqrt{2}}: \frac{1}{\sqrt{3}} \)
-E. None of these",Physics,Mechanics,\( 1: \frac{\sqrt{3}}{2}: \frac{1}{2} \),1
-Which of the following statements is wrong? Magnetic lines of force,Form closed circuits,Never intersect,Are densest near the poles,None of the above,Physics,Mechanics,Form closed circuits,1
-"Two particles \( A_{1} \) and \( A_{2} \) of masses
-\( \boldsymbol{m}_{1}, \boldsymbol{m}_{2}\left(\boldsymbol{m}_{1}>\boldsymbol{m}_{2}\right) \) have the same de
-Broglie wavelength. Then",their momenta are the same,their energies are the same.,momentum of \( A_{1} \) is less than momentum of \( A_{2} \),energy of \( A_{1} \) is more than the energy of \( A_{2} \),Physics,Mechanics,their momenta are the same,1
-"Assertion
-The value of acceleration due to gravity does not depend upon the mass of the body.
-Reason
-Acceleration due to gravity is a constant quantity.",Both Assertion and Reason are correct and Reason is the correct explanation for Assertion,Both Assertion and Reason are correct but Reason is not the correct explanation for Assertion,Assertion is correct but Reason is incorrect,Assertion is incorrect but Reason is correct,Physics,Mechanics,Assertion is correct but Reason is incorrect,3
-"A solid sphere is rolling down on
-inclined plane from rest and rectangular block of same mass is also slipping down simultaneously from rest on a similar smooth inclined plane.",Both of them will reach the bottom simultaneously.,The sphere will reach the bottom first,The rectangular block will reach the bottom first,Depends on density of materia,Physics,Mechanics,Both of them will reach the bottom simultaneously.,1
-Which of the following class of forces is different from others?,Pulling of a cart,Stretching of a coiled spring,Kicking of a football,weight of the body,Physics,Mechanics,Pulling of a cart,1
->>>>>>> 0a4d9deb2f7bd9649dbad5817c22a46959689ba4
-"A body is lifted over route I and then
-route II such that force is always
-tangent to the path. Coefficient of
-friction is same for both the paths. Work
-<<<<<<< HEAD
-done",on both routes is same,on route lis more,on route II is more.,on both routes is zero,Physics,Mechanics,on both routes is same,1
-Bioenergy is obtained from energy stored in biomass.,chemical,heat,nuclear,thermal,Physics,Mechanics,chemical,1
-=======
-done",on both routes is same,on route lis more,on route II is more.,on both routes is zero,Physics,Mechanics,on both routes is same,1
-Bioenergy is obtained from energy stored in biomass.,chemical,heat,nuclear,thermal,Physics,Mechanics,chemical,1
->>>>>>> 0a4d9deb2f7bd9649dbad5817c22a46959689ba4
-"A metal bar of \( 70 \mathrm{cm} \) long and \( 4 \mathrm{kg} \) in mass supported on two knife edges placed \( 20 \mathrm{cm} \) from each end. A \( 6 \mathrm{kg} \) load is suspended at \( 30 \mathrm{cm} \) from on end.
-Find the normal reaction at the knife-
-edge. (assume it to be of uniform cross
-section and homogeneous)
-\( A \cdot 55 \mathrm{N} \) at \( K_{1} \) and \( 33 \mathrm{N} \) at \( K_{2} \)","A \( 6 \mathrm{kg} \) load is suspended at \( 30 \mathrm{cm} \) from on end.
-Find the normal reaction at the knife-
-edge. (assume it to be of uniform cross
-section and homogeneous)
-\( A \cdot 55 \mathrm{N} \) at \( K_{1} \) and \( 33 \mathrm{N} \) at \( K_{2} \)",\( 45 \mathrm{N} \) at \( K_{1} \) and \( 53 \mathrm{N} \) at \( K_{2} \),\( 55 \mathrm{N} \) at \( K_{1} \) and \( 43 \mathrm{N} \) at \( K_{2} \),43 N at \( K_{1} \) and \( 55 \mathrm{N} \) at \( K_{2} \),Physics,Mechanics,"A \( 6 \mathrm{kg} \) load is suspended at \( 30 \mathrm{cm} \) from on end.
-Find the normal reaction at the knife-
-edge. (assume it to be of uniform cross
-section and homogeneous)
-<<<<<<< HEAD
-\( A \cdot 55 \mathrm{N} \) at \( K_{1} \) and \( 33 \mathrm{N} \) at \( K_{2} \)",1
-=======
-\( A \cdot 55 \mathrm{N} \) at \( K_{1} \) and \( 33 \mathrm{N} \) at \( K_{2} \)",1
->>>>>>> 0a4d9deb2f7bd9649dbad5817c22a46959689ba4
-"A rectangular coil of wire of 500 turns of
-area \( 10 \times 5 c m^{2} \) carries a current of \( 2 A \)
-in a magnetic field of induction \( 2 \times \)
-\( 10^{-3} T . \) If the plane of the coil is parallel
-to the field. The torque on the coil is (in
-\( N m) \)
-A . 0.1","The torque on the coil is (in
-\( N m) \)
-A . 0.1",0.01,0.001,,Physics,Mechanics,"The torque on the coil is (in
-\( N m) \)
-<<<<<<< HEAD
-A . 0.1",1
-a flywheel is in the form of a solid circular wheel of mass \( 72 \mathrm{kg} \) and radius \( 50 \mathrm{cm} \) and it makes 70 r.p.m. then the energy of revolution is:,245534 J,24000 J,4795000,4791600 J,Physics,Mechanics,245534 J,1
-=======
-A . 0.1",1
-a flywheel is in the form of a solid circular wheel of mass \( 72 \mathrm{kg} \) and radius \( 50 \mathrm{cm} \) and it makes 70 r.p.m. then the energy of revolution is:,245534 J,24000 J,4795000,4791600 J,Physics,Mechanics,245534 J,1
->>>>>>> 0a4d9deb2f7bd9649dbad5817c22a46959689ba4
-"Assertion
-Many great rivers flow towards the equator. The sediments that they carry
-increase the time of rotation of the
-earth about its own axis.
-Reason
-<<<<<<< HEAD
-The angular momentum of the earth about its rotation axis is conserved.",A. Both Assertion and Reason are correct and Reason is the correct explanation for Assertion,Both Assertion and Reason are correct but Reason is not the correct explanation for Assertion,Assertion is correct but Reason is incorrect,Assertion is incorrect but Reason is correct,Physics,Mechanics,A. Both Assertion and Reason are correct and Reason is the correct explanation for Assertion,1
-Change in the shape of a body caused by the application of a force (stress) is called as:,ductility,deformation,hardness,rigidity,Physics,Mechanics,rigidity,4
-=======
-The angular momentum of the earth about its rotation axis is conserved.",A. Both Assertion and Reason are correct and Reason is the correct explanation for Assertion,Both Assertion and Reason are correct but Reason is not the correct explanation for Assertion,Assertion is correct but Reason is incorrect,Assertion is incorrect but Reason is correct,Physics,Mechanics,A. Both Assertion and Reason are correct and Reason is the correct explanation for Assertion,1
-Change in the shape of a body caused by the application of a force (stress) is called as:,ductility,deformation,hardness,rigidity,Physics,Mechanics,rigidity,4
->>>>>>> 0a4d9deb2f7bd9649dbad5817c22a46959689ba4
-"A sphere \( A \) moving with speed \( u \) and
-rotating with an angular velocity \( \omega \)
-makes a head-on elastic collision with
-an identical stationary sphere \( \boldsymbol{B} \). There
-is no friction between the surfaces of \( \boldsymbol{A} \)
-and \( B . \) Choose the correct
-alternative(s). Discard gravity.
-<<<<<<< HEAD
-This question has multiple correct options",\( A \) will stop moving but continue to rotate with an angular velocity \( \omega \),\( A \) will come to rest and stop rotating,\( B \) will move with speed \( u \) without rotating,\( B \) will move with speed \( u \) and rotate with an angular velocity \( \omega \),Physics,Mechanics,\( A \) will stop moving but continue to rotate with an angular velocity \( \omega \),1
-=======
-This question has multiple correct options",\( A \) will stop moving but continue to rotate with an angular velocity \( \omega \),\( A \) will come to rest and stop rotating,\( B \) will move with speed \( u \) without rotating,\( B \) will move with speed \( u \) and rotate with an angular velocity \( \omega \),Physics,Mechanics,\( A \) will stop moving but continue to rotate with an angular velocity \( \omega \),1
->>>>>>> 0a4d9deb2f7bd9649dbad5817c22a46959689ba4
-"Assertion
-On polishing the surface the friction
-decreases upto certain limit but
-increases beyond that
-Reason
-On polishing the surface, the irregularities are cut off but beyond a certain limit the surface molecules
-exert strong attractive forces on each
-<<<<<<< HEAD
-other",Both Assertion and Reason are correct and Reason is the correct explanation for Assertion,Both Assertion and Reason are correct but Reason is not the correct explanation for Assertion,Assertion is correct but Reason is incorrect,Both Assertion and Reason are incorrect,Physics,Mechanics,Both Assertion and Reason are correct and Reason is the correct explanation for Assertion,1
-"When a horse pulls a wagon, the force that causes the horse to move forward
-is the force:",the ground exerts on it,it exerts on the ground,the wagon exerts on it,it exerts on the wagon,Physics,Mechanics,the ground exerts on it,1
-"A sphere, a cube and a thin circular disc all made of the same material, have
-same mass. Their initial temperature is
-\( 3 \times 10^{3}^{\circ} \mathrm{C} . \) The body which cools
-rapidly is :",sphere,cube,both sphere and cube,circular plate,Physics,Mechanics,sphere,1
-A graph is plotted with PV/T on y-axis and mass of the gas along x-axis for different gases. The graph is,a straight line parallel to x-axis for all the gases,a straight line passing through origin with a slope having a constant value for all the gases,a straight line passing through origin with a slope having different values for different gases,a straight line parallel to y-axis for all the gases,Physics,Mechanics,a straight line parallel to x-axis for all the gases,1
-=======
-other",Both Assertion and Reason are correct and Reason is the correct explanation for Assertion,Both Assertion and Reason are correct but Reason is not the correct explanation for Assertion,Assertion is correct but Reason is incorrect,Both Assertion and Reason are incorrect,Physics,Mechanics,Both Assertion and Reason are correct and Reason is the correct explanation for Assertion,1
-"When a horse pulls a wagon, the force that causes the horse to move forward
-is the force:",the ground exerts on it,it exerts on the ground,the wagon exerts on it,it exerts on the wagon,Physics,Mechanics,the ground exerts on it,1
-"A sphere, a cube and a thin circular disc all made of the same material, have
-same mass. Their initial temperature is
-\( 3 \times 10^{3}^{\circ} \mathrm{C} . \) The body which cools
-rapidly is :",sphere,cube,both sphere and cube,circular plate,Physics,Mechanics,sphere,1
-A graph is plotted with PV/T on y-axis and mass of the gas along x-axis for different gases. The graph is,a straight line parallel to x-axis for all the gases,a straight line passing through origin with a slope having a constant value for all the gases,a straight line passing through origin with a slope having different values for different gases,a straight line parallel to y-axis for all the gases,Physics,Mechanics,a straight line parallel to x-axis for all the gases,1
->>>>>>> 0a4d9deb2f7bd9649dbad5817c22a46959689ba4
-"A solid sphere of radius \( R \) made of
-material of bulk modulus \( \boldsymbol{K} \), is
-surrounded by a liquid in a cylindrical container. A massless piston of area \( \boldsymbol{A} \) floats on the surface of liquid. When a mass \( m \) is placed on the piston to compress the liquid, the fractional
-change in the radius of the sphere \( \boldsymbol{\delta} \boldsymbol{R} / \boldsymbol{R} \) is :","When a mass \( m \) is placed on the piston to compress the liquid, the fractional
-change in the radius of the sphere \( \boldsymbol{\delta} \boldsymbol{R} / \boldsymbol{R} \) is :","\( m g / A K \)
-в. \( m g / 3 A K \)",\( m g / A \),\( m g / 3 A R \),Physics,Mechanics,"When a mass \( m \) is placed on the piston to compress the liquid, the fractional
-<<<<<<< HEAD
-change in the radius of the sphere \( \boldsymbol{\delta} \boldsymbol{R} / \boldsymbol{R} \) is :",1
-=======
-change in the radius of the sphere \( \boldsymbol{\delta} \boldsymbol{R} / \boldsymbol{R} \) is :",1
->>>>>>> 0a4d9deb2f7bd9649dbad5817c22a46959689ba4
-"Assertion
-The centre of mass of a body may lie where there is no mass
-Reason
-Centre of mass of a body is a point, where the whole mass of the body is
-<<<<<<< HEAD
-supposed to be concentrated",Both Assertion and Reason are correct and Reason is the correct explanation for Assertion,Both Assertion and Reason are correct but Reason is not the correct explanation for Assertion,Assertion is correct but Reason is incorrect,Assertion is incorrect but Reason is correct,Physics,Mechanics,Both Assertion and Reason are correct and Reason is the correct explanation for Assertion,1
-=======
-supposed to be concentrated",Both Assertion and Reason are correct and Reason is the correct explanation for Assertion,Both Assertion and Reason are correct but Reason is not the correct explanation for Assertion,Assertion is correct but Reason is incorrect,Assertion is incorrect but Reason is correct,Physics,Mechanics,Both Assertion and Reason are correct and Reason is the correct explanation for Assertion,1
->>>>>>> 0a4d9deb2f7bd9649dbad5817c22a46959689ba4
-"A nail has \( 2 c m^{2} \) at one end and \( \frac{1}{100} c m^{2} \) at the other end. A force of 1000 gwt is applied on the first end. Calculate the
-pressure acting on the wall?
-A \( \cdot 78 \times 10^{6} \) dunecm\( ^{-2} \)","A force of 1000 gwt is applied on the first end. Calculate the
-pressure acting on the wall?
-A \( \cdot 78 \times 10^{6} \) dunecm\( ^{-2} \)",\( 88 \times 10^{6} \) dynecm\( ^{-2} \),\( 98 \times 10^{6} \) dynecm \( ^{-2} \),\( 95 \times 10^{6} \) dynecm \( ^{-2} \),Physics,Mechanics,"A force of 1000 gwt is applied on the first end. Calculate the
-pressure acting on the wall?
-<<<<<<< HEAD
-A \( \cdot 78 \times 10^{6} \) dunecm\( ^{-2} \)",1
-"To overcome the effect weightlessness
-in an artificial satellite","the satellite is rotated around its axis with
-compartment of astronaut at the centre of the satellite.",the satellite is shaped like wheel.,the satellite is rotated around and around till weightlessness disappears.,the compartment of astronaut is kept on the periphery of rotating wheel like satellite.,Physics,Mechanics,"the satellite is rotated around its axis with
-compartment of astronaut at the centre of the satellite.",1
-=======
-A \( \cdot 78 \times 10^{6} \) dunecm\( ^{-2} \)",1
-"To overcome the effect weightlessness
-in an artificial satellite","the satellite is rotated around its axis with
-compartment of astronaut at the centre of the satellite.",the satellite is shaped like wheel.,the satellite is rotated around and around till weightlessness disappears.,the compartment of astronaut is kept on the periphery of rotating wheel like satellite.,Physics,Mechanics,"the satellite is rotated around its axis with
-compartment of astronaut at the centre of the satellite.",1
->>>>>>> 0a4d9deb2f7bd9649dbad5817c22a46959689ba4
-"Assertion
-The bob of a simple pendulum is a ball full of water. If a fine hole is made in the
-bottom of the ball, the time period first increases and then decreases.
-Reason
-<<<<<<< HEAD
-As water flows out of the bob the weight of bob decreases.",Both Assertion and Reason are correct and Reason is the correct explanation for Assertion,Both Assertion and Reason are correct but Reason is not the correct explanation for Assertion,Assertion is correct but Reason is incorrect,Both Assertion and Reason are incorrect,Physics,Mechanics,Both Assertion and Reason are correct and Reason is the correct explanation for Assertion,1
-=======
-As water flows out of the bob the weight of bob decreases.",Both Assertion and Reason are correct and Reason is the correct explanation for Assertion,Both Assertion and Reason are correct but Reason is not the correct explanation for Assertion,Assertion is correct but Reason is incorrect,Both Assertion and Reason are incorrect,Physics,Mechanics,Both Assertion and Reason are correct and Reason is the correct explanation for Assertion,1
->>>>>>> 0a4d9deb2f7bd9649dbad5817c22a46959689ba4
-"Assertion
-In circular motion work done by all the
-forces acting on the body is zero.
-Reason
-
-Centripetal force and velocity are
-<<<<<<< HEAD
-mutually perpendicular.",Both Assertion and Reason are correct and Reason is the correct explanation for Assertion,Both Assertion and Reason are correct but Reason is not the correct explanation for Assertion,Assertion is correct but Reason is incorrect,Both Assertion and Reason are incorrect,Physics,Mechanics,Both Assertion and Reason are correct and Reason is the correct explanation for Assertion,1
-=======
-mutually perpendicular.",Both Assertion and Reason are correct and Reason is the correct explanation for Assertion,Both Assertion and Reason are correct but Reason is not the correct explanation for Assertion,Assertion is correct but Reason is incorrect,Both Assertion and Reason are incorrect,Physics,Mechanics,Both Assertion and Reason are correct and Reason is the correct explanation for Assertion,1
->>>>>>> 0a4d9deb2f7bd9649dbad5817c22a46959689ba4
-"A circular plate of diameter \( ^{\prime} \boldsymbol{d}^{\prime} \) is kept
-in contact with a square plate of edge
-\( d^{\prime} \) as shown in figure. The density of material and thickness are same
-everywhere. The center of mass of the
-<<<<<<< HEAD
-composite system will be",inside the circular plate,inside the square plate,at the point of contact,outside the syestem,Physics,Mechanics,inside the circular plate,1
-The limiting value of static friction is,Equal to the dynamic friction,Always less than the dynamic friction,Always greater than dynamic friction,Less than the rolling friction,Physics,Mechanics,Equal to the dynamic friction,1
-"The incorrect statement regarding the
-lines of force of the magnetic field B is:",magnetic intensity is a measure of lines of force passing through unit area held normal to it.,magnetic lines of force form a closed curve.,"inside a magnet, its magnetic lines of force move from north pole of a magnet towards its south pole.",magnetic lines of force never cut each other.,Physics,Mechanics,magnetic intensity is a measure of lines of force passing through unit area held normal to it.,1
-=======
-composite system will be",inside the circular plate,inside the square plate,at the point of contact,outside the syestem,Physics,Mechanics,inside the circular plate,1
-The limiting value of static friction is,Equal to the dynamic friction,Always less than the dynamic friction,Always greater than dynamic friction,Less than the rolling friction,Physics,Mechanics,Equal to the dynamic friction,1
-"The incorrect statement regarding the
-lines of force of the magnetic field B is:",magnetic intensity is a measure of lines of force passing through unit area held normal to it.,magnetic lines of force form a closed curve.,"inside a magnet, its magnetic lines of force move from north pole of a magnet towards its south pole.",magnetic lines of force never cut each other.,Physics,Mechanics,magnetic intensity is a measure of lines of force passing through unit area held normal to it.,1
->>>>>>> 0a4d9deb2f7bd9649dbad5817c22a46959689ba4
-"If we consider molecules of an ideal gas
-in a box with a frictionless piston and
-now the box is heated and piston moves
-slowly outwards then:",the force on piston is due to molecular collision with piston,the molecules collide with piston and return back with same speed,the molecular collision with piston is inelastic,"both (a) and
-<<<<<<< HEAD
-(b) are correct",Physics,Mechanics,the force on piston is due to molecular collision with piston,1
-=======
-(b) are correct",Physics,Mechanics,the force on piston is due to molecular collision with piston,1
->>>>>>> 0a4d9deb2f7bd9649dbad5817c22a46959689ba4
-"Two particles of masses \( m_{1} \) and
-\( \boldsymbol{m}_{2}\left(\boldsymbol{m}_{1}>\boldsymbol{m}_{2}\right), \) initially at rest, move
-towards each other under an inverse
-square law force of attraction. Pick out
-the correct statement about the centre
-<<<<<<< HEAD
-of mass (CM) ofthe system",The CM moves towards \( m_{1} \),The CM moves towards \( m_{2} \),The CM remains at rest,The motion of CM is accelerated,Physics,Mechanics,The CM moves towards \( m_{1} \),1
-Earth pulls every object towards it with a force called:,Friction,Gravity,Tension,Collision,Physics,Mechanics,Friction,1
-"When a force retards the motion of a
-body, the work done is :",zero,Negative,Positive,Positive or negative depending upon the magnitude of force and displacement,Physics,Mechanics,zero,1
-"Find force constant for small oscillation
-around equilibrium:",\( 580 N m^{-1} \),\( 58 N m^{-1} \),\( 400 N m^{-1} \),none of these,Physics,Mechanics,\( 580 N m^{-1} \),1
-Which fuel has the highest energy content per unit of mass of any chemical fuel?,Petrol,Hydrogen,Uranium,coal,Physics,Mechanics,Petrol,1
-How is pressure related to force?,Directly proportional,Inversely proportional,Either A or B,Neither A nor B,Physics,Mechanics,Directly proportional,1
+"Which of the following factors affect
+friction?",Nature of the surface,Weight of the object placed over other,Motion or speed of the object,All of the above,,Physics,Mechanics,Weight of the object placed over other,2
+"Two particles of masses m and \( 2 \mathrm{m} \)
+on an object are connected by a spring,
+then with respect to the object's frame
+of reference","the two particles are considered as rigid body, if the object moves with uniform velocity","the two particles are considered as rigid body, if the object moves with uniform acceleration","the two particles are considered as rigid body, if the object moves with uniform speed","the two particles are cannot be a rigid body, since deformation in the spring can bring about a change in the positions of the particles",,Physics,Mechanics,"the two particles are considered as rigid body, if the object moves with uniform velocity",1
+"If a planet consists of a satellite whose
+mass and radius were both half that of
+the earth, then the acceleration due to
+gravity at the surface of the planet would be",\( 5.0 \mathrm{ms}^{-2} \),\( 6.5 \mathrm{ms}^{-2} \),\( 7.9 \mathrm{ms}^{-2} \),\( 19.6 \mathrm{ms}^{-2} \),,Physics,Mechanics,\( 5.0 \mathrm{ms}^{-2} \),1
+On doubling the distance between two masses the gravitational force between them will,Remain unchanged,Become one-fourth,Become half,Become double,,Physics,Mechanics,Remain unchanged,1
+"Calculate total moment of the two
+forces about \( \boldsymbol{O} \)",\( 2 N m \) (clockwise),\( 2 N \) m(anti clockwise),\( 4 N m \) (clockwise),\( 4 N m \) (anti clockwise),,Physics,Mechanics,\( 2 N m \) (clockwise),1
+"The weight of a satellite on earth is 100
+kN. What is the gravitational force on the satellite when it orbits the earth at a
+distance of \( 12800 \mathrm{km} \) from the center of
+the earth?",11 kilo-newtons,25 kilo-newtons,50 kilo-newtons,"100 kilo-newtons
+E. 200 kilo-newtons",,Physics,Mechanics,11 kilo-newtons,1
+"A wedge of mass \( m \), having a smooth
+semi circular part of radius R is resting on smooth horizontal surface.Now a
+particle of mass \( m / 2 \) is released from
+the top point of the semicircular part.
+Then
+This question has multiple correct options",The maximum displacement of the wedge will be R,The maximum displacement of the wedge will be \( \frac{2 R}{3} \),The wedge will perform simple harmonic motion of amplitude,The wedge will perform oscillatory motion of amplitude \( \frac{R}{3} \),,Physics,Mechanics,The maximum displacement of the wedge will be R,1
+"In a Bainbridge mass spectrometer positive rays of the same element produce different traces. The traces
+correspond to:",isotopes,isobars,isotones,none of the above,,Physics,Mechanics,isotopes,1
+A contact force cannot act through,Empty space,Touching,Touching with a metal rod,Touching with a wooden rod,,Physics,Mechanics,Empty space,1
+"According to Stoke's law, the viscous drag force, on an oil drop is proportional
+to:",\( \sqrt{V} \),\( V^{2} \),\( V^{-1} \),\( V \),,Physics,Mechanics,\( \sqrt{V} \),1
+"Every body continues to be in its state of rest or of non-uniform motion in a straight line unless compelled by some external force to act otherwise. This is
+stated by:",Newton's 1st law,Newton's 2nd law,Newton's 3rd law,None of the above,,Physics,Mechanics,Newton's 1st law,1
+"If both the mass of a body and the force acting on it are doubled, the acceleration:",is doubled,is halved,becomes zero,remains the same,,Physics,Mechanics,is doubled,1
+"Two long wires are hanging freely. They are joined first in parallel and then in
+series and then are connected with a
+battery. In both cases which type of force acts between the two wires?",Attraction force when in parallel and repulsion force when in series,Repulsion force when in parallel and attraction force when in series,Repulsion force in both cases,Attraction force in both cases,,Physics,Mechanics,Attraction force when in parallel and repulsion force when in series,1
+"An object with a mass \( \mathrm{M} \) is suspended from an elastic spring with a spring constant k. The object oscillates with period T. If the mass of oscillations is quadrupled, how it will change the period of oscillations?",The period is increased by factor two,The period is increased by factor four,The period is decreased by factor two,The period remains the same,,Physics,Mechanics,The period is increased by factor two,1
+"Assertion
+To move a body uniformly in a circular
+path, an external agent has to apply a force.
+Reason
+To more a body uniformly in a circular path, an external agent has to do work.",Both Assertion and Reason are correct and Reason is the correct explanation for Assertion,Both Assertion and Reason are correct but Reason is not the correct explanation for Assertion,Assertion is correct but Reason is incorrect,Assertion is incorrect and Reason is correct,,Physics,Mechanics,Both Assertion and Reason are correct and Reason is the correct explanation for Assertion,1
+"Suppose your writing desk is tilted a little, a book kept on it starts sliding down. The direction of frictional force
+acting on it is",upwards,downwards,no direction,cant say,,Physics,Mechanics,upwards,1
+What is the position of centre of gravity of a rectangular lamina?,At the mid point of longer side,At the mid point of shorter side,At the point of intersection of its diagonals,At one of the corners,,Physics,Mechanics,At the mid point of longer side,1
+The angular momentum of an electron in an orbit is quantized because it is a necessary condition for the compatibility with,Wave nature of electron,Particle nature of electron,Pauli's exclusion behaviour,None of these,,Physics,Mechanics,Wave nature of electron,1
+"A body is acted upon by two forces each of magnitude \( F, \) but in opposite directions. State the effect of the forces
+if both forces act at the same point of
+the body. Which of the following is/are
+true?",Resultant force \( =0 \),Moment of forces \( =0 \),No motion,All of the above,,Physics,Mechanics,Resultant force \( =0 \),1
+"A stick is thrown in the air and lands on
+the ground at some distance from the
+thrower. The centre of mass of the stick
+will move along a parabolic path",in all cases,only if the stick is uniform,only if the stick has linear motion but no rotational motion,only if the stick has a shape such that its centre of,,Physics,Mechanics,in all cases,1
+"Moment of inertia of a solid about its geometrical axis is given by \( l=\frac{2}{5} M R^{2} \)
+where \( M \) is mass \( \& R \) is radius. Find
+out the rate by which its moment of inertia is changing keeping density constant at the moment \( \boldsymbol{R}= \)
+\( \mathbf{1} \boldsymbol{m}, \boldsymbol{M}=\mathbf{1} \boldsymbol{k} \boldsymbol{g} \) \& rate of change of
+radius w.r.t. time \( 2 m s^{-1} \)",\( 4 \mathrm{kg} \mathrm{ms}^{-1} \),2 \( k g m^{2} s^{-1} \),\( 4 \mathrm{kg} \mathrm{m}^{2} \mathrm{s}^{-1} \),None of these,,Physics,Mechanics,\( 4 \mathrm{kg} \mathrm{ms}^{-1} \),1
+"Assertion
+A heavy object always falls faster than a light object when dropped from a height
+Reason
+
+Gravitational force is proportional to the
+mass of an object.",Both Assertion and Reason are correct and Reason is the correct explanation for Assertion,Both Assertion and Reason are correct but Reason is not the correct explanation for Assertion,Assertion is incorrect but Reason is correct,Both Assertion and Reason are incorrect,,Physics,Mechanics,Both Assertion and Reason are correct and Reason is the correct explanation for Assertion,1
+"A sphere is released on a smooth
+inclined plane from the top. When it
+moves down its angular momentum is:",conserved about every point,conserved about the point of contact only,conserved about the centre of the sphere only,conserved about any point on a fixed line parallel to the inclined plane and passing through the centre of the ball,,Physics,Mechanics,conserved about every point,1
+How does mass change with increase in temperature?,Unchanged,Increases,Decreases,Can't say,,Physics,Mechanics,Unchanged,1
+Tension is measured in units of,Momentum,Force,Length,,,Physics,Mechanics,Momentum,1
+"The taxi driver has to be more careful
+when driving car in winter because of
+morning dew. That means the friction on road during winter is friction during summer. Fill in the blank.",more than,less than,same as,having no relation with,,Physics,Mechanics,more than,1
+"Frictional force is more between which
+type of surfaces?",Smooth,Rough,Both A and B,None of the above,,Physics,Mechanics,Smooth,1
+"Assertion
+Speed of a particle moving in a circle varies with time as, \( \boldsymbol{v}=(\mathbf{4} \boldsymbol{t}-\mathbf{1 2}) . \) Such
+type of circular motion is not possible.
+Reason
+
+Speed cannot change linearly with time.",Both Assertion and Reason are correct and Reason is the correct explanation for Assertion,Both Assertion and Reason are correct but Reason is not the correct explanation for Assertion,Assertion is correct but Reason is incorrect,Both Assertion is incorrect and Reason is correct,,Physics,Mechanics,Both Assertion and Reason are correct and Reason is the correct explanation for Assertion,1
 "Asha lifts a doll from the floor and
 places it on a table. If the weight of the doll is known, what else does one need
 to know in order to calculate the work
-Asha has done on the doll?",The time required,Height of the table,Mass of the doll,cost of the doll or the table,Physics,Mechanics,The time required,1
-"A rough ball is thrown such that it
-rotates clockwise about a horizontal
-axis and simultaneously moves right in viscous air as shown. The force on the
-ball due to magnus effect acts",Upwards,Downwards,Towards left,Towards right,Physics,Mechanics,Upwards,1
-=======
-of mass (CM) ofthe system",The CM moves towards \( m_{1} \),The CM moves towards \( m_{2} \),The CM remains at rest,The motion of CM is accelerated,Physics,Mechanics,The CM moves towards \( m_{1} \),1
-Earth pulls every object towards it with a force called:,Friction,Gravity,Tension,Collision,Physics,Mechanics,Friction,1
-"When a force retards the motion of a
-body, the work done is :",zero,Negative,Positive,Positive or negative depending upon the magnitude of force and displacement,Physics,Mechanics,zero,1
-"Find force constant for small oscillation
-around equilibrium:",\( 580 N m^{-1} \),\( 58 N m^{-1} \),\( 400 N m^{-1} \),none of these,Physics,Mechanics,\( 580 N m^{-1} \),1
-Which fuel has the highest energy content per unit of mass of any chemical fuel?,Petrol,Hydrogen,Uranium,coal,Physics,Mechanics,Petrol,1
-How is pressure related to force?,Directly proportional,Inversely proportional,Either A or B,Neither A nor B,Physics,Mechanics,Directly proportional,1
-"Asha lifts a doll from the floor and
-places it on a table. If the weight of the doll is known, what else does one need
-to know in order to calculate the work
-Asha has done on the doll?",The time required,Height of the table,Mass of the doll,cost of the doll or the table,Physics,Mechanics,The time required,1
-"A rough ball is thrown such that it
-rotates clockwise about a horizontal
-axis and simultaneously moves right in viscous air as shown. The force on the
-ball due to magnus effect acts",Upwards,Downwards,Towards left,Towards right,Physics,Mechanics,Upwards,1
->>>>>>> 0a4d9deb2f7bd9649dbad5817c22a46959689ba4
+Asha has done on the doll?",The time required,Height of the table,Mass of the doll,cost of the doll or the table,,Physics,Mechanics,The time required,1
+"Assertion
+A body on an inclined plane just tends to slide down if the angle of inclination is equal to angle of friction.
+Reason
+When the angle of inclination is equal
+to the angle of friction, the component of weight parallel to the plane is just sufficient to overcome the frictional
+force.",Both Assertion and Reason are correct and Reason is the correct explanation for Assertion,Both Assertion and Reason are correct but Reason is not the correct explanation for Assertion,Assertion is correct but Reason is incorrect,Both Assertion and Reason are incorrect,,Physics,Mechanics,Both Assertion and Reason are correct and Reason is the correct explanation for Assertion,1
 "Assertion
 If there is no external torque acting on a body about its center of mass, then the velocity of the center of mass remains constant.
 Reason
 The linear momentum of an isolated
-<<<<<<< HEAD
-system remains constant.",Both Assertion and Reason are correct and Reason is the correct explanation for Assertion,Both Assertion and Reason are correct but Reason is not the correct explanation for Assertion,Assertion is incorrect but Reason is correct,Both Assertion and Reason are incorrect,Physics,Mechanics,Both Assertion and Reason are correct and Reason is the correct explanation for Assertion,1
-In which of the following cases more friction is desirable?,Movement of piston in a cylinder,Braking of a vehicle,skating on a track,All of the above,Physics,Mechanics,Movement of piston in a cylinder,1
-"The kinetic energy acquired by a mass \( \mathrm{m} \) after travelling a fixed distance from rest under the action of constant force
-is",directly proportional to velocity.,directly proportional to m.,independent of m.,inversely proportional to \( \mathrm{m} \).,Physics,Mechanics,directly proportional to velocity.,1
-Which of the following is the correct decreasing order of the strengths of four fundamental forces of nature?,Electromagnetic force >weak nuclear force>gravitational force>strong nuclear force.,Strong nuclear force>weak nuclear force>electromagnetic force>gravitational force,Gravitational force>electromagnetic force>strong nuclear force>weak nuclear force,strong nuclear force>electromagnetic force>weak nuclear force>gravitational force,Physics,Mechanics,Electromagnetic force >weak nuclear force>gravitational force>strong nuclear force.,1
-"In a physical balance working on the principle of moments, when \( 5 \mathrm{mg} \) weight is placed on the left plan, the beam becomes horizontal. Both the
-empty pans of the balance are of equal mass. Which of the following statements is correct?",Both the arms are of same length.,Every object that is weighed using this balance appears lighter than its actual weight,Left arm is longer than the right arm.,Left arm is shorter than the right arm.,Physics,Mechanics,Both the arms are of same length.,1
-"A force \( F \) is applied horizontally on a cylinder in the line of centre as shown in
-the figure. The cylinder is on a rough surface of coefficient of friction \( \mu . \) The
-direction of the friction force acting on the cylinder will be",In the direction of \( F \),zero,In the opposite direction of \( F \),Cannot be ascertained,Physics,Mechanics,zero,2
-The unit of mass in SI system is and the unit of weight in \( \mathrm{S} \) I system is,"kg, Newton","m, Ampere","seconds, Joule","ergs, Newton",Physics,Mechanics,"kg, Newton",1
-"Which of the following statement best
-describe torque?",is the vector product of force and lever arm length.,is a scalar and has no direction associated with it,is always equal to force.,"is always greater for shorter lever arms.
-E. must always equal zero",Physics,Mechanics,is the vector product of force and lever arm length.,1
-=======
-system remains constant.",Both Assertion and Reason are correct and Reason is the correct explanation for Assertion,Both Assertion and Reason are correct but Reason is not the correct explanation for Assertion,Assertion is incorrect but Reason is correct,Both Assertion and Reason are incorrect,Physics,Mechanics,Both Assertion and Reason are correct and Reason is the correct explanation for Assertion,1
-In which of the following cases more friction is desirable?,Movement of piston in a cylinder,Braking of a vehicle,skating on a track,All of the above,Physics,Mechanics,Movement of piston in a cylinder,1
-"The kinetic energy acquired by a mass \( \mathrm{m} \) after travelling a fixed distance from rest under the action of constant force
-is",directly proportional to velocity.,directly proportional to m.,independent of m.,inversely proportional to \( \mathrm{m} \).,Physics,Mechanics,directly proportional to velocity.,1
-Which of the following is the correct decreasing order of the strengths of four fundamental forces of nature?,Electromagnetic force >weak nuclear force>gravitational force>strong nuclear force.,Strong nuclear force>weak nuclear force>electromagnetic force>gravitational force,Gravitational force>electromagnetic force>strong nuclear force>weak nuclear force,strong nuclear force>electromagnetic force>weak nuclear force>gravitational force,Physics,Mechanics,Electromagnetic force >weak nuclear force>gravitational force>strong nuclear force.,1
-"In a physical balance working on the principle of moments, when \( 5 \mathrm{mg} \) weight is placed on the left plan, the beam becomes horizontal. Both the
-empty pans of the balance are of equal mass. Which of the following statements is correct?",Both the arms are of same length.,Every object that is weighed using this balance appears lighter than its actual weight,Left arm is longer than the right arm.,Left arm is shorter than the right arm.,Physics,Mechanics,Both the arms are of same length.,1
-"A force \( F \) is applied horizontally on a cylinder in the line of centre as shown in
-the figure. The cylinder is on a rough surface of coefficient of friction \( \mu . \) The
-direction of the friction force acting on the cylinder will be",In the direction of \( F \),zero,In the opposite direction of \( F \),Cannot be ascertained,Physics,Mechanics,zero,2
-The unit of mass in SI system is and the unit of weight in \( \mathrm{S} \) I system is,"kg, Newton","m, Ampere","seconds, Joule","ergs, Newton",Physics,Mechanics,"kg, Newton",1
-"Which of the following statement best
-describe torque?",is the vector product of force and lever arm length.,is a scalar and has no direction associated with it,is always equal to force.,"is always greater for shorter lever arms.
-E. must always equal zero",Physics,Mechanics,is the vector product of force and lever arm length.,1
->>>>>>> 0a4d9deb2f7bd9649dbad5817c22a46959689ba4
-"Assertion
-In a two-body collision, the momenta of
-the particles are equal and opposite to one another, before as well as after the
-collision when measured in the centre
-of mass frame.
-Reason
-<<<<<<< HEAD
-The momentum of the system is zero from the centre of mass frame.",Both Assertion and Reason are correct and Reason is the correct explanation for Assertion,Both Assertion and Reason are correct but Reason is not the correct explanation for Assertion,Assertion is correct but Reason is incorrect,Both Assertion and Reason are incorrect,Physics,Mechanics,Both Assertion and Reason are correct and Reason is the correct explanation for Assertion,1
-"A beaker containing water is balanced on the pan of a common balance. A solid of specific gravity 1 and mass 5 g is tied to the arm of the balance and immersed
-in water contained in the beaker.The
-scale pan with the beaker",goes down,goes up,remains unchanged,none of these,Physics,Mechanics,goes down,1
-=======
-The momentum of the system is zero from the centre of mass frame.",Both Assertion and Reason are correct and Reason is the correct explanation for Assertion,Both Assertion and Reason are correct but Reason is not the correct explanation for Assertion,Assertion is correct but Reason is incorrect,Both Assertion and Reason are incorrect,Physics,Mechanics,Both Assertion and Reason are correct and Reason is the correct explanation for Assertion,1
-"A beaker containing water is balanced on the pan of a common balance. A solid of specific gravity 1 and mass 5 g is tied to the arm of the balance and immersed
-in water contained in the beaker.The
-scale pan with the beaker",goes down,goes up,remains unchanged,none of these,Physics,Mechanics,goes down,1
->>>>>>> 0a4d9deb2f7bd9649dbad5817c22a46959689ba4
-"Assertion
-Linear momentum of a body changes even when it is moving uniformly in a
-circle.
-Reason
-In uniform circular motion velocity
-<<<<<<< HEAD
-remains constant.",Both Assertion and Reason are correct and Reason is the correct explanation for Assertion,Both Assertion and Reason are correct but Reason is not the correct explanation for Assertion,Assertion is correct but Reason is incorrect,Both Assertion and Reason are incorrect,Physics,Mechanics,Both Assertion and Reason are correct and Reason is the correct explanation for Assertion,1
+system remains constant.",Both Assertion and Reason are correct and Reason is the correct explanation for Assertion,Both Assertion and Reason are correct but Reason is not the correct explanation for Assertion,Assertion is incorrect but Reason is correct,Both Assertion and Reason are incorrect,,Physics,Mechanics,Both Assertion and Reason are correct and Reason is the correct explanation for Assertion,1
+"The mass of a box measured by a grocer's balance is 2.3 kg. Two gold pieces of masses 20.15 g and 20.17 g are added to the box. The total mass of the
+box is:",2.3 kg,2.34 kg,\( 2.340 \mathrm{kg} \),2.3403 kg,,Physics,Mechanics,2.3 kg,1
+Which of the following physical quantities has the same units as that of impulse?,Momentum,Force,Torque,couple,,Physics,Mechanics,Momentum,1
+"The force acting on a pole of strength of \( 20 \mathrm{Am} \) is \( 8 \times 10^{-4} \mathrm{N}, \) when placed in a
+magnetic field. The magnetic induction field strength is :",The magnetic induction field strength is :,\( 4 \times 10^{-6} \) т,"\( 0.4 \times 10^{4} \mathrm{T} \)
+\( c \cdot 4 G \)",\( 4 \times 10^{-5} \mathrm{T} \),,Physics,Mechanics,The magnetic induction field strength is :,1
+"A block of mass' \( m^{\prime} \) is kept on the
+ground as shown in figure. Which of the
+following statements is/are correct of
+action-reaction force pair?
+This question has multiple correct options",Normal force can never be a reactive force,Weight of the body is not a part of action reaction pair,Forces act on different bodies,None of these,,Physics,Mechanics,Normal force can never be a reactive force,1
+"Which of the following statements is
+true for collisions-",Momentum is conserved in elastic collisions but not in inelastic collisions,Total kinetic energy is conserved in elastic collisions but momentum is not conserved,Total kinetic energy is not conserved in inelastic collisions but momentum is conserved,Total kinetic energy and momentum both are conserved in all types of collisions,,Physics,Mechanics,Momentum is conserved in elastic collisions but not in inelastic collisions,1
+"The motion of centre of mass depends
+on",total external forces,total internal forces,sum of \( (a) \) and \( (b) \),None of these,,Physics,Mechanics,total external forces,1
+"The vertical forces that the ground
+exerts on a stationary van are shown.
+The van is \( 2.50 \mathrm{m} \) long with the wheels
+at a distance of \( 0.600 \mathrm{m} \) from the front
+of the van and \( 0.400 \mathrm{m} \) from the rear of
+the van.
+
+What is the horizontal distance of the
+van's centre of gravity from the front of the van?",\( 0.540 \mathrm{m} \),0.960 m,\( 1.14 \mathrm{m} \),\( 1.36 \mathrm{m} \),,Physics,Mechanics,\( 0.540 \mathrm{m} \),1
+"For the same mass, which one of the
+following has the maximum thermal capacity?",wood,copper,water,Ice,,Physics,Mechanics,wood,1
+"A lorry and a car moving with the same
+K.E. are brought to rest by applying the same retarding force, then?",Lorry will come to rest in a shorter distance,Car will come to rest in a shorter distance,Both come to restin a same distance,None of the above,,Physics,Mechanics,Lorry will come to rest in a shorter distance,1
+"Assertion
+Kepler's second law can be understood by conservation of angular momentum principle.
+Reason
+Kepler's second law is related with areal
+velocity which can further be proved to
+be based on conservation of angular
+momentum as \( (\boldsymbol{d A} / \boldsymbol{d t})=\left(\boldsymbol{r}^{2} \boldsymbol{\omega}\right) / 2 \)",Both Assertion and Reason are correct and Reason is the correct explanation for Assertion,Both Assertion and Reason are correct but Reason is not the correct explanation for Assertion,Assertion is correct but Reason is incorrect,Both Assertion and Reason are incorrect,,Physics,Mechanics,Both Assertion and Reason are correct and Reason is the correct explanation for Assertion,1
+"For a particle performing uniform circular motion, choose the incorrect
+statement from the following.",Magnitude of particle velocity (speed) remains constant,Particle velocity remains directed perpendicular to radius vector,Direction of acceleration keeps changing as particle moves,Magnitude of acceleration does not remain constant,,Physics,Mechanics,Magnitude of particle velocity (speed) remains constant,1
+"Assertion
+In the human body the heart acts as the
+pump that circulates blood through different parts of the body, transferring
+heat by forced convection.
+Reason
+In forced convection,material is forced
+to move by a pump or by some other
+physical means.",Both Assertion and Reason are correct and Reason is the correct explanation for Assertion,Both Assertion and Reason are correct but Reason is not the correct explanation for Assertion,Assertion is correct but Reason is incorrect,Both Assertion and Reason are incorrect,,Physics,Mechanics,Both Assertion and Reason are correct and Reason is the correct explanation for Assertion,1
+"Two particles each of mass m move in opposite direction along Y-axis. One particle moves in positive direction
+with velocity v while the other particle moves in negative direction with speed
+2v. The total angular momentum of the system with respect to origin is:",Is zero,Goes on increasing,Goes on decreasing,None of these,,Physics,Mechanics,Is zero,1
+"A uniform rod \( A B \) of mass \( m \) and length
+is in equilibrium with the help of two
+identical inextensible strings as shown
+in figure. Choose the correct option \( (s) \)
+This question has multiple correct options",After cutting the string (2) motion of centre of mass of the rod is circular,After cutting the string (2) motion of centre of mass of the rod is not circular,Just after cutting the string (2) the acceleration of point A along the string (1) is zero.,Just after cutting the string (2) the acceleration of point A perpendicular to the string (1) is not zero.,,Physics,Mechanics,After cutting the string (2) motion of centre of mass of the rod is circular,1
+The \( _{--}-_{-}-_{-}- \) drawn at any point on the magnetic lines of force gives direction of magnetic field at that point.,tangent,perpendicular,chord,,,Physics,Mechanics,tangent,1
 "The weakest forces of interaction
-among all classified forces are",electrostatic forces,gravitational forces,weak nuclear forces,electromagnetic forces,Physics,Mechanics,electrostatic forces,1
-"In which of the following cases the net
-force is not zero?",A kite skillfully held stationary in the sky,A ball freely falling from a height,An aeroplane rising upwards at an angle of \( 45^{\circ} \) with the horizontal with a constant speed,A cork floating on the surface of water,Physics,Mechanics,A kite skillfully held stationary in the sky,1
-=======
-remains constant.",Both Assertion and Reason are correct and Reason is the correct explanation for Assertion,Both Assertion and Reason are correct but Reason is not the correct explanation for Assertion,Assertion is correct but Reason is incorrect,Both Assertion and Reason are incorrect,Physics,Mechanics,Both Assertion and Reason are correct and Reason is the correct explanation for Assertion,1
-"The weakest forces of interaction
-among all classified forces are",electrostatic forces,gravitational forces,weak nuclear forces,electromagnetic forces,Physics,Mechanics,electrostatic forces,1
-"In which of the following cases the net
-force is not zero?",A kite skillfully held stationary in the sky,A ball freely falling from a height,An aeroplane rising upwards at an angle of \( 45^{\circ} \) with the horizontal with a constant speed,A cork floating on the surface of water,Physics,Mechanics,A kite skillfully held stationary in the sky,1
->>>>>>> 0a4d9deb2f7bd9649dbad5817c22a46959689ba4
-"An automobile is started from rest with
-one of its doors initially at right angles. If the hinges of the door are toward the front of the car, the door will shut as the
-automobile picks up speed. The acceleration a is constant and the
-centre of mass is at a distance d from
-the hinges. The time \( T \) needed for the doors to close is given by:
-\( \left[\text {Given}: \int_{0}^{\frac{\pi}{2}} \frac{\boldsymbol{d} \boldsymbol{\theta}}{\sqrt{\sin \theta}}=\boldsymbol{N}\right] \) (Consider
-the door as a square plate)
-A \( \cdot \mathrm{T}=(\sqrt{\frac{3 \mathrm{d}}{2 \mathrm{a}}}) \mathrm{N} \)","The acceleration a is constant and the
-centre of mass is at a distance d from
-the hinges. The time \( T \) needed for the doors to close is given by:
-\( \left[\text {Given}: \int_{0}^{\frac{\pi}{2}} \frac{\boldsymbol{d} \boldsymbol{\theta}}{\sqrt{\sin \theta}}=\boldsymbol{N}\right] \) (Consider
-the door as a square plate)
-A \( \cdot \mathrm{T}=(\sqrt{\frac{3 \mathrm{d}}{2 \mathrm{a}}}) \mathrm{N} \)",\( \mathrm{T}=(\sqrt{\frac{\mathrm{d}}{3 \mathrm{a}}}) \mathrm{N} \),\( \mathrm{T}=(\sqrt{\frac{2 \mathrm{d}}{\mathrm{a}}}) \mathrm{N} \),\( \mathrm{T}=(\sqrt{\frac{2 \mathrm{d}}{3 \mathrm{a}}}) \mathrm{N} \),Physics,Mechanics,"The acceleration a is constant and the
-centre of mass is at a distance d from
-the hinges. The time \( T \) needed for the doors to close is given by:
-\( \left[\text {Given}: \int_{0}^{\frac{\pi}{2}} \frac{\boldsymbol{d} \boldsymbol{\theta}}{\sqrt{\sin \theta}}=\boldsymbol{N}\right] \) (Consider
-the door as a square plate)
-<<<<<<< HEAD
-A \( \cdot \mathrm{T}=(\sqrt{\frac{3 \mathrm{d}}{2 \mathrm{a}}}) \mathrm{N} \)",1
-=======
-A \( \cdot \mathrm{T}=(\sqrt{\frac{3 \mathrm{d}}{2 \mathrm{a}}}) \mathrm{N} \)",1
->>>>>>> 0a4d9deb2f7bd9649dbad5817c22a46959689ba4
-"Assertion
-Graph between potential energy of a spring versus the extension or compression of the spring is a straight
-line
-Reason
-Potential energy of a stretched or
-compressed spring is proportional to
-<<<<<<< HEAD
-square of extension or compression",Both Assertion and Reason are correct and Reason is the correct explanation for Assertion,Both Assertion and Reason are correct but Reason is not the correct explanation for Assertion,Assertion is correct but Reason is incorrect,Assertion is incorrect but Reason is correct,Physics,Mechanics,Both Assertion and Reason are correct and Reason is the correct explanation for Assertion,1
-"When a sphere rolls down an inclined plane, then identify the correct statement related to the work done by
-friction force",The friction force does positive translational work,The friction force does negative rotational work,The net work done by friction is zero,All of the above,Physics,Mechanics,The friction force does positive translational work,1
-=======
-square of extension or compression",Both Assertion and Reason are correct and Reason is the correct explanation for Assertion,Both Assertion and Reason are correct but Reason is not the correct explanation for Assertion,Assertion is correct but Reason is incorrect,Assertion is incorrect but Reason is correct,Physics,Mechanics,Both Assertion and Reason are correct and Reason is the correct explanation for Assertion,1
-"When a sphere rolls down an inclined plane, then identify the correct statement related to the work done by
-friction force",The friction force does positive translational work,The friction force does negative rotational work,The net work done by friction is zero,All of the above,Physics,Mechanics,The friction force does positive translational work,1
->>>>>>> 0a4d9deb2f7bd9649dbad5817c22a46959689ba4
-"Assertion
-Speed of a particle moving in a circle varies with time as, \( \boldsymbol{v}=(\mathbf{4} \boldsymbol{t}-\mathbf{1 2}) . \) Such
-type of circular motion is not possible.
-Reason
-
-<<<<<<< HEAD
-Speed cannot change linearly with time.",Both Assertion and Reason are correct and Reason is the correct explanation for Assertion,Both Assertion and Reason are correct but Reason is not the correct explanation for Assertion,Assertion is correct but Reason is incorrect,Both Assertion is incorrect and Reason is correct,Physics,Mechanics,Both Assertion and Reason are correct and Reason is the correct explanation for Assertion,1
-"A machine gun fires a bullet of mass
-\( 40 g \) with a velocity \( 1200 m / s . \) The man holding it can exert a maximum force of
-\( 144 N \) on the gun. How many bullets can be fired per second at the most?",Only one,Three,can fire any number of bullets,\( 144 \times 48 \),Physics,Mechanics,Three,2
-"In which following events is a pushing
-force involved?
-This question has multiple correct options",Badminton,Javelin,Archery,Bowling,Physics,Mechanics,Badminton,1
-"Assertion
-Warming a room by a heat blower is an example of forced convection.
-Reason
-Natural convection takes place due to gravity",Both Assertion and Reason are correct and Reason is the correct explanation for Assertion,Both Assertion and Reason are correct but Reason is not the correct explanation for Assertion,Assertion is correct but Reason is incorrect,Assertion is incorrect but Reason is correct,Physics,Mechanics,Both Assertion and Reason are correct and Reason is the correct explanation for Assertion,1
-Resultant force acting on a diamagnetic material in a magnetic field is in direction.,From stronger to the weaker part of the magnetic field,From weaker to the stronger part of the magnetic field,Perpendicular to the magnetic field,In the direction making \( 60^{\circ} \) to the magnetic field,Physics,Mechanics,From stronger to the weaker part of the magnetic field,1
-"is said to be done only when the force applied on a body makes the body
-to move.",work,Momentum,Retardation,None of these,Physics,Mechanics,work,1
-"Calculate the means free path of
-nitrogen molecule at \( 27^{\circ} \mathrm{C} \) when pressure is 1.0 atm. Given, diameter of nitrogen molecule \( =1.5 \stackrel{o}{A}, k_{B}= \)
-\( 1.38 \times 10^{-23} J K^{-1} . \) If the average speed
-of nitrogen molecule is \( 675 m s^{-1} \). The time taken by the molecule between two successive collisions is?",0.6 ns,\( 0.4 \mathrm{ns} \),\( 0.8 \mathrm{ns} \),0.3 ns,Physics,Mechanics,0.6 ns,1
-Which of the following affects the elasticity of a substance?,Hammering and annealing,Change in temperature,Impurity in substance,All of the above,Physics,Mechanics,Hammering and annealing,1
-Magnetic lines of force causes,The picture on a computer screen,Radio reception interference,Aurora Borealis,"V.H.S. films
-E. All of these",Physics,Mechanics,The picture on a computer screen,1
-The torque and magnetic potential energy of a magnetic dipole in most stable position in a uniform magnetic field( \( \bar{B} \) ) having magnetic moment \( (\bar{m}) \) will be.,#NAME?,"mB, zero","zero, mB","Zero, -mB",Physics,Mechanics,#NAME?,1
-"A wire \( 2 \mathrm{m} \) in length suspended vertically stretches by \( 10 \mathrm{mm} \) when the mass of \( 10 \mathrm{kg} \) is attached to the lower end. The elastic potential energy gain by the wire is? \( \left(\operatorname{take} g=10 m / s^{2}\right) \)
-A . 0.5","The elastic potential energy gain by the wire is? \( \left(\operatorname{take} g=10 m / s^{2}\right) \)
-A . 0.5",5 J,50,500 J,Physics,Mechanics,50,3
-=======
-Speed cannot change linearly with time.",Both Assertion and Reason are correct and Reason is the correct explanation for Assertion,Both Assertion and Reason are correct but Reason is not the correct explanation for Assertion,Assertion is correct but Reason is incorrect,Both Assertion is incorrect and Reason is correct,Physics,Mechanics,Both Assertion and Reason are correct and Reason is the correct explanation for Assertion,1
-"A machine gun fires a bullet of mass
-\( 40 g \) with a velocity \( 1200 m / s . \) The man holding it can exert a maximum force of
-\( 144 N \) on the gun. How many bullets can be fired per second at the most?",Only one,Three,can fire any number of bullets,\( 144 \times 48 \),Physics,Mechanics,Three,2
-"In which following events is a pushing
-force involved?
-This question has multiple correct options",Badminton,Javelin,Archery,Bowling,Physics,Mechanics,Badminton,1
-"Assertion
-Warming a room by a heat blower is an example of forced convection.
-Reason
-Natural convection takes place due to gravity",Both Assertion and Reason are correct and Reason is the correct explanation for Assertion,Both Assertion and Reason are correct but Reason is not the correct explanation for Assertion,Assertion is correct but Reason is incorrect,Assertion is incorrect but Reason is correct,Physics,Mechanics,Both Assertion and Reason are correct and Reason is the correct explanation for Assertion,1
-Resultant force acting on a diamagnetic material in a magnetic field is in direction.,From stronger to the weaker part of the magnetic field,From weaker to the stronger part of the magnetic field,Perpendicular to the magnetic field,In the direction making \( 60^{\circ} \) to the magnetic field,Physics,Mechanics,From stronger to the weaker part of the magnetic field,1
-"is said to be done only when the force applied on a body makes the body
-to move.",work,Momentum,Retardation,None of these,Physics,Mechanics,work,1
-"Calculate the means free path of
-nitrogen molecule at \( 27^{\circ} \mathrm{C} \) when pressure is 1.0 atm. Given, diameter of nitrogen molecule \( =1.5 \stackrel{o}{A}, k_{B}= \)
-\( 1.38 \times 10^{-23} J K^{-1} . \) If the average speed
-of nitrogen molecule is \( 675 m s^{-1} \). The time taken by the molecule between two successive collisions is?",0.6 ns,\( 0.4 \mathrm{ns} \),\( 0.8 \mathrm{ns} \),0.3 ns,Physics,Mechanics,0.6 ns,1
-Which of the following affects the elasticity of a substance?,Hammering and annealing,Change in temperature,Impurity in substance,All of the above,Physics,Mechanics,Hammering and annealing,1
-Magnetic lines of force causes,The picture on a computer screen,Radio reception interference,Aurora Borealis,"V.H.S. films
-E. All of these",Physics,Mechanics,The picture on a computer screen,1
-The torque and magnetic potential energy of a magnetic dipole in most stable position in a uniform magnetic field( \( \bar{B} \) ) having magnetic moment \( (\bar{m}) \) will be.,#NAME?,"mB, zero","zero, mB","Zero, -mB",Physics,Mechanics,#NAME?,1
-"A wire \( 2 \mathrm{m} \) in length suspended vertically stretches by \( 10 \mathrm{mm} \) when the mass of \( 10 \mathrm{kg} \) is attached to the lower end. The elastic potential energy gain by the wire is? \( \left(\operatorname{take} g=10 m / s^{2}\right) \)
-A . 0.5","The elastic potential energy gain by the wire is? \( \left(\operatorname{take} g=10 m / s^{2}\right) \)
-A . 0.5",5 J,50,500 J,Physics,Mechanics,50,3
->>>>>>> 0a4d9deb2f7bd9649dbad5817c22a46959689ba4
-"A pendulum bob is held stationary by a horizontal force H. The three forces
-acting on the bob are shown in the
-diagram.
-The tension in the string of the pendulum is T. The weight of the pendulum bob is W.The string is held at
-an angle of \( 30^{\circ} \) to the vertical.
-<<<<<<< HEAD
-Which statement is correct?",\( H=T \cos 30 \),\( T=H \sin 30 \),\( W=T \sin 30 \),\( W=T \cos 30 \),Physics,Mechanics,\( H=T \cos 30 \),1
-"Sir Isaac Newton's third law of motion is
-called the action-reaction law. Which of
-the following statements appropriately describes the action-reaction forces?",They act on different objects,They act on the same object,They are unequal in magnitude,"They act at right angles to one another
-E. They act in the same direction",Physics,Mechanics,They act on different objects,1
-The equivalent quantity of mass in electricity is :,current,self inductance,potential,charge,Physics,Mechanics,current,1
-Which of the following is the weakest force?,Nuclear force,Gravitational force,Electromagnetic force,None of these,Physics,Mechanics,Nuclear force,1
-=======
-Which statement is correct?",\( H=T \cos 30 \),\( T=H \sin 30 \),\( W=T \sin 30 \),\( W=T \cos 30 \),Physics,Mechanics,\( H=T \cos 30 \),1
-"Sir Isaac Newton's third law of motion is
-called the action-reaction law. Which of
-the following statements appropriately describes the action-reaction forces?",They act on different objects,They act on the same object,They are unequal in magnitude,"They act at right angles to one another
-E. They act in the same direction",Physics,Mechanics,They act on different objects,1
-The equivalent quantity of mass in electricity is :,current,self inductance,potential,charge,Physics,Mechanics,current,1
-Which of the following is the weakest force?,Nuclear force,Gravitational force,Electromagnetic force,None of these,Physics,Mechanics,Nuclear force,1
->>>>>>> 0a4d9deb2f7bd9649dbad5817c22a46959689ba4+among all classified forces are",electrostatic forces,gravitational forces,weak nuclear forces,electromagnetic forces,,Physics,Mechanics,electrostatic forces,1
+The impulse of a body is equal to:,Rate of change of its momentum.,Change in its momentum.,The product of force applied on it and the time of application of the force.,Both (B) and (C),,Physics,Mechanics,Rate of change of its momentum.,1
+"If two balls each of mass \( 0.6 \mathrm{kg} \) moving in opposite directions with speed of \( 4 \mathrm{m} \)
+\( \mathrm{s}^{-1} \) collide and rebound with same
+speed, then the impulse imparted to each ball due to other is:",\( 0.48 k g m s^{-1} \),\( 0.53 k g m s^{-1} \),\( 0.81 k g m s^{-1} \),\( 0.92 k g m s^{-1} \),,Physics,Mechanics,\( 0.48 k g m s^{-1} \),1
+"A force of \( 10 \mathrm{N} \) is applied to an object,
+whose area is \( 5 \mathrm{cm}^{2} \) at an angle of 30
+degrees with the vertical. What kind of stress can be found from this data",Normal and areal stress can be found,only normal stress can be found,only areal stress can be found,"Stress cannot be found from this data, since applied force is neither along the horizontal or vertica",,Physics,Mechanics,Normal and areal stress can be found,1
+In which of the following cases the net force is not equal to zero?,A kite.skillfully held stationary in the sky,A ball falling feely from a height,A helicopter hovering above the ground,A cork floating on the surface of water,,Physics,Mechanics,A kite.skillfully held stationary in the sky,1
+"limiting friction is of the area of
+contact.fill in the blank",directly proportional,indirectly proportional,independent,none,,Physics,Mechanics,directly proportional,1
+"If the same force is applied to the surface area which reduced by half, the
+pressure",remains the same,becomes half,becomes double,becomes zero,,Physics,Mechanics,remains the same,1
+"There are three Newton's laws of motion
+namely first,second and third laws.We
+can derive",Second and third laws from the first law,First and second laws from the third law,Third and first laws from the second law,All the three laws are independent of each other,,Physics,Mechanics,Second and third laws from the first law,1
+"toppr ०६
+Q Type your question
+spring is unsurtecritu. Next with the blue mass hanging, the
+spring stretches.
+
+Finally, with the red mass hanging, the
+spring stretches twice as much as it
+did with blue mass.
+How much energy does the hanging red
+mass store in the spring-mass system,
+compared to the amount of energy the
+hanging blue mass stores in the spring-
+mass system?",The red mass stores twice as much energy as the blue mass,The red mass stores fours times as much energy as the blue mass,The red mass stores half as much energy as the blue mass,"The red mass stores about 1.4 times as much energy as the blue mass
+E. We cannot determined how much energy the red mass stores compared to the blue mass, because we do not know the unstretched length of the spring",,Physics,Mechanics,The red mass stores twice as much energy as the blue mass,1
+A force can change:,shape of a body,size of a body,direction of motion,all the above,,Physics,Mechanics,shape of a body,1
+What type of force is applied in kicking a football?,Magnetic force,Muscular force,Electrical force,Nuclear force,,Physics,Mechanics,Magnetic force,1
+"A brass rod has a length of \( 0.2 m, \) area of
+cross section \( 1.0 \mathrm{cm}^{2} \) and young's
+modulus \( 10^{11} \mathrm{Nm}^{-2} . \) If it is compressed
+by \( 5 k g \) weight along its length, then the change in its energy will be :",an increase of \( 2.4 \times 10^{-5} \) j,a decrease of \( 2.4 \times 10^{-5} \mathrm{J} \),an increase of \( 2.4 \times 10^{7} \) J,a decrease of \( 2.4 \times 10^{7} \) j,,Physics,Mechanics,an increase of \( 2.4 \times 10^{-5} \) j,1
+"Assuming a person could survive in all of the following locations, where would this person have the most mass?",on the surface of the earth,on the surface of the moon,on the surface of Jupiter,"on the surface of the sun
+E. same mass at all locations",,Physics,Mechanics,on the surface of the earth,1
+This S.I. unit of force is,Joules,Newton,watt,Dyne,,Physics,Mechanics,Joules,1
+"A mass of \( 50 \mathrm{kg} \) is suspended from a spring of stiffness \( 10 \mathrm{kN} / \mathrm{m} \). It is set oscillating and it is observed that
+two successive oscillations have
+amplitudes of \( 10 \mathrm{mm} \) and \( 1 \mathrm{mm} \) Determine the damping ratio.",0.315,0.328,0.344,0.353,,Physics,Mechanics,0.315,1
+"Two blocks of masses \( 2 k g \) and \( 1 k g \)
+respectively are tied to the ends of a
+strings which passes over a light
+frictionless pulley. The masses are held
+at rest at the same horizontal level and
+then released. The distance traversed by
+centre of mass in 2 seconds is: \( (g= \)
+\( \left.10 m / s^{2}\right) \)
+A \( .1 .42 m \)","The distance traversed by
+centre of mass in 2 seconds is: \( (g= \)
+\( \left.10 m / s^{2}\right) \)
+A \( .1 .42 m \)",\( 2.22 m \),\( 3.12 m \),\( 3.33 m \),,Physics,Mechanics,"The distance traversed by
+centre of mass in 2 seconds is: \( (g= \)
+\( \left.10 m / s^{2}\right) \)
+A \( .1 .42 m \)",1
+"Which of the following best describe about the statement ""An object slides on a horizontal, frictionless surface"".",Inertia,Unbalanced forces,Action and reaction force pairs,"Universal gravitation
+E. simple harmonic motion",,Physics,Mechanics,Inertia,1
+"Identify the correct statement about
+work energy theorem
+This question has multiple correct options",work done by all the conservative forces is equal to the decrease in potential energy.,work done by all the forces except the conservative forces is equal to the change in mechanical energy.,work done by all the forces is equal to the change in kinetic energy.,work done by all the forces is equal to the change in potential energy.,,Physics,Mechanics,work done by all the conservative forces is equal to the decrease in potential energy.,1
+"If \( \mathbf{W}_{1}, \mathbf{W}_{2} \) and \( \mathbf{W}_{3} \) represent the work
+done in moving a particle from \( A \) to \( B \) along three different paths 1,2 and 3 respectively (as shown) in the
+gravitational field of a point mass \( \mathbf{m} \)
+find the correct relation between
+\( \mathbf{W}_{1}, \mathbf{W}_{2} \) and \( \mathbf{W}_{3} \)",\( \mathrm{W}_{1}>\mathrm{W}_{2}>\mathrm{W}_{3} \),\( \mathrm{W}_{1}=\mathrm{W}_{2}=\mathrm{W}_{3} \),\( \mathrm{w}_{1}<\mathrm{W}_{2}<\mathrm{W}_{3} \),\( \mathrm{W}_{2}>\mathrm{W}_{1}>\mathrm{W}_{3} \),,Physics,Mechanics,\( \mathrm{W}_{1}>\mathrm{W}_{2}>\mathrm{W}_{3} \),1
+"Equal masses of \( \mathrm{N}_{2} \) and \( \mathrm{O}_{2} \) gases are filled in vessels \( A \) and \( B \). The volume of
+vessel B is double of A. The ratio of
+pressure in vessel \( A \) and \( B \) will be
+A . 16: 7","The ratio of
+pressure in vessel \( A \) and \( B \) will be
+A . 16: 7",16:14,32:07:00,32:28:00,,Physics,Mechanics,"The ratio of
+pressure in vessel \( A \) and \( B \) will be
+A . 16: 7",1
+"A block of mass \( 3 \mathrm{kg} \) is placed on the floor of coefficient of static friction is
+0.4. The force of 3.5 N applied on the block. Calculate the force of friction and
+discuss the motion of the body.","\( 3.5 \mathrm{N}, \) moves","3.5 N, remains at rest","\( 11.76, \) moves","11.76 N, it remains at rest",,Physics,Mechanics,"\( 3.5 \mathrm{N}, \) moves",1
+"An electric dipole of length \( 20 \mathrm{cm} \) having \( \pm 3 \times 10^{-3} C \) charge placed at \( 60^{\circ} \) with
+respect to a uniform electric field
+experiences a torque of magnitude \( 6 N m . \) The potential energy of the dipole
+is","\( -2 \sqrt{3} J \)
+\( J \)",\( 5 \sqrt{3} J \),\( -2 \sqrt{2} J \),\( 3 \sqrt{5} \),,Physics,Mechanics,"\( -2 \sqrt{3} J \)
+\( J \)",1
+"The action and reaction forces referred
+to in Newton's third law of motion",must act on same body,must act on different bodies,need not be equal in magnitude but must have the same line of action,must be equal in magnitude but need not have the same line of action,,Physics,Mechanics,must act on same body,1
+"A \( 1500 k g \) car is initially moving with
+speed \( 30 m / s . \) Suddenly, a rock falls
+onto the road ahead.
+
+The maximum coefficient of friction
+between the car tires and the roads is
+\( \mu=0.7 \)
+Approximately how much distance will the car need to stop to avoid hitting the rock?
+\( \mathbf{A} \cdot 22 m \)","The maximum coefficient of friction
+between the car tires and the roads is
+\( \mu=0.7 \)
+Approximately how much distance will the car need to stop to avoid hitting the rock?
+\( \mathbf{A} \cdot 22 m \)",\( 46 m \),\( 66 m \),"\( 87 m \)
+E . \( 131 m \)",,Physics,Mechanics,"The maximum coefficient of friction
+between the car tires and the roads is
+\( \mu=0.7 \)
+Approximately how much distance will the car need to stop to avoid hitting the rock?
+\( \mathbf{A} \cdot 22 m \)",1
+What is the mass of a positron?,Equivalent to the sum of a neutron and an electron,Equivalent to a proton,Equivalent to a neutron,Equivalent to an electron,,Physics,Mechanics,Equivalent to the sum of a neutron and an electron,1
+"A body has its centre of mass at the
+origin. The \( x \) -coordinates of the
+particles",may be all positive,must be positive for some particles and negative in other particles,Must be all non- negative,may be positive for some particles and negative in other particles,,Physics,Mechanics,may be all positive,1